--- conflicted
+++ resolved
@@ -513,124 +513,11 @@
             var ret = {
                     'bucky.': ''
                 },
-<<<<<<< HEAD
                 mIds = Object.keys(this.get('model.monitoring.monitored_machines') || {});
             for (var i = 0; i < mIds.length; i++) {
                 var mref = this.model.monitoring.monitored_machines[mIds[i]],
                     m = mref && this.model.clouds[mref.cloud_id].machines[mref.machine_id];
                 ret[mIds[i]] = m ? m.name : 'unknown';
-=======
-              ],
-              "timeFrom": null,
-              "timeShift": null,
-              "title": "Load on all monitored machines",
-              "type": "graph",
-              "x-axis": true,
-              "y-axis": true
-            }],
-          }],
-          "time": {
-            "from": "now-10m",
-            "to": "now"
-          },
-          "timepicker": {
-            "now": true,
-            "refresh_intervals": [],
-            "time_options": [
-              "5m",
-              "15m",
-              "1h",
-              "6h",
-              "12h",
-              "24h",
-              "2d",
-              "7d",
-              "30d"
-            ]
-          },
-          "timezone": "browser"
-        };
-
-        var that = this;
-        setInterval(function(){ // FIXME: find a better way to fix broken chart width when coming from another page
-            if (that.querySelector('dashboard-panel'))
-                that.querySelector('dashboard-panel').resize();
-
-        }, 5000, this);
-
-        /*this.async(function() {
-            this.importHref(this.resolveUrl('/elements/logs/log-list.html'),
-                            null,
-                            null,
-                            true)},
-            500);*/
-    },
-    isOnline: function(cloud) {
-        return cloud.state == 'online' && 'online';
-    },
-    isOffline: function(cloud) {
-        return cloud.state == 'offline' && 'offline';
-    },
-    _computeHasIncidents: function(incidents){
-        // incidents must be unresolved to count
-         if (incidents.base){
-             return incidents.base.filter(function(inc){
-                    return !inc.finished_at || inc.finished_at == 0;
-                }).length > 0 ? true : false;
-         }
-         else {
-             return false;
-         }
-     },
-    _computeshowDashboard: function(cloudslength, isLoadingClouds) {
-        var show;
-        if (cloudslength > 0 && isLoadingClouds == false) {
-            show =  true;
-        }
-        else {
-            show = false;
-            // TODO: does not work. hides no matter
-            // this.hideSidebar();
-        }
-        return show;
-    },
-    hideSidebar: function(){
-        // if we are on boarding, close sidebar for focus
-        window.setTimeout(function(){
-            var sidebar = document.querySelector('app-sidebar'),
-                content = document.querySelector('iron-pages');
-            sidebar.classList.add('close');
-            content.classList.add('center');
-        }, 2400);
-        this.set('sidebarIsOpen', false);
-    },
-    _computeProviderLogo: function(className) {
-        return '../assets/providers/provider-' + className.split('_')[0] + '.png';
-    },
-    _computeReplaceTargets: function(monitoring) {
-        var ret = {'bucky.': ''},
-            mIds = Object.keys(this.get('model.monitoring.monitored_machines') || {});
-        for (var i=0; i<mIds.length; i++) {
-            var mref = this.model.monitoring.monitored_machines[mIds[i]],
-                m;
-            if (this.model.clouds && this.model.clouds[mref.cloud_id] && this.model.clouds[mref.cloud_id].machines && this.model.clouds[mref.cloud_id].machines[mref.machine_id])
-                m = mref && this.model.clouds[mref.cloud_id].machines[mref.machine_id];
-            ret[mIds[i]] = m ? m.name : 'unknown';
-        }
-        return ret;
-    },
-    _showCloudInfoDialog: function(e) {
-        var cloudId = e.currentTarget.getAttribute('id');
-        var dialog = this.querySelector('cloud-info');
-        var parent = this.querySelector('#cloudslist');
-        var target = e.currentTarget;
-        var lastInd = this.indexOfLast(parseInt(target.attributes.index.value))
-
-        // find the cloud chip node with index=lastInd
-        var last = [].find.call(parent.children, function(c, index){
-            if (c.attributes.index) {
-                return c.attributes.index.value == lastInd;
->>>>>>> 55e7c0d4
             }
             return ret;
         },
