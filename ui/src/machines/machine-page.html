<link rel="import" href="../../bower_components/paper-material/paper-material.html">
<link rel="import" href="../../bower_components/paper-button/paper-button.html">
<link rel="import" href="../../bower_components/paper-toast/paper-toast.html">
<link rel="import" href="../../bower_components/paper-spinner/paper-spinner.html">
<<<<<<< HEAD
=======

>>>>>>> 2e9e540a
<link rel="import" href="../helpers/dialog-element.html">
<link rel="import" href="../tags/tags-list.html">
<link rel="import" href="../item-list/item-actions.html">
<link rel="import" href="../element-for-in/element-for-in.html">
<link rel="import" href="../mist-rules/mist-rules.html">
<link rel="import" href="mist-monitoring.html">
<link rel="import" href="machine-edit.html">
<link rel="import" href="add-panel.html">
<dom-module id="machine-page">
    <template>
        <style is="custom-style" include="tags-and-labels"></style>
        <style is="custom-style" include="info-table-style"></style>
        <style is="custom-style" include="single-page"></style>
        <style include="shared-styles">
            :host {
                display: block;
            }
            .columns {
                @apply(--layout-horizontal);
                flex: 1 100%;
                margin-bottom: 16px;
            }
            .columns paper-material > * {
                word-break: break-all;
            }
            .left {
                line-height: 1.6em;
            }
            .left, .right {
                @apply(--layout-vertical);
                align-items: flex-start;
                flex-direction: column;
                flex: 1 100%;
            }
            .left h3, .right h3 {
                margin-bottom: 0;
            }
            .flex-horizontal-with-ratios {
                @apply(--layout-horizontal);
                align-content: stretch;
                flex: 100%;
            }
            .flexchild {
                @apply(--layout-flex);
            }
            .paper-header h2 {
                @apply(--layout-flex-none);
            }
            .machine-ip {
                margin: 0;
            }
            paper-material {
                padding: 24px;
                box-sizing: border-box;
                width: 100%;
            }
            paper-material.info-card {
                padding: 0;
            }
            paper-material > h2 {
                line-height: initial !important;
                margin-bottom: 0;
                cursor: pointer;
            }
            .subhead {
                box-sizing: border-box;
                position: absolute;
                width: 100%;
                left: 0;
                height: 57px;
                bottom: -57px;
                right: 0;
                z-index: 9;
                color: rgba(0, 0, 0, 0.87);
            }
            paper-header-panel::content #dropShadow {
                top: 56px;
            }
            paper-toolbar::content #bottomBar .right-actions {
                transition: var(--paper-toolbar-transition, margin-right 0.18s ease-in);
            }
            paper-toolbar:not(.tall)::content #bottomBar .right-actions {
                margin-right: 70px;
            }
            .label {
                padding: 2px !important;
            }
            #machine_actions paper-button {
                text-align: left !important;
            }
            .machine-state-icon {
                background-color: #fff !important;
            }
            .machine-state-icon.running {
                color: var(--green-color) !important;
            }
            .machine-state-icon.terminated {
                color: var(--mist-dark-color) !important;
            }
            .machine-state-icon.stopped {
                color: var(--orange-color) !important;
            }
            .machine-state-icon.error {
                color: var(--red-color) !important;
            }
            .machine-state-icon.unknown, .machine-state-icon.pending {
                color: #ccc !important;
            }
            paper-material > .smallcaps {
                margin-top: 0;
            }
            :host .tag {
                display: inline !important;
                padding: 4px;
                margin: 4px;
            }
            polyana-dashboard ::content h3 {
                text-transform: uppercase;
                font-size: 16px;
                font-weight: 500;
                line-height: 36px;
            }
            polyana-dashboard {
              display: block;
                height: auto;
                overflow: hidden;
            }
            paper-button[disabled] {
                opacity: 0.54
            }
            paper-button.left-icon iron-icon {
                margin: 0 4px 0 0;
            }
            paper-button.right-icon iron-icon {
                margin: 0 0 0 4px;
            }
            .machine-key {
                line-height: 24px;
                display: inline-block;
                vertical-align: top;
            }
            .machine-key iron-icon {
                margin-right: 8px;
                opacity: 0.32;
                cursor: pointer;
            }
            .machine-key iron-icon[icon='close'] {
                opacity: 0;
                margin-right: 16px;
            }
            .machine-key:hover iron-icon[icon='close'] {
                opacity: 0.32;
            }
            #pendingKeyrequest paper-spinner {
                width: 24px !important;
                height: 24px !important;
                vertical-align: middle !important;
            }
            .machine-actions > * {
                /*vertical-align: middle;*/
            }
            .machine-actions > paper-button.left-icon iron-icon {
                /*padding-right: 8px;*/
            }
            .machine-actions > paper-button.right-icon iron-icon {
                /*padding-left: 8px;*/
            }
            item-actions {
                display: flex;
                font-size: 1em;
            }
            item-actions ::content .actions {
                height: auto;
                display: flex;
                vertical-align: auto;
                padding: 0;
            }
            item-actions ::content .item-actions {
                margin-left: 0 !important;
            }
            .probe-data {
                position: relative;
            }
            .probe-data.hasprobe {
                overflow: visible;
            }
            .probe-data.hasprobe {
                height: 8px;
                width: 4px;
                display: inline-block;
                margin: 2px 8px;
            }
            /* midterm */
            .midlow {
                background: #42A5F5; /*cyan*/
            }
            .midmedium {
                background: #FFCA28; /*orange*/
            }
            .midhigh {
                background: #EF5350; /*red*/
            }
            .mideco {
                background: #69b46c; /*green*/
            }
            /* shortlow + long */
            .shortlow.longlow {
                box-shadow: 1px 0 0 #fff, 4px 0 0 #42A5F5, -1px 0 0 #fff, -4px 0 0 #42A5F5; /*cyan cyan*/
            }
            .shortlow.longmedium {
                box-shadow: 1px 0 0 #fff, 4px 0 0 #42A5F5, -1px 0 0 #fff, -4px 0 0 #FFCA28; /*cyan orange*/
            }
            .shortlow.longhigh {
                box-shadow: 1px 0 0 #fff, 4px 0 0 #42A5F5, -1px 0 0 #fff, -4px 0 0 #EF5350; /*cyan red*/
            }
            .shortlow.longeco {
                box-shadow: 1px 0 0 #fff, 4px 0 0 #42A5F5, -1px 0 0 #fff, -4px 0 0 #69b46c; /*cyan green*/
            }
            /* shortmedium + long */
            .shortmedium.longlow {
                box-shadow: 1px 0 0 #fff, 4px 0 0 #FFCA28, -1px 0 0 #fff, -4px 0 0 #42A5F5; /*orange cyan*/
            }
            .shortmedium.longmedium {
                box-shadow: 1px 0 0 #fff, 4px 0 0 #FFCA28, -1px 0 0 #fff, -4px 0 0 #FFCA28; /*orange orange*/
            }
            .shortmedium.longhigh {
                box-shadow: 1px 0 0 #fff, 4px 0 0 #FFCA28, -1px 0 0 #fff, -4px 0 0 #EF5350; /*orange red*/
            }
            .shortmedium.longeco {
                box-shadow: 1px 0 0 #fff, 4px 0 0 #FFCA28, -1px 0 0 #fff, -4px 0 0 #69b46c; /*cyan green*/
            }
            /* shorthigh + long */
            .shorthigh.longlow {
                box-shadow: 1px 0 0 #fff, 4px 0 0 #EF5350, -1px 0 0 #fff, -4px 0 0 #42A5F5; /*red cyan*/
            }
            .shorthigh.longmedium {
                box-shadow: 1px 0 0 #fff, 4px 0 0 #EF5350, -1px 0 0 #fff, -4px 0 0 #FFCA28; /*red orange*/
            }
            .shorthigh.longhigh {
                box-shadow: 1px 0 0 #fff, 4px 0 0 #EF5350, -1px 0 0 #fff, -4px 0 0 #EF5350; /*red red*/
            }
            .shorthigh.longeco {
                box-shadow: 1px 0 0 #fff, 4px 0 0 #EF5350, -1px 0 0 #fff, -4px 0 0 #69b46c; /*red green*/
            }
            /* shorteco + long */
            .shorteco.longlow {
                box-shadow: 1px 0 0 #fff, 4px 0 0 #69b46c, -1px 0 0 #fff, -4px 0 0 #42A5F5; /*green cyan*/
            }
            .shorteco.longmedium {
                box-shadow: 1px 0 0 #fff, 4px 0 0 #69b46c, -1px 0 0 #fff, -4px 0 0 #FFCA28; /*green orange*/
            }
            .shorteco.longhigh {
                box-shadow: 1px 0 0 #fff, 4px 0 0 #69b46c, -1px 0 0 #fff, -4px 0 0 #EF5350; /*green red*/
            }
            .shorteco.longeco {
                box-shadow: 1px 0 0 #fff, 4px 0 0 #69b46c, -1px 0 0 #fff, -4px 0 0 #69b46c; /*green green*/
            }
        </style>
        <div id="content">
            <div class="is-loading" hidden$="[[!isLoading]]">
                <paper-spinner active hidden$="[[!isLoading]]"></paper-spinner>
            </div>
            <paper-material class="single-head layout horizontal" style$="color:#fff;background-color: [[section.color]];">
                <span class="icon"><iron-icon class$=" machine-state-icon [[machine.state]]" icon="[[section.icon]]"></iron-icon></span>
                <div class="title flex">
                    <h2>
                        [[machine.name]]
                    </h2>
                    <div class="subtitle">
                        [[machine.state]] <span class="desc" hidden$="[[isState(machine)]]">[[machine.extra.status]]</span>
                    </div>
                </div>
                <div class="machine-actions">
                    <item-actions id="actions" items="[[itemInArray]]" selected-items="[[itemUid]]" selected-item="[[machine]]" section="[[section]]" actions="[[actions]]" org="[[model.org]]" model="[[model]]"></item-actions>
                </div>
            </paper-material>
            <div class="columns">
                <paper-material id="leftcolumn" class="left">
                    <h3 class="smallcaps">Info:</h3>
                    <span hidden$="[[!machine.cloud.title]]">Cloud: [[machine.cloud.title]]</span>
                    <span hidden$="[[!machine.extra.image]]">Image: [[machine.extra.image]]</span>
                    <span hidden$="[[!machine.extra.created]]">Created: [[machine.extra.created]]</span>
                    <div hidden$="{{!probeData}}"> Probe Data:
                        <span class$="probe-data {{itemProbeClasses(machine, model.probes)}}"> </span>
                        <span hidden$="{{!probeData}}"> {{probeData}} </span>
                    </div>
                </paper-material>
                <paper-material id="rightcolumn" class="right" hidden$="[[hideAssociatedKeys]]">
                    <h3 class="smallcaps">Associated Keys:</h3>
                    <div class="associatedKeys">
                        <template is="dom-repeat" items="[[associatedKeys]]">
                            <div class="machine-key">
                                <a class="regular blue-link flexchild" href$="/keys/[[item.id]]"><iron-icon icon="communication:vpn-key"></iron-icon> [[item.name]]</a>
                                <iron-icon data-keyid="[[item.id]]" data-keyname="[[item.name]]" icon="close" on-tap="disassociateKey"></iron-icon>
                            </div>
                        </template>
                        <div class="machine-key" id="pendingKeyRequest">
                            <paper-spinner active hidden$="[[!isPendingKeyRequest]]"></paper-spinner>
                        </div>
                    </div>
                </paper-material>
                <paper-material id="rightcolumn" class="right" hidden$="[[!machine.tags.length]]">
                    <h3 class="smallcaps">TAGS:</h3>
                    <template is="dom-repeat" items="[[machine.tags]]">
                        <span class="tag">[[item.key]]<span hidden$="[[!item.value]]">=</span>[[item.value]]</span>
                    </template>
                </paper-material>
            </div>
            <paper-material class="info-card">
                <add-panel uri="[[_computeMetricsUri(machine)]]"></add-panel>
                <mist-monitoring resource="[[machine]]" monitoring="[[model.monitoring]]" section="[[section]]" dashboard="[[dashboard]]" datasources="[[datasources]]"></mist-monitoring>
                <mist-rules builtin-metrics="[[model.monitoring.builtin_metrics]]" incidents="[[model.incidentsArray]]" rules="[[model.monitoring.rules]]" resource="[[machine]]" hidden$="{{!isActivated}}"></mist-rules>
            </paper-material>
            <paper-material class="info-card">
                <h2 style$="[[_getHeaderStyle(section.color)]]">Basic Info</h2>
                <div class="card-content">
                    <table class="info-table">
                        <template is="dom-if" if="[[machine.public_ips]]">
                            <tr>
                                <td>Machine ID</td>
                                <td>[[machine.id]]</td>
                            </tr>
                            <tr>
                                <td>UUID</td>
                                <td>[[machine.uuid]]</td>
                            </tr>
                            <tr><td>Public IPs</td>
                                <td><template is="dom-repeat" items="[[machine.public_ips]]">
                                        [[item]]
                                    </template>
                                </td>
                            </tr>
                            <tr>
                                <td>Private IPs</td>
                                <td><template is="dom-repeat" items="[[machine.private_ips]]">
                                        [[item]]
                                    </template>
                                </td>
                            </tr>
                        </template>
                    </table>
                </div>
            </paper-material>
            <paper-material class="info-card">
                <h2 style$="color:#fff;background-color: [[section.color]];">More Info</h2>
                <div class="card-content">
                    <element-for-in content="[[machine.extra]]"></element-for-in>
                </div>
            </paper-material>
        </div>
        <dialog-element id="machinedialog"></dialog-element>
        <!-- <associate-key keys=[[model.keysArray]] cloud-id="[[machine.cloud.id]]" machine-id="[[machine.id]]" host="[[machineIp]]"></associate-key> -->
        <!-- <iron-ajax id="actionRequest" url="/api/v1/clouds/[[machine.cloud.id]]/machines/[[machine.id]]" method="POST" on-response="_actionResponse" on-error="_actionError" on-request="_actionRequest"></iron-ajax> -->
        <iron-ajax id="machineDeleteAjaxRequest" url="/api/v1/machines/[[machine.id]]" method="DELETE" on-response="_handleMachineDeleteAjaxResponse" on-error="_handleMachineDeleteAjaxError"></iron-ajax>
        <iron-ajax id="disassociateKeyRequest" url="/api/v1/clouds/[[machine.cloud.id]]/machines/[[machine.id]]/keys/[[disassociateKeyId]]" method="DELETE" on-response="_disassociateKeyResponse" on-error="_disassociateKeyError" on-request="_disassociateKeyRequest"></iron-ajax>
        <machine-edit machine="[[machine]]"></machine-edit>
        <tags-list model="[[model]]"></tags-list>
        <paper-toast></paper-toast>
    </template>
</dom-module>
<script>
MACHINEACTIONS = {
  'shell': {
    'name': 'shell',
    'icon': 'vaadin-icons:terminal',
    'confirm': false,
    'multi': true
  },
  'tag': {
    'name': 'tag',
    'icon': 'label',
    'confirm': true,
    'multi': true
  },
  'run-script': {
    'name': 'run script',
    'icon': 'image:movie-creation',
    'confirm': true,
    'multi': false
  },
  'associate-key': {
    'name': 'associate key',
    'icon': 'communication:vpn-key',
    'confirm': true,
    'multi': true
  },
  'reboot': {
    'name': 'reboot',
    'icon': 'av:replay',
    'confirm': true,
    'multi': true
  },
  'start': {
    'name': 'start',
    'icon': 'av:replay',
    'confirm': true,
    'multi': true
  },
  'stop': {
    'name': 'stop',
    'icon': 'av:stop',
    'confirm': true,
    'multi': true
  },
  'suspend': {
    'name': 'suspend',
    'icon': 'av:stop',
    'confirm': true,
    'multi': true
  },
  'rename': {
    'name': 'rename',
    'icon': 'editor:mode-edit',
    'confirm': true,
    'multi': false
  },
  'resume': {
    'name': 'resume',
    'icon': 'av:replay',
    'confirm': true,
    'multi': true
  },
  'undefine': {
    'name': 'undefine',
    'icon': 'image:panorama-fish-eye',
    'confirm': true,
    'multi': true
  },
  'destroy': {
    'name': 'destroy',
    'icon': 'delete',
    'confirm': true,
    'multi': true
  },
  'probe': {
    'name': 'probe',
    'icon': 'icons:compare-arrows',
    'confirm': false,
    'multi': true
  },
}
    Polymer({
        is: 'machine-page',
        properties: {
            model: {
                type: Object,
                notify: true
            },
            router: Object,
            params: {
                type: Object,
                notify: true
            },
            machine: {
                type: Object,
                computed: '_computeMachine(params, model.machinesArray.*)'
            },
            sections: {
                type: Array,
                notify: true
            },
            section: {
                type: Object
            },
            tag: {
                type: String,
                value: ""
            },
            isMonitored: {
                type: Boolean,
                value: false,
                notify: true
            },
            isActivated: {
                type: Boolean,
                value: false,
                computed: '_computeIsActivated(machine, model.monitoring.monitored_machines.*)'
            },
            machineImage: {
                type: String,
                computed: "_machineImage(machine.imageId)"
            },
            dashboard: {
                type: Object
            },
            replaceTargets: {
                type: Object,
            },
            isLoading: {
                type: Boolean,
                computed: '_computeIsloading(machine)',
                value: true
            },
            associatedKeys: {
                type: Array,
                computed: '_computeAssociatedKeys(machine, model.keysArray)'
            },
            newKeyId: {
                type: String,
                value: ''
            },
            machineIp: {
                type: String,
                computed: 'computeMachineIp(machine.public_ips)'
            },
            disassociateKeyId: {
                type: String
            },
            isPendingKeyRequest: {
                type: Boolean
            },
            hideAssociatedKeys: {
                type: Boolean
            },
            itemInArray: {
                type: Array,
                computed: '_computeItemInArray(machine)'
            },
            itemUid: {
                type: Array,
                computed: '_computeThisItemUid(machine)'
            },
            actions: {
                type: Array,
                computed: '_computeActions(machine)'
            },
            probeData: {
                type: String,
                computed: '_computeProbeData(machine, model.probes.*)',
                value: false
            }
        },
        observers: [
            '_isMonitored(machine, model.monitoring.machines.*)',
            '_computeHideAssociatedKeys(params, associatedKeys.*, isPendingKeyRequest)',
            '_updateDashboard(machine.uuid)'
        ],
        listeners: {
            'confirmation': '_machineActionConfirmation',
            'pending-key-request': '_updateKeyLoader',
            'panelAdded':'_panelAdded'
        },
        ready: function() {
            this.set('hideAssociatedKeys', true);
            this.set('isPendingKeyRequest', false);
        },
        attached: function() {
            this.datasources = [{
                "id": 1,
                "orgId": 1,
                "name": "mist.monitor",
                "type": "mist.monitor",
                "uri": "/api/v1/stats"
            }];
            // var that = this;
            // setInterval(function(){ // FIXME: find a better way to fix broken chart width when coming from another page
            //     // if (that.querySelector('dashboard-panel'))
            //     //     that.querySelector('dashboard-panel').resize();
            //
            // }, 5000);
<<<<<<< HEAD
        },
        _panelAdded:function (e){
            console.log("i got",e.detail);

            var panel ={
                "lines": true,
                "aliasColors": {},
                "datasource": "mist.monitor",
                "id": this.dashboard.rows[0].panels.length,
                "span": 12,
                "stack": false,
                "targets": [{
                    "refId": "A",
                    "target": e.detail
                }],
                "timeFrom": null,
                "timeShift": null,
                "title": e.detail.split(".")[0],
                "type": "graph",
                "machineArray": [[this.machine.cloud.id, this.machine.id]],
                "x-axis": true,
                "y-axis": true
            }
            this.push("dashboard.rows.0.panels",panel);
            console.log(this.dashboard);
        },
        _computeMetricsUri: function(machine) {
            return "/api/v1/clouds/" + machine.cloud.id + "/machines/" + machine.id + "/metrics";
=======
>>>>>>> 2e9e540a
        },
        _computeActions: function(item) {
            var ret = [];
            if (item.state == 'running') {
              // if key then add shell / run script
              // if not monitoring then enable monitoring
              ret.push('shell');
              ret.push('associate-key');
              ret.push('probe');
              if(this.hideAssociatedKeys)
                ret.push('run-script');
            }
            if (item.can_tag)
                ret.push('tag');
            if (item.can_start)
                ret.push('start');
            if (item.can_stop)
                ret.push('stop');
            if (item.can_suspend)
                ret.push('suspend');
            if (item.can_reboot)
                ret.push('reboot');
            if (item.can_resume)
                ret.push('resume');
            if (item.can_rename)
                ret.push('rename');
            if (item.can_destroy)
                ret.push('destroy');
            if (item.can_undefine)
                ret.push('undefine');
            var actions = [];
            for (var i = 0; i < ret.length; i++) {
                actions.push(MACHINEACTIONS[ret[i]]);
            }
            return actions;
        },
        _computeMachine: function(params, machines) {
            if (this.machine && this.machine.uuid && params.uuid != this.machine.uuid) {
                this.set('isPendingKeyRequest', false);
            }
            return machines.base.find(function(machine) {
                return machine.uuid == params.uuid;
            }, this);
        },
        _computeItemInArray: function() {
            var tempdash = {
                "id": 1,
                // "refresh": "",
                "rows": [{
                    "height": "500px",
                    "panels": [{
                        "aliasColors": {},
                        "datasource": "mist.monitor",
                        "id": 2,
                        "span": 12,
                        "stack": false,
                        "targets": [{
                            "refId": "A",
                            "target": "load.longterm"
                        }, {
                            "refId": "B",
                            "target": "load.shortterm"
                        }],
                        "timeFrom": null,
                        "timeShift": null,
                        "title": "Load",
                        "type": "graph",
                        "machineArray": [],
                        "x-axis": true,
                        "y-axis": true
                    }, {
                        "aliasColors": {},
                        "datasource": "mist.monitor",
                        "id": 3,
                        "span": 12,
                        "stack": false,
                        "targets": [{
                            "refId": "A",
                            "target": "cpu"
                        }],
                        "timeFrom": null,
                        "timeShift": null,
                        "title": "CPU",
                        "type": "graph",
                        "machineArray": [],
                        "x-axis": true,
                        "y-axis": true
                    }],
                }],
                "time": {
                    "from": "now-10m",
                    "to": "now"
                },
                "timepicker": {
                    "now": true,
                    "refresh_intervals": [],
                    "time_options": [
                        "5m",
                        "15m",
                        "1h",
                        "6h",
                        "12h",
                        "24h",
                        "2d",
                        "7d",
                        "30d"
                    ]
                },
                "timezone": "browser"
            };
            var changeit = false;
            for (var i = 0; i < tempdash.rows.length; i++) {
                for (var j = 0; j < tempdash.rows[i].panels.length; j++) {
                    if (tempdash.rows[i].panels[j].datasource == "mist.monitor") {
                        if ((this.dashboard != null && this.dashboard.rows[i].panels[j].machineArray[0][1] != this.machine.id) || this.dashboard == null) {
                            tempdash.rows[i].panels[j].machineArray[0] = [this.machine.cloud.id, this.machine.id];
                            changeit = true;
                        }
                    }
                }
            }
            if (changeit)
                this.dashboard = tempdash;
            var arr = [];
            arr.push(this.machine);
            return arr;
        },
        _computeThisItemUid: function(machine) {
            var itemUidInArray = [];
            itemUidInArray.push(itemUid(this.machine, this.sections['machines']));
            return itemUidInArray;
        },
        _computeAssociatedKeys: function(machine, keys) {
            var machineId = this.machine.id;
            var associatedKeys = [];
            associatedKeys = this.model.keysArray.filter(function(key) {
                return key.machines.filter(function(machine) {
                    return machine[1] == machineId;
                }).length;
            }, this);
            return associatedKeys || [];
        },
        _computeAssociatedKeys: function(machine, keys) {
            return machine.keys || [];
        },
        computeMachineIp: function(machineips) {
            if (this.machine.public_ips) {
                return this.machine.public_ips[0]
            } else {
                return ''
            }
        },
        _isEqual: function(a, b) {
            return a === b;
        },
        _isMonitored: function(machine, monitoredMachines) {
            if (monitoredMachines) {
                var mach = monitoredMachines.base.find(function(m) {
                    return m[1] == machine.id && m[0] == machine.cloud.id;
                }, this);
            }
            if (monitoredMachines && mach) {
                this.set('isMonitored', true);
            } else {
                this.set('isMonitored', false);
            }
        },
        _computeIsActivated: function(machine, monitoring){
            // if (!this.machine || this.model.monitoring || !this.model.monitoring.monitored_machines || !this.model.monitoring.monitored_machines[machine.uuid] || !this.model.monitoring.monitored_machines[machine.uuid].installation_status.activated_at)
            //     return false;
            // else
            if (this.model.monitoring.monitored_machines[machine.uuid])
                return this.model.monitoring.monitored_machines[machine.uuid].installation_status.activated_at;
        },
        _machineImage: function(id) {
            var image = this.model.imagesArray.find(function(image) {
                return image.id == id;
            }, this);
            if (image)
                return image.name;
            else
                return "";
        },
        confirmAction: function(action) {
            this._showDialog({
                title: action + ' Machine?',
                body: "You are about to " + action + " machine '" + this.machine.name + "'.",
                danger: false,
                reason: "machine." + action,
                action: action
            });
        },
        _showDialog: function(info) {
            var dialog = this.querySelector('#machinedialog');
            for (var i in info) {
                dialog[i] = info[i];
            }
            dialog._openDialog();
        },
        _showToast: function(msg) {
            var toast = this.querySelector('paper-toast');
            toast.text = msg;
            toast.show();
        },
        isState: function(machine) {
            return machine.state == machine.extra.status;
        },
        _computeIsloading: function(machine) {
            return !this.machine ? true : false;
        },
        disassociateKey: function(e) {
            var keyId = e.target['dataKeyid'];
            var keyName = e.target['dataKeyname'];
            // console.log('disassociateKey',keyId, keyName);
            this.set('disassociateKeyId', keyId);
            // console.log(this.disassociateKeyId);
            this._showDialog({
                title: 'Disassociate key',
                body: "You are about to disassociate key '" + keyName + "' from machine.",
                danger: false,
                reason: "disassociate.key",
                action: 'disassociate',
                key: keyId
            });
        },
        _disassociateKeyRequest: function(e) {
            this.set('isPendingKeyRequest', true);
        },
        _disassociateKeyResponse: function(e) {
            this.set('isPendingKeyRequest', false);
        },
        _disassociateKeyError: function(e) {
            this.set('isPendingKeyRequest', false);
        },
        _updateKeyLoader: function(e) {
            //console.log(e.detail);
            if (e.detail.request) {
                this.set('isPendingKeyRequest', true);
            } else if (e.detail.response) {
                this.set('isPendingKeyRequest', false);
            } else if (e.detail.error) {
                this.set('isPendingKeyRequest', false);
                this._showToast(e.detail.errormsg);
            }
        },
        _computeHideAssociatedKeys: function(machine, associatedKeys, isPendingKeyRequest) {
            var hide = !(associatedKeys.base.length > 0 || isPendingKeyRequest);
        },
        _computeHideAssociatedKeys: function(machine, associatedKeys, isPendingKeyRequest) {
            var hide = !(this.machine.keys.length > 0 || isPendingKeyRequest);
            this.set('hideAssociatedKeys', hide);
        },
        _feedbackOnScript: function(e) {
            if (e.detail.response) {
                this._showToast('Script run request succeded. Script ' + this.model.scripts[e.detail.scriptId].name + ' has been queued for execution');
            }
            if (e.detail.error) {
                this._showToast(e.detail.errormsg);
            }
        },
        _feedbackOnRename: function(e) {
            console.log("_feedbackOnRename")
            if (e.detail.request) {
                this._showToast('Rename request sent. Waiting for machine to respond');
            }
            if (e.detail.response) {
                this._showToast('Renaming was successful.');
            }
            if (e.detail.error) {
                this._showToast(e.detail.errormsg);
            }
        },
        _feedbackOnRename: function(e){
            console.log("_feedbackOnRename")
            if (e.detail.request) {
                this._showToast('Rename request sent. Waiting for machine to respond');
            }
            if (e.detail.response) {
                this._showToast('Renaming was successful.');
            }
            if (e.detail.error) {
                this._showToast(e.detail.errormsg);
            }
        },
        _computeProbeData: function(machine, probes){
            if (this.model && this.model.probes && this.model.probes[machine.uuid] && this.model.probes[machine.uuid].loadavg.length)
                return this.model.probes[machine.uuid].loadavg[0]+", "+this.model.probes[machine.uuid].loadavg[1]+", "+this.model.probes[machine.uuid].loadavg[2]+" - "+this.model.probes[machine.uuid].cores+" cores. Last probe: "+moment(this.model.probes[machine.uuid].timestamp*1000).fromNow();
        },
        itemProbeClasses: function(item, probes) {
            if (!probes) {
                return false;
            }
            else {
                if (!this.model || !this.model.probes || !this.model.probes[item.uuid] || !this.model.probes[item.uuid].loadavg) {
                    return false;
                }
                else {
                    var probe = this.model.probes[item.uuid].loadavg;
                    var cores =  parseInt(this.model.probes[item.uuid].cores);
                    var classes = '';
                    var prefix = '';
<<<<<<< HEAD
                    classes += this.loadToColor(parseFloat(probe[0]/cores), "short");
                    classes += this.loadToColor(parseFloat(probe[1]/cores), "mid");
                    classes += this.loadToColor(parseFloat(probe[2]/cores), "long");
=======


                    classes += this.loadToColor(parseFloat(probe[0]/cores), "short");
                    classes += this.loadToColor(parseFloat(probe[1]/cores), "mid");
                    classes += this.loadToColor(parseFloat(probe[2]/cores), "long");

>>>>>>> 2e9e540a
                    //has probe data
                    if (classes != "")
                        classes += "hasprobe "
                    return classes;
                }
            }
        },
        loadToColor: function(load, prefix){
            if (load > 1.2)
                return prefix+"high ";
            else if (load > 0.8)
                return prefix+"medium ";
            else if (load > 0.6)
                return prefix+"eco ";
            else if (load > 0.2)
                return prefix+"low ";
            else
                return prefix+"low ";
        }
    });
</script><|MERGE_RESOLUTION|>--- conflicted
+++ resolved
@@ -2,10 +2,6 @@
 <link rel="import" href="../../bower_components/paper-button/paper-button.html">
 <link rel="import" href="../../bower_components/paper-toast/paper-toast.html">
 <link rel="import" href="../../bower_components/paper-spinner/paper-spinner.html">
-<<<<<<< HEAD
-=======
-
->>>>>>> 2e9e540a
 <link rel="import" href="../helpers/dialog-element.html">
 <link rel="import" href="../tags/tags-list.html">
 <link rel="import" href="../item-list/item-actions.html">
@@ -566,7 +562,7 @@
             //     //     that.querySelector('dashboard-panel').resize();
             //
             // }, 5000);
-<<<<<<< HEAD
+
         },
         _panelAdded:function (e){
             console.log("i got",e.detail);
@@ -595,8 +591,6 @@
         },
         _computeMetricsUri: function(machine) {
             return "/api/v1/clouds/" + machine.cloud.id + "/machines/" + machine.id + "/metrics";
-=======
->>>>>>> 2e9e540a
         },
         _computeActions: function(item) {
             var ret = [];
@@ -898,18 +892,9 @@
                     var cores =  parseInt(this.model.probes[item.uuid].cores);
                     var classes = '';
                     var prefix = '';
-<<<<<<< HEAD
                     classes += this.loadToColor(parseFloat(probe[0]/cores), "short");
                     classes += this.loadToColor(parseFloat(probe[1]/cores), "mid");
                     classes += this.loadToColor(parseFloat(probe[2]/cores), "long");
-=======
-
-
-                    classes += this.loadToColor(parseFloat(probe[0]/cores), "short");
-                    classes += this.loadToColor(parseFloat(probe[1]/cores), "mid");
-                    classes += this.loadToColor(parseFloat(probe[2]/cores), "long");
-
->>>>>>> 2e9e540a
                     //has probe data
                     if (classes != "")
                         classes += "hasprobe "
