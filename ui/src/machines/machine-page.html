--- conflicted
+++ resolved
@@ -327,7 +327,10 @@
                         [[kernelInfo]]
                     </div>
                     <div hidden$="[[!probeObj]]"> 
-                        <span class$="dc-[[probeObj.dirty_cow]]">
+                        <span class$="dc-[[probeObj.dirty_cow]]" hidden$="[[probeObj.dirty_cow]]">
+                            Dirty COW check passed.
+                        </span>
+                        <span class$="dc-[[probeObj.dirty_cow]]" hidden$="[[!probeObj.dirty_cow]]">
                             <iron-icon hidden$="[[!probeObj.dirty_cow]]" icon="icons:report-problem"></iron-icon> [[dirtyCowAlert]]
                         </span>
                         <!-- <a href="/link-to-blog" target="new" class="regular" hidden$="[[!probeObj.dirty_cow]]">read more...</a> -->
@@ -505,134 +508,15 @@
   },
 }
 
-<<<<<<< HEAD
-        properties: {
-            model: {
-                type: Object,
-                notify: true
-            },
-            router: Object,
-            params: {
-                type: Object,
-                notify: true
-            },
-            machine: {
-                type: Object,
-                computed: '_computeMachine(params, model.machinesArray.*)'
-            },
-            sections: {
-                type: Array,
-                notify: true
-            },
-            section: {
-                type: Object
-            },
-            tag: {
-                type: String,
-                value: ""
-            },
-            isMonitored: {
-                type: Boolean,
-                value: false,
-                notify: true
-            },
-            isActivated: {
-                type: Boolean,
-                value: false,
-                computed: '_computeIsActivated(machine, model.monitoring.monitored_machines.*)'
-            },
-            machineImage: {
-                type: String,
-                computed: "_machineImage(machine.imageId)"
-            },
-            dashboard: {
-                type: Object
-            },
-            replaceTargets: {
-                type: Object,
-            },
-            isLoading: {
-                type: Boolean,
-                computed: '_computeIsloading(machine)',
-                value: true
-            },
-            associatedKeys: {
-                type: Array,
-                computed: '_computeAssociatedKeys(machine, model.keysArray)'
-            },
-            newKeyId: {
-                type: String,
-                value: ''
-            },
-            machineIp: {
-                type: String,
-                computed: 'computeMachineIp(machine, machine.public_ips)'
-            },
-            disassociateKeyId: {
-                type: String
-            },
-            isPendingKeyRequest: {
-                type: Boolean
-            },
-            hideAssociatedKeys: {
-                type: Boolean
-            },
-            itemInArray: {
-                type: Array,
-                computed: '_computeItemInArray(machine)'
-            },
-            itemUid: {
-                type: Array,
-                computed: '_computeThisItemUid(machine)'
-            },
-            actions: {
-                type: Array,
-                computed: '_computeActions(machine)'
-            },
-            probeData: {
-                type: String,
-                computed: '_computeProbeData(machine, model.probes.*)',
-                value: false
-            },
-            lastProbe: {
-                type: String,
-                computed: '_computeLastProbe(machine, model.probes.*)',
-                value: false
-            },
-            kernelInfo: {
-                type: String,
-                computed: '_computeKernelInfo(machine, model.probes.*)',
-                value: false
-            },
-            dirtyCowAlert: {
-                type: String,
-                computed: '_computeDirtyCowAlert(machine, model.probes.*)',
-                value: false
-            },            
-            probeObj: {
-                type: Object,
-                computed: '_computeProbeObj(machine, model.probes.*)',
-                value: false
-            }
-=======
 Polymer({
     is: 'machine-page',
-
     properties: {
         model: {
             type: Object,
             notify: true
->>>>>>> 34b11914
         },
         router: Object,
-        params: {
-            type: Object,
-            notify: true
-        },
-        machine: {
-            type: Object,
-            computed: '_computeMachine(params, model.machinesArray.*)'
-        },
+        machine: Object,
         sections: {
             type: Array,
             notify: true
@@ -662,18 +546,6 @@
             type: Object,
             computed: "_computeDashboard(machine, model.monitoring.monitored_machines.*)"
         },
-<<<<<<< HEAD
-        computeMachineIp: function(machine,machineips) {
-            if (this.machine.public_ips) {
-                return this.machine.public_ips[0]
-            } else {
-                return ''
-            }
-=======
-        replaceTargets: {
-            type: Object,
->>>>>>> 34b11914
-        },
         isLoading: {
             type: Boolean,
             computed: '_computeIsloading(machine)',
@@ -711,6 +583,16 @@
         probeData: {
             type: String,
             computed: '_computeProbeData(machine, model.probes.*)',
+            value: false
+        },
+        dirtyCowAlert: {
+             type: String,
+             computed: '_computeDirtyCowAlert(machine, model.probes.*)',
+             value: false
+         }, 
+        probeObj: {
+            type: Object,
+            computed: '_computeProbeObj(machine, model.probes.*)',
             value: false
         }
     },
@@ -770,14 +652,6 @@
         }
 
         return actions;
-    },
-    _computeMachine: function(params, machines) {
-        if (this.machine && this.machine.uuid && params.uuid != this.machine.uuid) {
-            this.set('isPendingKeyRequest', false);
-        }
-        return machines.base.find(function(machine) {
-            return machine.uuid == params.uuid;
-        }, this);
     },
     _computeDashboard: function(machine, monitored_machines) {
         var tempdash = {
@@ -876,7 +750,7 @@
         for (var i = 0; i < tempdash.rows.length; i++) {
             for (var j = 0; j < tempdash.rows[i].panels.length; j++) {
                 if (tempdash.rows[i].panels[j].datasource == "mist.monitor") {
-                    if ((this.dashboard != null && this.dashboard.rows[i].panels[j].machineArray[0][1] != this.machine.id) || this.dashboard == null) {
+                    if ((this.dashboard != null && this.dashboard.rows[i].panels[j].machineArray && this.dashboard.rows[i].panels[j].machineArray[0][1] != this.machine.id) || this.dashboard == null) {
                         tempdash.rows[i].panels[j].machineArray[0] = [this.machine.cloud.id, this.machine.id];
                         changeit = true;
                     }
@@ -1002,94 +876,7 @@
         } else if (e.detail.response) {
             this.set('isPendingKeyRequest', false);
         } else if (e.detail.error) {
-            this.set('isPendingKeyRequest', false);
-<<<<<<< HEAD
-        },
-        _updateKeyLoader: function(e) {
-            //console.log(e.detail);
-            if (e.detail.request) {
-                this.set('isPendingKeyRequest', true);
-            } else if (e.detail.response) {
-                this.set('isPendingKeyRequest', false);
-            } else if (e.detail.error) {
-                this.set('isPendingKeyRequest', false);
-                this._showToast(e.detail.errormsg);
-            }
-        },
-        _computeHideAssociatedKeys: function(machine, associatedKeys, isPendingKeyRequest) {
-            var hide = !(associatedKeys.base.length > 0 || isPendingKeyRequest);
-        },
-        _computeHideAssociatedKeys: function(machine, associatedKeys, isPendingKeyRequest) {
-            var hide = !(this.machine.keys.length > 0 || isPendingKeyRequest);
-            this.set('hideAssociatedKeys', hide);
-        },
-        _feedbackOnScript: function(e) {
-            if (e.detail.response) {
-                this._showToast('Script run request succeded. Script ' + this.model.scripts[e.detail.scriptId].name + ' has been queued for execution');
-            }
-            if (e.detail.error) {
-                this._showToast(e.detail.errormsg);
-            }
-        },
-        _feedbackOnRename: function(e) {
-            console.log("_feedbackOnRename")
-            if (e.detail.request) {
-                this._showToast('Rename request sent. Waiting for machine to respond');
-            }
-            if (e.detail.response) {
-                this._showToast('Renaming was successful.');
-            }
-            if (e.detail.error) {
-                this._showToast(e.detail.errormsg);
-            }
-        },
-        _feedbackOnRename: function(e){
-            console.log("_feedbackOnRename")
-            if (e.detail.request) {
-                this._showToast('Rename request sent. Waiting for machine to respond');
-            }
-            if (e.detail.response) {
-                this._showToast('Renaming was successful.');
-            }
-            if (e.detail.error) {
-                this._showToast(e.detail.errormsg);
-            }
-        },
-        _computeProbeData: function(machine, probes){
-            if (this.model && this.model.probes && this.model.probes[machine.uuid] && this.model.probes[machine.uuid].loadavg.length)
-                return this.model.probes[machine.uuid].loadavg[0]+", "+this.model.probes[machine.uuid].loadavg[1]+", "+this.model.probes[machine.uuid].loadavg[2]+" - "+this.model.probes[machine.uuid].cores+" cores."
-        },
-        _computeLastProbe: function(machine, probes){
-            if (this.model && this.model.probes && this.model.probes[machine.uuid] && this.model.probes[machine.uuid].timestamp)
-                return "Last probe: "+moment(this.model.probes[machine.uuid].timestamp*1000).fromNow();
-        },
-        _computeKernelInfo: function(machine, probes){
-            var info = "";
-            if (this.model && this.model.probes && this.model.probes[machine.uuid]){
-                if (this.model.probes[machine.uuid].kernel)
-                    info += "Kernel version: "+this.model.probes[machine.uuid].kernel+". ";
-                if (this.model.probes[machine.uuid].os)
-                    info += "OS: "+this.model.probes[machine.uuid].os+" ";
-                if (this.model.probes[machine.uuid].os_version)
-                    info += " "+this.model.probes[machine.uuid].os_version+". ";
-            }
-            return info.length ? info : false;
-        },
-        _computeDirtyCowAlert: function(machine, probes){
-            var info = "";
-            if (this.model && this.model.probes && this.model.probes[machine.uuid]){
-                if (this.model.probes[machine.uuid].dirty_cow != undefined)
-                    info += "Dirty COW vulnerability: "+this.model.probes[machine.uuid].dirty_cow;
-            }
-            return info.length ? info : '';
-        },
-        _computeProbeObj: function (machine, probes){
-            if (this.model && this.model.probes && this.model.probes[machine.uuid] && this.model.probes[machine.uuid])
-                return this.model.probes[machine.uuid];
-        },
-        itemProbeClasses: function(item, probes) {
-            if (!probes) {
-=======
+            this.set('isPendingKeyRequest', false);            
             this._showToast(e.detail.errormsg);
         }
     },
@@ -1129,12 +916,19 @@
         if (this.model && this.model.probes && this.model.probes[machine.uuid] && this.model.probes[machine.uuid].loadavg.length)
             return this.model.probes[machine.uuid].loadavg[0]+", "+this.model.probes[machine.uuid].loadavg[1]+", "+this.model.probes[machine.uuid].loadavg[2]+" - "+this.model.probes[machine.uuid].cores+" cores. Last probe: "+moment(this.model.probes[machine.uuid].timestamp*1000).fromNow();
     },
+    _computeDirtyCowAlert: function(machine, probes){
+         var info = "";
+         if (this.model && this.model.probes && this.model.probes[machine.uuid]){
+             if (this.model.probes[machine.uuid].dirty_cow != undefined)
+                 info += "Dirty COW vulnerability found. Update kernel.";
+         }
+         return info.length ? info : '';
+     },
     itemProbeClasses: function(item, probes) {
         if (!probes) {
             return false;
         } else {
             if (!this.model || !this.model.probes || !this.model.probes[item.uuid] || !this.model.probes[item.uuid].loadavg) {
->>>>>>> 34b11914
                 return false;
             } else {
                 var probe = this.model.probes[item.uuid].loadavg;
@@ -1152,32 +946,12 @@
 
                 return classes;
             }
-<<<<<<< HEAD
-        },
-        loadToColor: function(load, prefix){
-            if (load > 1.2)
-                return prefix+"high ";
-            else if (load > 0.8)
-                return prefix+"medium ";
-            else if (load > 0.6)
-                return prefix+"eco ";
-            else if (load > 0.2)
-                return prefix+"low ";
-            else
-                return prefix+"low ";
-        },
-        readableUptime: function(str){
-            if (str) {
-                var a = str.split(" ")[0],
-                    b = str.split(" ")[1];
-                return "Up "+a+". Idle:"+b;
-            }
-            else 
-                return "";
-=======
->>>>>>> 34b11914
-        }
-    },
+        }
+    },
+     _computeProbeObj: function (machine, probes){
+         if (this.model && this.model.probes && this.model.probes[machine.uuid] && this.model.probes[machine.uuid])
+             return this.model.probes[machine.uuid];
+     },
     loadToColor: function(load, prefix){
         if (load > 1.2)
             return prefix+"high ";
@@ -1189,6 +963,16 @@
             return prefix+"low ";
         else
             return prefix+"low ";
+    },
+    readableUptime: function(str){
+        if (str) {
+            var a = str.split(" ")[0],
+                b = str.split(" ")[1];
+            return "Up "+a+". Idle:"+b;
+        }
+        else 
+            return "";
+
     }
 });
 </script>