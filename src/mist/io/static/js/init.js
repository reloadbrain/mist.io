--- conflicted
+++ resolved
@@ -330,61 +330,60 @@
     if (Mist.isCore) {
         //  TODO: This is a temporary ajax-request to get the scripts.
         //  It should be converted into a "list_scripts" socket handler
-<<<<<<< HEAD
-        //  as soon as the backend supports it
+        //  as soon as the cloud supports it
         Mist.ajax.GET('/scripts').success(function(scripts) {
-=======
-        //  as soon as the cloud supports it
-        Mist.ajax.GET('/scripts').success(function (scripts) {
->>>>>>> 4c335379
             Mist.scriptsController.setModel(scripts);
         });
     }
 
-<<<<<<< HEAD
-    socket.on('list_keys', function(keys) {
+    socket
+        .on('list_keys', function(keys) {
             Mist.keysController.load(keys);
         })
-        .on('list_backends', function(backends) {
-            Mist.backendsController.load(backends);
-            Mist.backendsController.set('loaded');
+        .on('list_clouds', function(clouds) {
+            Mist.cloudsController.load(clouds);
+            Mist.cloudsController.set('loaded');
             if (callback)
                 callback();
             callback = null;
         })
+        .on('list_projects', function(data) {
+            var cloud = Mist.cloudsController.getCloud(data.cloud_id);
+            if (cloud)
+                cloud.projects.setModel(data.projects);
+        })
         .on('list_sizes', function(data) {
-            var backend = Mist.backendsController.getBackend(data.backend_id);
-            if (backend)
-                backend.sizes.setModel(data.sizes);
+            var cloud = Mist.cloudsController.getCloud(data.cloud_id);
+            if (cloud)
+                cloud.sizes.setModel(data.sizes);
         })
         .on('list_images', function(data) {
-            var backend = Mist.backendsController.getBackend(data.backend_id);
-            if (backend)
-                backend.images.setModel(data.images);
+            var cloud = Mist.cloudsController.getCloud(data.cloud_id);
+            if (cloud)
+                cloud.images.setModel(data.images);
         })
         .on('list_machines', function(data) {
-            var backend = Mist.backendsController.getBackend(data.backend_id);
-            if (backend)
-                backend.machines.load(data.machines);
+            var cloud = Mist.cloudsController.getCloud(data.cloud_id);
+            if (cloud)
+                cloud.machines.load(data.machines);
         })
         .on('list_locations', function(data) {
-            var backend = Mist.backendsController.getBackend(data.backend_id);
-            if (backend)
-                backend.locations.setModel(data.locations);
+            var cloud = Mist.cloudsController.getCloud(data.cloud_id);
+            if (cloud)
+                cloud.locations.setModel(data.locations);
         })
         .on('list_networks', function(data) {
-            var backend = Mist.backendsController.getBackend(data.backend_id);
-            if (backend) {
+            var cloud = Mist.cloudsController.getCloud(data.cloud_id);
+            if (cloud) {
                 var networks = [];
-                networks.pushObjects(data.networks.public);
-                networks.pushObjects(data.networks.private);
-                backend.networks.setModel(networks);
+                networks.pushObjects(data.networks.public, data.networks.private);
+                cloud.networks.setModel(networks);
             }
         })
         .on('monitoring', function(data) {
             Mist.monitoringController._updateMonitoringData(data);
             Mist.monitoringController.trigger('onMonitoringDataUpdate');
-            Mist.backendsController.set('checkedMonitoring', true);
+            Mist.cloudsController.set('checkedMonitoring', true);
         })
         .on('stats', function(data) {
             Mist.graphsController._handleSocketResponse(data);
@@ -400,8 +399,8 @@
 
             // Extract machine information
             var machineId = data.machine_id;
-            var backendId = data.backend_id;
-            var machine = Mist.backendsController.getMachine(machineId, backendId);
+            var cloudId = data.cloud_id;
+            var machine = Mist.cloudsController.getMachine(machineId, cloudId);
 
             if (machine && machine.id) {
                 dialogBody
@@ -427,88 +426,6 @@
                 dialogBody.push({
                     command: data.output
                 });
-=======
-    socket.on('list_keys', function (keys) {
-        Mist.keysController.load(keys);
-    })
-    .on('list_clouds', function (clouds) {
-        Mist.cloudsController.load(clouds);
-        Mist.cloudsController.set('loaded');
-        if (callback)
-            callback();
-        callback = null;
-    })
-    .on('list_projects', function(data) {
-        var cloud = Mist.cloudsController.getCloud(data.cloud_id);
-        if (cloud)
-            cloud.projects.setModel(data.projects);
-    })
-    .on('list_sizes', function (data) {
-        var cloud = Mist.cloudsController.getCloud(data.cloud_id);
-        if (cloud)
-            cloud.sizes.setModel(data.sizes);
-    })
-    .on('list_images', function (data) {
-        var cloud = Mist.cloudsController.getCloud(data.cloud_id);
-        if (cloud)
-            cloud.images.setModel(data.images);
-    })
-    .on('list_machines', function (data) {
-        var cloud = Mist.cloudsController.getCloud(data.cloud_id);
-        if (cloud)
-            cloud.machines.load(data.machines);
-    })
-    .on('list_locations', function (data) {
-        var cloud = Mist.cloudsController.getCloud(data.cloud_id);
-        if (cloud)
-            cloud.locations.setModel(data.locations);
-    })
-    .on('list_networks', function (data) {
-        var cloud = Mist.cloudsController.getCloud(data.cloud_id);
-        if (cloud) {
-            var networks = [];
-            networks.pushObjects(data.networks.public);
-            networks.pushObjects(data.networks.private);
-            cloud.networks.setModel(networks);
-        }
-    })
-    .on('monitoring',function (data){
-        Mist.monitoringController._updateMonitoringData(data);
-        Mist.monitoringController.trigger('onMonitoringDataUpdate');
-        Mist.cloudsController.set('checkedMonitoring', true);
-    })
-    .on('stats', function (data) {
-        Mist.graphsController._handleSocketResponse(data);
-    })
-    .on('notify', function (data){
-        if (!(data.title && data.body) && !data.machine_id) {
-            var msg = data.title || data.body;
-            Mist.notificationController.notify(msg);
-            return;
-        }
-
-        var dialogBody = [];
-
-        // Extract machine information
-        var machineId = data.machine_id;
-        var cloudId = data.cloud_id;
-        var machine = Mist.cloudsController.getMachine(machineId, cloudId);
-
-        if (machine && machine.id) {
-            dialogBody.push({
-                link: machine.name,
-                class: 'ui-btn ui-btn-d ui-shadow',
-                href: '#/machines/' + machineId,
-                closeDialog: true,
-            });
-        } else {
-            warn('Machine not found', machineId, cloudId);
-            dialogBody.push({
-                class: 'ui-btn ui-btn-d ui-shadow',
-                closeDialog: true,
-            });
-        }
->>>>>>> 4c335379
 
             // Get duration
             var duration = parseInt(data.duration);
