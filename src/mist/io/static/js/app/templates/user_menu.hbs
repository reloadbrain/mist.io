--- conflicted
+++ resolved
@@ -1,22 +1,10 @@
-<<<<<<< HEAD
-<a id="me-btn"
-   class="ui-btn-right ui-btn ui-shadow ui-corner-all"
-   {{action "meClicked" target=view}}>
-    {{#if view.gravatarURL}}
-        <img class="gravatar-image" src={{view.gravatarURL}} />
-    {{else}}
-        <div class="gravatar-image user"></div>
-    {{/if}}
-    &nbsp;</a>
-=======
-<a id="me-btn" {{action "meClicked" target="view"}}>
+<a id="me-btn" {{action "meClicked" target=view}}>
 {{#if view.gravatarURL}}
-<img class="gravatar-image" {{bind-attr src="view.gravatarURL"}}/>
+<img class="gravatar-image" src="{{view.gravatarURL}}" />
 {{else}}
 <span class="gravatar-image user"></span>
 {{/if}}
 &nbsp;</a>
->>>>>>> 35c0b67c
 
 <div id="user-menu-popup" class="ui-mini" data-role="popup" data-position-to="#me-btn" data-theme="c" data-overlay-theme="b" data-transition="flip">
 
@@ -33,52 +21,29 @@
 
         <li><a href="http://docs.mist.io/"
            target="_blank"
-<<<<<<< HEAD
-           class="ui-btn ui-btn-b ui-shadow ui-corner-all ui-mini">
-           Docs</a>
+           class="ui-btn ui-btn-icon-left ui-mini icon-docs">
+           Docs</a></li>
 
         {{#if Mist.authenticated}}
 
-            <a class="ui-btn ui-btn-b ui-shadow ui-corner-all ui-mini"
+            <li><a class="ui-btn ui-btn-icon-left ui-mini icon-user"
                href={{view.accountUrl}}
-               target={{view.isNotCore}}>Account</a>
+               target={{view.isNotCore}}>Account</a></li>
 
 
             {{#if Mist.isCore}}
-                <a class="ui-btn ui-btn-b ui-shadow ui-corner-all ui-mini"
-                    {{action "logoutClicked" target=view}}>Logout</a>
+                <li><a class="ui-btn ui-btn-icon-left ui-mini icon-x"
+                    {{action "logoutClicked" target=view}}>Logout</a></li>
             {{/if}}
         {{else}}
             {{#unless Mist.isCore}}
-                <a class="ui-btn ui-btn-b ui-shadow ui-corner-all ui-mini"
-                    {{action "loginClicked" target=view}}>Login</a>
+                <li><a class="ui-btn ui-mini"
+                    {{action "loginClicked" target=view}}>Login</a></li>
             {{/unless}}
         {{/if}}
 
-    </div>
+    </ul>
 
-=======
-           class="ui-btn ui-btn-icon-left ui-mini icon-docs">
-           Docs</a></li>
-
-		{{#if Mist.authenticated}}
-		<li><a class="ui-btn ui-btn-icon-left ui-mini icon-user"
-			{{bind-attr href="view.accountUrl"}}
-			{{bind-attr target="view.isNotCore"}}>Account</a></li>
-
-			{{#if Mist.isCore}}
-			<li><a class="ui-btn ui-btn-icon-left ui-mini icon-x"
-				{{action "logoutClicked" target="view"}}>Logout</a></li>
-			{{/if}}
-
-		{{else}}
-		{{#unless Mist.isCore}}
-		<li><a class="ui-btn ui-mini"
-			{{action "loginClicked" target="view"}}>Login</a></li>
-		{{/unless}}
-		{{/if}}
-	</ul>
->>>>>>> 35c0b67c
 </div>
 
 {{view "login"}}
