--- conflicted
+++ resolved
@@ -54,13 +54,8 @@
 
             <!-- Delete button -->
 
-<<<<<<< HEAD
             <a class="ui-btn ui-shadow ui-corner-all"
                 {{action "deleteClicked" target=view on="click"}}>
-=======
-            <a class="ui-btn ui-corner-all ui-caps"
-                {{action "deleteClicked" target="view" on="click"}}>
->>>>>>> 35c0b67c
                 Delete
             </a>
 
@@ -72,17 +67,10 @@
                     <br />Monitoring for these will be disabled
                 </label>
                 <div class="ok-cancel" data-role="controlgroup" data-type="horizontal">
-<<<<<<< HEAD
                     <a class="ui-btn ui-shadow ui-corner-all" id="button-confirm-disable"
                         {{action "yesClicked" target=view}}>Yes</a>
                     <a class="ui-btn ui-btn-d ui-shadow ui-corner-all"
                         {{action "noClicked" target=view}}>No</a>
-=======
-                    <a class="ui-btn ui-corner-all ui-caps" id="button-confirm-disable"
-                        {{action "yesClicked" target="view"}}>Yes</a>
-                    <a class="ui-btn ui-btn-d ui-shadow ui-corner-all ui-caps"
-                        {{action "noClicked" target="view"}}>No</a>
->>>>>>> 35c0b67c
                 </div>
             </div>
 
@@ -92,13 +80,8 @@
 
             <!-- Back button -->
 
-<<<<<<< HEAD
-            <a class="ui-btn ui-shadow ui-corner-all button-back"
+            <a class="ui-btn ui-shadow ui-corner-all button-back ui-caps back"
                 {{action "backClicked" target=view}}>Back</a>
-=======
-            <a class="ui-btn ui-corner-all button-back ui-caps back"
-                {{action "backClicked" target="view"}}>Back</a>
->>>>>>> 35c0b67c
         </div>
     </div>
 </div>