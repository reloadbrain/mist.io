--- conflicted
+++ resolved
@@ -43,7 +43,6 @@
                 </td>
             </tr>
             {{/if}}
-<<<<<<< HEAD
             {{#if view.scriptLink}}
             <tr>
                 <td>Script</td>
@@ -54,10 +53,7 @@
                 </td>
             </td>
             {{/if}}
-            {{#each view.details}}
-=======
             {{#each view.details as |row|}}
->>>>>>> d7e8f089
                 <tr>
                     <td>{{unbound row.key}}</td>
                     <td><div>{{unbound row.value}}</div></td>
