--- conflicted
+++ resolved
@@ -47,17 +47,10 @@
                     <p class={{this.class}}>{{optionBody.paragraph}}</p>
                 {{/if}}
 
-<<<<<<< HEAD
                 {{#if optionBody.link}}
                     <a href={{optionBody.href}} class={{optionBody.class}} target={{optionBody.target}}
                         {{action "linkClicked" optionBody target=view}}>
                             {{optionBody.link}}
-=======
-                {{#if this.link}}
-                    <a {{bind-attr href="this.href" class="this.class uis-caps" target="this.target"}}
-                        {{action "linkClicked" this target="view"}}>
-                            {{this.link}}
->>>>>>> 30681af0
                     </a>
                 {{/if}}
 
@@ -79,11 +72,7 @@
             {{else}}{{#if view.isBack}}
 
                 <a class="ui-btn ui-btn-a ui-corner-all ui-caps back"
-<<<<<<< HEAD
                     {{action "confirm" target=view}}>Back</a>
-=======
-                    {{action "confirm" target="view"}}>BACK</a>
->>>>>>> 30681af0
 
             {{else}}
 
@@ -96,15 +85,9 @@
                     data-type="horizontal">
 
                     {{#if view.isOKCancel}}
-<<<<<<< HEAD
-                        <a class="ui-btn ui-caps"
+                        <a class="ui-btn ui-caps back"
                             {{action "reject" target=view}}>
                                 Cancel
-=======
-                        <a class="ui-btn ui-caps back"
-                            {{action "reject" target="view"}}>
-                                CANCEL
->>>>>>> 30681af0
                         </a>
                         <a class="ui-btn ui-btn-d ui-caps"
                             {{action "confirm" target=view}}>
@@ -113,23 +96,13 @@
                     {{/if}}
 
                     {{#if view.isYesNo}}
-<<<<<<< HEAD
-                        <a class="ui-btn ui-btn-d ui-caps"
+                        <a class="ui-btn ui-caps back"
                             {{action "reject" target=view}}>
                                 No
                         </a>
-                        <a class="ui-btn ui-caps"
+                        <a class="ui-btn ui-btn-d ui-caps"
                             {{action "confirm" target=view}}>
                                 Yes
-=======
-                        <a class="ui-btn ui-caps back"
-                            {{action "reject" target="view"}}>
-                                NO
-                        </a>
-                        <a class="ui-btn ui-btn-d ui-caps"
-                            {{action "confirm" target="view"}}>
-                                YES
->>>>>>> 30681af0
                         </a>
                     {{/if}}
 
