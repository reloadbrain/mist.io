--- conflicted
+++ resolved
@@ -58,18 +58,15 @@
 
             hasNetworks: function () {
                 return this.provider == 'openstack' ||
-<<<<<<< HEAD
-                    this.provider == 'vcloud';
+                    this.provider == 'vcloud' ||
+                    this.provider == 'indonesian_vcloud';
             }.property('provider'),
 
 
             className: function () {
                 return PROVIDER_MAP[this.getSimpleProvider()].get('className');
             }.property('provider'),
-=======
-                    this.provider == 'vcloud' || this.provider == 'indonesian_vcloud';
-            }.property(''),
->>>>>>> 03218834
+
 
 
             /**
