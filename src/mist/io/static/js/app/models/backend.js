--- conflicted
+++ resolved
@@ -74,13 +74,8 @@
             }.property('provider'),
 
             canCreateMachine: function () {
-<<<<<<< HEAD
                 return this.enabled && 
                     ['indonesian_vcloud', 'bare_metal', 'libvirt', 'vsphere'].indexOf(this.provider) == -1;
-=======
-                return this.enabled &&
-                    ['indonesian_vcloud', 'bare_metal', 'libvirt'].indexOf(this.provider) == -1;
->>>>>>> 565a5ecb
             }.property('provider', 'enabled'),
 
             className: function () {
