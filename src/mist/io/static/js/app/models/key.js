--- conflicted
+++ resolved
@@ -19,18 +19,13 @@
 
 
             /**
-             * 
+             *
              *  Methods
-             * 
+             *
              */
             // Depricated
-<<<<<<< HEAD
-            associate: function(machine, callback) {
-                Mist.keysController.associateKey(this.id, machine, null, callback);
-=======
             associate: function(machine, callback, user , port) {
                 Mist.keysController.associateKey(this.id, machine, callback, user, port);
->>>>>>> 0af30a70
             },
             // Depricated
             disassociate: function(machine, callback) {
