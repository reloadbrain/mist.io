define('app/models/machine', [
    'ember'
    ],
    /**
     * Machine model
     *
     * Also check state mapping in config.py
     * @returns Class
     */
    function() {
        return Ember.Object.extend({
            id: null,
            imageId: null,
            name: null,
            backend: null,
            selected: false,
            hasKey: false,
            hasMonitoring: false,
            pendingMonitoring: false,
            pendingShell: false,
            pendingAddTag: false,
            pendingDeleteTag: false,
            pendingStats: false,
            state: 'stopped',
            stats:{'cpu': [], 'load': [], 'disk': []},
            graphdata: {},

            restKeys: function(){
                var ret = [], keys = this.get('keys');
                Mist.keysController.content.forEach(function(key){
                    if (keys.indexOf(key) == -1) {
                        ret.push(key);
                    }
                });
                if (ret.length > 0){
                    Ember.run.next(function(){
                        $('#associate-key-button').button();
                    });
                }
                return ret;
            }.property('keys.@each', 'Mist.keysController.@each'),
            
            image: function() {
                return this.backend.images.getImage(this.imageId);
            }.property('image'),

            user: function() {                
                return this.getUser();
            }.property('user'),
            
            isNotGhost: function() {                
                return ! this.isGhost;
                //return this.state != 'terminated' && this.state != 'unknown';
            }.property('state'),

            reboot: function() {
                log('Rebooting machine', this.name);

                var that = this;
                $.ajax({
                    url: '/backends/' + this.backend.id + '/machines/' + this.id,
                    type: 'POST',
                    headers: { "cache-control": "no-cache" },
                    data: 'action=reboot',
                    success: function(data) {
                        that.set('state', 'rebooting');
                        info('Succesfully sent reboot to machine', that.name);
                    },
                    error: function(jqXHR, textstate, errorThrown) {
                        Mist.notificationController.notify('Error when sending reboot to machine ' +
                                that.name);
                        error(textstate, errorThrown, 'when sending reboot to machine',
                                that.name);
                    }
                });
            },

            destroy: function() {
                log('Destroying machine', this.name);

                var that = this
                $.ajax({
                    url: '/backends/' + this.backend.id + '/machines/' + this.id,
                    type: 'POST',
                    headers: { "cache-control": "no-cache" },
                    data: 'action=destroy',
                    success: function(data) {
                        that.set('state', 'pending');
                        that.set('hasMonitoring', false);
                        info('Successfully sent destroy to machine', that.name);
                    },
                    error: function(jqXHR, textstate, errorThrown) {
                        Mist.notificationController.notify('Error when sending destroy to machine ' +
                                that.name);
                        error(textstate, errorThrown, 'when sending destroy to machine',
                                that.name);
                    }
                });
            },

            start: function() {
                log('Starting machine', this.name);

                var that = this;
                $.ajax({
                    url: 'backends/' + this.backend.id + '/machines/' + this.id,
                    type: 'POST',
                    headers: { "cache-control": "no-cache" },
                    data: 'action=start',
                    success: function(data) {
                        that.set('state', 'pending');
                        info('Successfully sent start to machine', that.name);
                    },
                    error: function(jqXHR, textstate, errorThrown) {
                        Mist.notificationController.notify('Error when sending start to machine ' +
                                that.name);
                        error(textstate, errorThrown, 'when sending start to machine',
                                that.name);
                    }
                });
            },

            shutdown: function() {
                log('Stopping machine', this.name);

                var that = this;
                $.ajax({
                    url: 'backends/' + this.backend.id + '/machines/' + this.id,
                    type: 'POST',
                    headers: { "cache-control": "no-cache" },
                    data: 'action=stop',
                    success: function(data) {
                        that.set('state', 'stopped');
                        info('Successfully sent stop to machine', that.name);
                    },
                    error: function(jqXHR, textstate, errorThrown) {
                        Mist.notificationController.notify('Error when sending stop to machine ' +
                                that.name);
                        error(textstate, errorThrown, 'when sending stop to machine',
                                that.name);
                    }
                });
            },

            getHost: function() {
                if (this.extra.dns_name) {
                    // it is an ec2 machine so it has dns_name
                    return this.extra.dns_name;
                } else {
                    // if not ec2 it should have a public ip
                    try {
                        var ips_v4 = [];
                        this.public_ips.forEach(function(ip) {
                            if (ip.search(':') == -1) {
                                // this is not an IPv6, so it is supported
                                ips_v4.push(ip);
                            }
                        });
                        return ips_v4[0];
                    } catch (error) {
                        Mist.notificationController.notify('No host available for machine ' + this.name);
                        error('No host available for machine ' + this.name);
                        return false;
                    }
                }
            },

            getUser: function() {
                // In case of ec2, mist.io could have set this. Server can handle empty string.
                try {
                    if (this.extra.tags.ssh_user != undefined) {                   
                        return this.extra.tags.ssh_user;
                    } else {
                        return 'root';
                    }
                } catch (error) {
                    return 'root';
                }
            },


            shell: function(shell_command, callback, timeout) {
                log('Sending', shell_command, 'to machine', this.name);

                var url = '/backends/' + this.backend.id + '/machines/' + this.id + '/shell';
                var ssh_user = this.getUser();
                var host = this.getHost();
                var that = this;
                var params =  {'host': host,
                               'ssh_user': ssh_user,
                               'command': shell_command}
                if (timeout != undefined) {
                    params['timeout'] = timeout;
                }
                
                function EncodeQueryData(data)
                {
                   var ret = [];
                   for (var d in data)
                      ret.push(encodeURIComponent(d) + "=" + encodeURIComponent(data[d]));
                   return ret.join("&");
                }
                url = url + '?' + EncodeQueryData(params);
                this.set('pendingShell', true);
                
                $('#hidden-shell-iframe').attr('src', url);
                callback('');
            },

            hasAlert : function() {
                //TODO when we have alerts
                return false;
            }.property('hasAlert'),

            startUptimeTimer: function() {
                var that = this;

                setInterval(function() {
                    if (that.get('state') == 'running' && that.get('uptimeFromServer') &&
                        that.get('uptimeChecked')) {

                        that.set('uptime', that.get('uptimeFromServer') + (Date.now()
                                           - that.get('uptimeChecked')));
                    } else {
                        return;
                    }
                }, 1000);
                
                this.set('probeInterval', 10000);
            },

            probe: function() {
                var that = this;
                if (that.get)

                function sendProbe() {
                    if (!that.backend) {
                        return false;
                    }
                    
                    if (that.backend.create_pending){
                        // Try again later if a machine is being created on this backend
                        retryProbe();
                        return false;
                    }

                    if (that.state == 'running') {
                        var host = that.getHost();
                        if (host) {
                            var ssh_user = that.getUser();

                            $.ajax({
                                url: '/backends/' + that.backend.id + '/machines/' + that.id + '/probe',
                                type: 'POST',
                                headers: { "cache-control": "no-cache" },
                                data: {'host': host,
                                       'ssh_user': ssh_user},
                                success: function(data, textStatus, jqXHR) {
                                       // got it fine, also means it has a key
                                    if (jqXHR.status === 200) {
                                        that.set('hasKey', true);
                                        warn(data.uptime);
                                        var uptime = parseFloat(data['uptime'].split(' ')[0]) * 1000;
                                        that.set('uptimeChecked', Date.now());
                                        that.set('uptimeFromServer', uptime);
                                        info('Successfully got uptime', uptime, 'from machine', that.name);
                                        Mist.keysController.updateKeyList(data.updated_keys, 'append');
                                        if (data.updated_keys.length){
                                            warn('Added ' + data.updated_keys.length + ' new keys from machine ' + that.name);
                                        }
                                    } else {
                                        // in every other case there is a problem
                                        that.set('hasKey', false);
                                        info('Got response other than 200 while probing machine', that.name);
                                        retry(that);
                                    }
                                },
                                error: function(jqXHR, textstate, errorThrown) {
                                    that.set('hasKey', false);
                                    //Mist.notificationController.notify('Error getting uptime from machine ' +
                                    //    that.name);
                                    error(textstate, errorThrown, 'when probing machine',
                                        that.name);
                                    that.set('probeInterval', 2*that.get('probeInterval'));
                                    retryProbe(that.get('probeInterval'));
                                }
                            });
                        }
                    }
                };
                
                function retryProbe(interval) {
                    if (interval == undefined) {
                        interval = 10000;
                    }
                    // retry only if the machine is still here and it's running
                    if (that.backend.getMachineById(that.id) && that.state == 'running'){
                        setTimeout(sendProbe, interval);
                    }
                }
                
                setTimeout(sendProbe, 2000);
            },

            reProbe: function() {
                if (this.get('state') == 'running') {
                    this.startUptimeTimer();
                    this.probe();
                } else {
                    this.set('uptime', 0);
                    this.uptimeTimer = false;
                }
            }.observes('state'),

            changeMonitoring: function() {
                warn("Setting monitoring to:  " + !this.hasMonitoring);

                this.set('pendingMonitoring', true);
                //$('.monitoring-button').show();
                var payload = {
                   'action': this.hasMonitoring ? 'disable' : 'enable',
                   'dns_name': this.extra.dns_name? this.extra.dns_name : "n/a",
                   'public_ips': this.public_ips ? this.public_ips : [],
                   'name': this.name ? this.name : "n/a"
                };
                
                if (!Mist.authenticated){
                    if (!Mist.email || !Mist.password){
                        warn('no auth credentials!');
                        return false;
                    }
                    var d = new Date();
                    var nowUTC = String(d.getTime() + d.getTimezoneOffset()*60*1000);
                    payload['email'] = Mist.email;
                    payload['timestamp'] = nowUTC;
                    payload['pass'] = CryptoJS.SHA256(Mist.password).toString();
                    payload['hash'] = CryptoJS.SHA256(Mist.email + ':' + nowUTC + ':' + CryptoJS.SHA256(Mist.password).toString()).toString();
                }

                var that = this;
                warn('sending request');
                $.ajax({
                    url: '/backends/' + this.backend.id + '/machines/' + this.id + '/monitoring',
                    type: 'POST',
                    headers: { "cache-control": "no-cache" },
                    contentType: 'application/json',
                    data: JSON.stringify(payload),
                    dataType: 'json',
                    timeout : 600000,
                    success: function(data) {
                        var user = that.getUser();
                        if (!that.hasMonitoring){
                            $('.pending-monitoring h1').text('Installing collectd');
                            var prefix = URL_PREFIX || document.location.href.split('#')[0];
                            if (prefix.slice(-1) == '/') {
                                prefix = prefix.substring(0, prefix.length - 1);
                            }
                            var cmd = 'wget --no-check-certificate ' + prefix + '/core/scripts/deploy_collectd.sh -O - > /tmp/deploy_collectd.sh && chmod +x /tmp/deploy_collectd.sh && sudo /tmp/deploy_collectd.sh ' + data['monitor_server'] + ' ' + data['uuid'] + ' ' + data['passwd'];
                            if (user != 'root'){
                                cmd = "sudo su -c '" + cmd + "'";
                            }
                            collectd_install_target = that;
                            warn(cmd);
                            that.shell(cmd, function(){}, timeout=300);
                        } else {
                            $('.pending-monitoring h1').text('Disabling collectd');
                            var cmd = 'chmod -x /etc/init.d/collectd && killall -9 collectd';
                            if (user != 'root'){
                                cmd = "sudo su -c '" + cmd + "'";
                            }
                            collectd_uninstall_target = that;
                            that.shell(cmd, function(){});
                            //remove machine from monitored_machines array
                            var new_monitored_machines = jQuery.grep(Mist.monitored_machines, function(value) {
                                var machine_arr = [that.backend.id, that.id]
                                return (!($(value).not(machine_arr).length == 0 && $(machine_arr).not(value).length == 0));
                            });
                            Mist.set('monitored_machines', new_monitored_machines);
                        }
                        Mist.set('authenticated', true);
                    },
                    error: function(jqXHR, textstate, errorThrown) {
                        that.set('pendingMonitoring', false);
                        if (jqXHR.status == 402){
                            Mist.notificationController.warn(jqXHR.responseText);    
                        } else {
                            Mist.notificationController.notify('Error when changing monitoring to ' + that.name);
                        }
                        error(textstate, errorThrown, 'when changing monitoring to machine',
                            that.name);
                    }
                });
<<<<<<< HEAD
            },

           openMonitoringDialog: function() {
                var machine = this;
                if (Mist.authenticated) {
                    if (machine.hasMonitoring) {
                        $('#monitoring-dialog div h1').text('Disable monitoring');
                        $('#monitoring-enabled').show();
                        $('#monitoring-disabled').hide();
                        $('#button-back-enabled').on("click", function() {
                            $("#monitoring-dialog").popup('close');
                        });
                        $('#button-disable-monitoring').on("click", function() {
                            machine.changeMonitoring();
                            $('#button-disable-monitoring').off("click");
                            $("#monitoring-dialog").popup('close');
                        });
                    } else {
                        $('#monitoring-dialog div h1').text('Enable monitoring');
                        $('#monitoring-disabled').show();
                        $('#monitoring-enabled').hide();
                        $('#button-back-disabled').on("click", function() {
                            $("#monitoring-dialog").popup('close');
                        });
                        $('#button-enable-monitoring').on("click", function() {
                            machine.changeMonitoring();
                            $('#button-enable-monitoring').off("click");
                            $("#monitoring-dialog").popup('close');
                        });

                        if ((Mist.current_plan) && (Mist.current_plan['title'])) {
                            if (Mist.current_plan['has_expired']) {
                                //Trial or Plan expired, hide monitoring-dialog, hide free-trial
                                $('#enable-monitoring-dialog').hide();
                                $('#plan-text span').text('You have to purchase a plan in order to enable monitoring.');
                                $('#button-enable-trial').closest('.ui-btn').hide();
                            } else {
                                //Trial or Plan enabled. Check for quota 
                                if (Mist.current_plan['machine_limit'] <= Mist.monitored_machines.length) {
                                    //Quota exceeded, show buy option
                                    $('#enable-monitoring-dialog').hide();  
                                    $('#plan-text span').text('You have reached the limits for your plan. Please upgrade plan in order to continue.');
                                    $('#button-enable-trial').closest('.ui-btn').hide();
                                    $('#button-purchase').closest('.ui-btn').show();
                                } else {
                                    //Everything ok, show monitoring-dialog, hide plan-dialog
                                    $('#enable-monitoring-dialog').show();
                                    $('#plan-dialog').hide();
                                }
                            }
                        } else {
                            //no plans, show plan-dialog, hide monitoring-dialog
                            if ((Mist.user_details) && (Mist.user_details[0])) {
                                $('#trial-user-name').val(Mist.user_details[0]);
                            }
                            if ((Mist.user_details) && (Mist.user_details[1])) {
                                $('#trial-company-name').val(Mist.user_details[1]);
                            }
                            if ((Mist.user_details) && (Mist.user_details[2])) {
                                $('#trial-user-country').val(Mist.user_details[2]);
                            }
                            if ((Mist.user_details) && (Mist.user_details[3])) {
                                $('#trial-user-servers').val(Mist.user_details[3]);
                            }
                            if ((Mist.user_details) && (Mist.user_details[4])) {
                                $('#trial-user-people').val(Mist.user_details[4]);
                            }
                            $('#enable-monitoring-dialog').hide();
                            $('#monitoring-enabled').hide();
                            $('#plan-dialog').show();
                            $('#plan-text span').text('Monitoring is a premium service. You can try it for free for one month, or purchase a plan.');
                            $('#button-enable-trial').parent().addClass('ui-last-child');
                            $('#button-enable-trial').closest('.ui-btn').show();
                            $('#button-purchase').closest('.ui-btn').hide();
                        }
                    }
                }
                $("#monitoring-dialog").popup('open');
=======
>>>>>>> b8045c38
            },

            init: function() {
                this._super();

                this.tags = Ember.ArrayController.create();
                this.keys = Ember.ArrayController.create();
                this.unassociatedKeys = Ember.ArrayController.create();
                
                var that = this;
                Mist.keysController.content.forEach(function(key){
                    if (key.machines && key.machines.length > 0){
                        key.machines.forEach(function(item){
                            if (item[1] == that.id && item[0] == that.backend.id) {
                                that.keys.addObject(key);
                            }
                        });                        
                    }
                });                    

                this.startUptimeTimer();
                this.probe();
            }
        });
    }
);<|MERGE_RESOLUTION|>--- conflicted
+++ resolved
@@ -90,10 +90,8 @@
                         info('Successfully sent destroy to machine', that.name);
                     },
                     error: function(jqXHR, textstate, errorThrown) {
-                        Mist.notificationController.notify('Error when sending destroy to machine ' +
-                                that.name);
-                        error(textstate, errorThrown, 'when sending destroy to machine',
-                                that.name);
+                        Mist.notificationController.notify('Error when sending destroy to machine ' + that.name);
+                        error(textstate, errorThrown, 'when sending destroy to machine', that.name);
                     }
                 });
             },
@@ -390,7 +388,6 @@
                             that.name);
                     }
                 });
-<<<<<<< HEAD
             },
 
            openMonitoringDialog: function() {
@@ -469,8 +466,6 @@
                     }
                 }
                 $("#monitoring-dialog").popup('open');
-=======
->>>>>>> b8045c38
             },
 
             init: function() {
