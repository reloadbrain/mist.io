--- conflicted
+++ resolved
@@ -34,18 +34,6 @@
             loadingImages: false,
             loadingMachines: false,
 
-<<<<<<< HEAD
-            /**
-             *
-             *  Initialization
-             *
-             */
-
-            load: function (backends) {
-                this._setContent(backends);
-                this.set('loading', false);
-                $('#splash').fadeOut(650); // TODO: Move this outa here
-=======
 
             //
             //
@@ -60,7 +48,6 @@
                 // <TODO (gtsop): Move this into app.js
                 $('#splash').fadeOut(650);
                 // />
->>>>>>> 094272f9
             },
 
 
@@ -260,17 +247,7 @@
             //
 
 
-<<<<<<< HEAD
-            _setContent: function(backends) {
-                this._updateContent(backends);
-            },
-
-
             _updateContent: function (backends) {
-                var that = this;
-=======
-            _updateContent: function (backends) {
->>>>>>> 094272f9
                 Ember.run(this, function() {
 
                     // Remove deleted backends
@@ -284,28 +261,16 @@
                         var oldBackend = this.getBackend(backend.id);
 
                         if (oldBackend)
-<<<<<<< HEAD
-                            // Update existing backend properties
-=======
                             // Update existing backends
->>>>>>> 094272f9
                             forIn(backend, function (value, property) {
                                 oldBackend.set(property, value);
                             });
                         else
-<<<<<<< HEAD
-                            // Add new backend
-                            this._addBackend(backend);
-                    }, this);
-
-                    that.trigger('onBackendListChange');
-=======
                             // Add new backends
                             this._addBackend(backend);
                     }, this);
 
                     this.trigger('onBackendListChange');
->>>>>>> 094272f9
                 });
             },
 
@@ -399,20 +364,12 @@
             },
 
 
-<<<<<<< HEAD
-            /**
-             *
-             *  Observers
-             *
-             */
-=======
             //
             //
             //  Observers
             //
             //
 
->>>>>>> 094272f9
 
             imageCountObserver: function() {
                 Ember.run.once(this, '_updateImageCount');
