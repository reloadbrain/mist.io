--- conflicted
+++ resolved
@@ -263,21 +263,15 @@
 
                             // Update existing machines
                             var old_machine = that.getMachine(machine.id);
-<<<<<<< HEAD
+                            // We save previous state here because it will
+                            // be overwritten by the following for loop
+                            var prevState = old_machine.state;
+
                             for (var attr in machine) {
 
                                 // Do not overwrite ips
                                 if (attr == 'private_ips') continue;
                                 if (attr == 'pubic_ips') continue;
-
-=======
-
-                            // We save previous state here because it will
-                            // be overwritten by the following for loop
-                            var prevState = old_machine.state;
-
-                            for (var attr in machine)
->>>>>>> 4d850414
                                 old_machine.set(attr, machine[attr]);
 
                             // Set machine on probing loop
