--- conflicted
+++ resolved
@@ -33,12 +33,6 @@
              *
              */
 
-<<<<<<< HEAD
-            load: function (machines) {
-                if (!this.backend.enabled) return;
-                this._updateContent(machines);
-                this.set('loading', true);
-=======
             init: function () {
                 this._super();
                 this.set('content', []);
@@ -49,7 +43,6 @@
             load: function (machines) {
                 this._updateContent(machines);
                 this.set('loading', false);
->>>>>>> 094272f9
             },
 
 
