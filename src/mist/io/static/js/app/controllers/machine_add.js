define('app/controllers/machine_add', ['ember', 'yamljs'],
    /**
     *  Machine Add Controller
     *
     *  @returns Class
     */
    function() {
        return Ember.Object.extend({

            //
            //  Properties
            //

            callback: null,
            formReady: null,
            addingMachine: null,
            selectedImage: null,

            newMachineKey: null,
            newMachineName: null,
            newMachineSize: null,
            newMachineImage: null,
            newMachineCloudInit: null,
            newMachineScript: null,
            newMachineLocation: null,
            newMachineProvider: null,
            newMachineProviderType: null,
            newMachineProject: null,
            newMachineMonitoring: null,
            newMachineAssociateFloatingIp: true,
            newMachineDockerCommand: null,
            newMachineDockerEnvironment: null,
            newMachineDockerPorts: null,
            newMachineAzurePorts: null,
            newMachineLibvirtDiskPath: '/var/lib/libvirt/',
            newMachineLibvirtDiskSize: 4,
            newMachineLibvirtImagePath: null,
<<<<<<< HEAD
            newMachineVlanID: null,
=======
            newMachineBilling: null,
>>>>>>> c29a2d6e

            //
            // Computed properties
            //

            newMachineSizesOptions: Ember.computed('newMachineProvider', 'newMachineProviderType', 'newMachineImage', function() {
                var provider = this.get('newMachineProvider.provider'),
                    image = this.get('newMachineImage'),
                    bare_metal = this.get('newMachineProviderType.val');

                if (provider && provider.indexOf('ec2') > -1 && image && image.extra) {
                    var virtualization_type = image.extra.virtualization_type;
                    if (virtualization_type) {
                        var filteredSizes = this.get('newMachineProvider.sizes.model').filter(function(size, index) {
                            return size.extra && size.extra.virtualizationTypes.indexOf(virtualization_type) > -1;
                        }, this);

                        return filteredSizes;
                    }
                }

                if (provider && provider == 'softlayer') {
                    var filteredSizes = this.get('newMachineProvider.sizes.model').filter(function(size, index) {
                        return bare_metal ? size.name.toLowerCase().indexOf('bare metal') > -1 : size.name.toLowerCase().indexOf('bare metal') == -1;
                    }, this);

                    return filteredSizes;
                }

                return this.get('newMachineProvider.sizes.model');
            }),

            newMachineImagesOptions: Ember.computed('newMachineProvider', 'newMachineProviderType', function() {
                var provider = this.get('newMachineProvider.provider'),
                    bare_metal = this.get('newMachineProviderType.val');

                if (provider && provider == 'softlayer') {
                    var filteredImages = this.get('newMachineProvider.images.model').filter(function(image, index) {
                        return bare_metal ? image.name.toLowerCase().indexOf('bare metal') > -1 : image.name.toLowerCase().indexOf('bare metal') == -1;
                    }, this);

                    return filteredImages;
                }

                return this.get('newMachineProvider.images.model');
            }),

            //
            //  Methods
            //

            open: function(callback) {
                // In case page is scrolled, opening the
                // panel introduces an unpleasant view.
                // Scrolling to top fixes that
                $('#machine-create').find('[data-role="collapsible"]')
                    .collapsible('option', 'collapsedIcon', 'carat-d')
                    .collapsible('collapse');

                this._clear();
                this._updateFormReady();
                this.set('callback', callback);
                this.view.checkImageSelected(this.get('selectedImage'));
            },

            close: function() {
                this._clear();
                $('#create-machine').collapsible('collapse');
            },

            add: function() {
                var providerName = this.newMachineProvider.title;
                var machineSize = this.newMachineSize.name;
                var machineImage = this.newMachineImage.name;
                var machineName = this.newMachineName;

                // Validate machine name
                // TODO: This thing is ugly. Move regex and strings into a dict

                if (providerName == 'NephoScale') {
                    var re = /^[0-9a-z_-]*$/;
                    if (machineName.length > 64 || !re.test(machineName)) {

                        Mist.notificationController.timeNotify(
                            'Server name in NephoScale may have lower-case letters, numbers, hyphen (\'-\') and underscore (\'_\') characters, cannot exceed 64 ' +
                            'characters, and can end with a letter or a number.', 7000);
                        return;
                    }
                    if (machineSize.indexOf('CS025') > -1) {
                        if ((machineImage != 'Linux Ubuntu Server 10.04 LTS 64-bit') &&
                            (machineImage != 'Linux CentOS 6.2 64-bit')) {

                            Mist.notificationController.timeNotify(
                                'On CS025 size you can only create one of the two images: ' +
                                'Linux Ubuntu Server 10.04 LTS 64-bit or Linux CentOS 6.2 64-bit', 7000);
                            return;
                        }
                    }
                }
                if (providerName == 'Azure') {
                    var re = /^[0-9a-zA-Z-]*$/;
                    if (!re.test(machineName)) {
                        Mist.notificationController.timeNotify('The name can contain only letters, numbers, and hyphens. The name must start with a letter and must end with a letter or a number.', 7000);
                        return;
                    }
                }
                if (providerName == 'Google Compute Engine') {
                    var re = /^[0-9a-z-]*$/;
                    if (!re.test(machineName)) {
                        Mist.notificationController.timeNotify('Name must be lowercase letters, numbers, and hyphens', 7000);
                        return;
                    }
                }
                if (providerName == 'SoftLayer') {
                    var re = /^[0-9a-zA-Z.-]*$/;
                    if (machineName.length > 253 || !re.test(machineName)) {
                        Mist.notificationController.timeNotify(
                            'Server name in Softlayer must be an alphanumeric string,' +
                            ' that may contain period (\'.\') and dash (\'-\') special characters.', 7000);
                        return;
                    }
                }

                var that = this;
                this.newMachineProvider.machines.newMachine(
                    this.newMachineProvider.provider,
                    this.newMachineProviderType.val,
                    this.newMachineName,
                    this.newMachineImage,
                    this.newMachineSize,
                    this.newMachineLocation,
                    this.newMachineKey,
                    this.newMachineCloudInit,
                    this.newMachineScript,
                    this.newMachineProject,
                    this.newMachineMonitoring,
                    this.newMachineAssociateFloatingIp,
                    this.newMachineDockerEnvironment.trim(),
                    this.newMachineDockerCommand,
                    this.newMachineScriptParams,
                    this.newMachineDockerPorts,
                    this.newMachineAzurePorts,
                    this.newMachineLibvirtDiskSize,
                    this.newMachineLibvirtDiskPath,
                    this.newMachineLibvirtImagePath,
<<<<<<< HEAD
                    this.newMachineVlanID,
=======
                    this.newMachineBilling.val,
>>>>>>> c29a2d6e

                    function(success, machine) {
                        that._giveCallback(success, machine);
                    }
                );

                this.close();
            },


            //
            //  Pseudo-Private Methods
            //

            _clear: function() {
                this.set('callback', null)
                    .set('newMachineName', '')
                    .set('newMachineProvider', {
                        'title': 'Select Provider'
                    })
                    .set('newMachineImage', {
                        'name': 'Select Image'
                    })
                    .set('newMachineSize', {
                        'name': 'Select Size'
                    })
                    .set('newMachineLocation', {
                        'name': 'Select Location'
                    })
                    .set('newMachineProviderType', {
                        'title': 'Virtual Cloud Server',
                        'val': false
                    })
                    .set('newMachineCloudInit', '')
                    .set('newMachineScript', '')
                    .set('newMachineKey', {
                        'id': 'Select Key'
                    })
                    .set('newMachineProject', '')
                    .set('newMachineKey', {
                        'title': 'Select Key'
                    })
                    .set('newMachineMonitoring', Mist.email ? true : false)
                    .set('newMachineAssociateFloatingIp', true)
                    .set('newMachineDockerEnvironment', '')
                    .set('newMachineDockerCommand', '')
                    .set('newMachineScriptParams', '')
                    .set('newMachineDockerPorts', '')
                    .set('newMachineAzurePorts', '')
                    .set('newMachineLibvirtDiskSize', 4)
                    .set('newMachineLibvirtDiskPath', '/var/lib/libvirt/')
                    .set('newMachineLibvirtImagePath', '')
<<<<<<< HEAD
                    .set('newMachineVlanID', '');
=======
                    .set('newMachineBilling', {
                        'title': 'Hourly',
                        'val': true
                    });
>>>>>>> c29a2d6e
                this.view.clear();
            },

            _updateFormReady: function() {
                var formReady = false;
                if (this.newMachineName &&
                    this.newMachineSize.id &&
                    this.newMachineImage.id &&
                    this.newMachineProvider.id) {
                    formReady = true;
                }

                // SSH key is optional for docker
                if (this.newMachineProvider.provider != 'docker') {
                    if (!Mist.keysController.keyExists(this.newMachineKey.id)) {
                        formReady = false;
                    }
                }

                if (this.newMachineImage.id &&
                    this.newMachineImage.get('isMist')) {
                    if (!Mist.keysController.keyExists(this.newMachineKey.id))
                        formReady = false;
                }

                var cloudInit = this.get('newMachineCloudInit').trim();
                if (cloudInit) {
                    try {
                        if (!(cloudInit.substring(0, 12) == "#!/bin/bash\n" || (YAML.parse(cloudInit) && cloudInit.substring(0, 13) == '#cloud-config'))) {
                            formReady = false;
                            Mist.notificationController.timeNotify('Please start your cloud init script with #!/bin/bash or use a valid yaml configuration file (should start with #cloud-config)', 4000);
                        }
                    } catch (err) {

                    }
                }

                var re = /^[0-9]*$/;
                if (this.newMachineProvider.provider == 'libvirt' &&
                    (this.newMachineImage.id || this.newMachineLibvirtImagePath) &&
                    this.newMachineName && this.newMachineSize.id) {
                    formReady = true;
                }

                if (formReady && this.addingMachine) {
                    formReady = false;
                }

                this.set('formReady', formReady);
            },

            _giveCallback: function(success, machine) {
                if (this.callback) this.callback(success, machine);
            },

            _resetProvider: function() {
                this.set('callback', null)
                    .set('newMachineProviderType', {
                        'title': 'Virtual Cloud Server',
                        'val': false
                    })
                    .set('newMachineImage', {
                        'name': 'Select Image'
                    })
                    .set('newMachineKey', {
                        'title': 'Select Key'
                    })
                    .set('newMachineSize', {
                        'name': 'Select Size'
                    })
                    .set('newMachineLocation', {
                        'name': 'Select Location'
                    })
                    .set('newMachineCloudInit', '')
                    .set('newMachineScript', '')
                    .set('newMachineProject', '')
                    .set('newMachineAssociateFloatingIp', true)
                    .set('newMachineDockerEnvironment', '')
                    .set('newMachineDockerCommand', '')
                    .set('newMachineScriptParams', '')
                    .set('newMachineDockerPorts', '')
                    .set('newMachineAzurePorts', '')
                    .set('newMachineLibvirtDiskSize', 4)
                    .set('newMachineLibvirtDiskPath', '/var/lib/libvirt/')
                    .set('newMachineLibvirtImagePath', '')
<<<<<<< HEAD
                    .set('newMachineVlanID', '');
=======
                    .set('newMachineBilling', {
                        'title': 'Hourly',
                        'val': true
                    });
>>>>>>> c29a2d6e
            },

            _selectUnique: function() {
                // Locations Check
                if (this.newMachineProvider.locations) {
                    if (this.newMachineProvider.locations.model.length == 1) {
                        this.set('newMachineLocation', this.newMachineProvider.locations.model[0]);
                    }
                }

                // Sizes Check
                if (this.newMachineProvider.sizes) {
                    if (this.newMachineProvider.sizes.model.length == 1) this.set('newMachineSize', this.newMachineProvider.sizes.model[0]);
                }

                // Projects Check
                if (this.newMachineProvider.projects) {
                    if (this.newMachineProvider.projects.model.length == 1) this.set('newMachineProject', this.newMachineProvider.projects.model[0]);
                }
            },

            _updateLibvirtPath: function() {
                if (this.get('newMachineProvider.provider') == 'libvirt' && this.get('newMachineName')) {
                    this.set('newMachineLibvirtDiskPath', '/var/lib/libvirt/images/' + this.get('newMachineName').trim() + '.img');
                }
            },

            _updateProvidersMonitoring: function() {
                var invalids = ['libvirt', 'docker'];
                if (invalids.indexOf(this.get('newMachineProvider.provider')) != -1) {
                    this.set('newMachineMonitoring', false);
                } else {
                    this.set('newMachineMonitoring', Mist.email ? true : false);
                }
            },

            _removeFieldsBlanks: function() {
                if (this.get('newMachineName')) {
                    this.set('newMachineName', this.get('newMachineName').trim());
                }

                if (this.get('newMachineLibvirtDiskPath')) {
                    this.set('newMachineLibvirtDiskPath', this.get('newMachineLibvirtDiskPath').trim());
                }

                if (this.get('newMachineLibvirtImagePath')) {
                    this.set('newMachineLibvirtImagePath', this.get('newMachineLibvirtImagePath').trim());
                }
            },

            //
            //  Observers
            //

            providerObserver: function() {
                Ember.run.once(this, '_selectUnique');
            }.observes('newMachineProvider', 'newMachineImage', 'newMachineSize', 'newMachineProject'),

            libvirtPathObserver: function() {
                Ember.run.next(this, '_updateLibvirtPath');
            }.observes('newMachineName', 'newMachineProvider.title'),

            providersMonitoringObserver: function() {
                Ember.run.next(this, '_updateProvidersMonitoring');
            }.observes('newMachineProvider.provider'),

            fieldsBlanksObserver: function() {
                Ember.run.once(this, '_removeFieldsBlanks');
            }.observes('newMachineName', 'newMachineLibvirtDiskPath', 'newMachineLibvirtImagePath'),

            formObserver: function() {
                Ember.run.once(this, '_updateFormReady');
            }.observes('newMachineKey',
                'newMachineName',
                'newMachineSize',
                'newMachineImage',
                'newMachineScript',
                'newMachineLocation',
                'newMachineProvider',
                'newMachineLibvirtDiskSize',
                'newMachineLibvirtDiskPath',
                'newMachineLibvirtImagePath',
                'newMachineCloudInit')
        });
    }
);<|MERGE_RESOLUTION|>--- conflicted
+++ resolved
@@ -35,11 +35,8 @@
             newMachineLibvirtDiskPath: '/var/lib/libvirt/',
             newMachineLibvirtDiskSize: 4,
             newMachineLibvirtImagePath: null,
-<<<<<<< HEAD
             newMachineVlanID: null,
-=======
             newMachineBilling: null,
->>>>>>> c29a2d6e
 
             //
             // Computed properties
@@ -185,11 +182,8 @@
                     this.newMachineLibvirtDiskSize,
                     this.newMachineLibvirtDiskPath,
                     this.newMachineLibvirtImagePath,
-<<<<<<< HEAD
                     this.newMachineVlanID,
-=======
                     this.newMachineBilling.val,
->>>>>>> c29a2d6e
 
                     function(success, machine) {
                         that._giveCallback(success, machine);
@@ -242,14 +236,11 @@
                     .set('newMachineLibvirtDiskSize', 4)
                     .set('newMachineLibvirtDiskPath', '/var/lib/libvirt/')
                     .set('newMachineLibvirtImagePath', '')
-<<<<<<< HEAD
                     .set('newMachineVlanID', '');
-=======
                     .set('newMachineBilling', {
                         'title': 'Hourly',
                         'val': true
                     });
->>>>>>> c29a2d6e
                 this.view.clear();
             },
 
@@ -335,14 +326,11 @@
                     .set('newMachineLibvirtDiskSize', 4)
                     .set('newMachineLibvirtDiskPath', '/var/lib/libvirt/')
                     .set('newMachineLibvirtImagePath', '')
-<<<<<<< HEAD
                     .set('newMachineVlanID', '');
-=======
                     .set('newMachineBilling', {
                         'title': 'Hourly',
                         'val': true
                     });
->>>>>>> c29a2d6e
             },
 
             _selectUnique: function() {
