--- conflicted
+++ resolved
@@ -87,22 +87,8 @@
             addKey: function(args) {
                 var that = this;
                 this.set('addingKey', true);
-<<<<<<< HEAD
-                Mist.ajax.PUT('/api/v1/keys', {
-                    'id': args.keyId,
-                    'priv': args.keyPrivate
-                }).success(function (key) {
-                    that._addKey(key);
-                }).error(function (message) {
-                    Mist.notificationController.notify(message);
-                }).complete(function (success, key) {
-                    that.set('addingKey', false);
-                    if (args.callback)
-                        args.callback(success, that.getKey(key ? key.id : null));
-                });
-=======
-                Mist.ajax
-                    .PUT('/keys', {
+                Mist.ajax
+                    .PUT('/api/v1/keys', {
                         'id': args.keyId,
                         'priv': args.keyPrivate
                     })
@@ -117,27 +103,14 @@
                         if (args.callback)
                             args.callback(success, that.getKey(key ? key.id : null));
                     });
->>>>>>> 82432d3f
             },
 
 
             renameKey: function(keyId, newKeyId, callback) {
                 var that = this;
                 this.set('renamingKey', true);
-<<<<<<< HEAD
-                Mist.ajax.PUT('/api/v1/keys/' + keyId, {
-                    'new_id': newKeyId
-                }).success(function() {
-                    that._renameKey(keyId, newKeyId);
-                }).error(function() {
-                    Mist.notificationController.notify('Failed to rename key');
-                }).complete(function(success) {
-                    that.set('renamingKey', false);
-                    if (callback) callback(success);
-                });
-=======
-                Mist.ajax
-                    .PUT('/keys/' + keyId, {
+                Mist.ajax
+                    .PUT('/api/v1/keys/' + keyId, {
                         'new_id': newKeyId
                     })
                     .success(function() {
@@ -150,26 +123,14 @@
                         that.set('renamingKey', false);
                         if (callback) callback(success);
                     });
->>>>>>> 82432d3f
             },
 
 
             deleteKey: function(keyId, callback) {
                 var that = this;
                 this.set('deletingKey', true);
-<<<<<<< HEAD
-                Mist.ajax.DELETE('/api/v1/keys/' + keyId, {
-                }).success(function() {
-                    that._deleteKey(keyId);
-                }).error(function() {
-                    Mist.notificationController.notify('Failed to delete key');
-                }).complete(function(success) {
-                    that.set('deletingKey', false);
-                    if (callback) callback(success);
-                });
-=======
-                Mist.ajax
-                    .DELETE('/keys/' + keyId, {})
+                Mist.ajax
+                    .DELETE('/api/v1/keys/' + keyId, {})
                     .success(function() {
                         that._deleteKey(keyId);
                     })
@@ -180,26 +141,14 @@
                         that.set('deletingKey', false);
                         if (callback) callback(success);
                     });
->>>>>>> 82432d3f
             },
 
 
             setDefaultKey: function(keyId, callback) {
                 var that = this;
                 this.set('settingDefaultKey', true);
-<<<<<<< HEAD
-                Mist.ajax.POST('/api/v1/keys/' + keyId, {
-                }).success(function() {
-                    that._setDefaultKey(keyId);
-                }).error(function() {
-                    Mist.notificationController.notify('Failed to set default key');
-                }).complete(function(success) {
-                    that.set('settingDefaultKey', false);
-                    if (callback) callback(success);
-                });
-=======
-                Mist.ajax
-                    .POST('/keys/' + keyId, {})
+                Mist.ajax
+                    .POST('/api/v1/keys/' + keyId, {})
                     .success(function() {
                         that._setDefaultKey(keyId);
                     })
@@ -210,7 +159,6 @@
                         that.set('settingDefaultKey', false);
                         if (callback) callback(success);
                     });
->>>>>>> 82432d3f
             },
 
 
@@ -220,23 +168,8 @@
 
                 var that = this;
                 this.set('associatingKey', true);
-<<<<<<< HEAD
-                Mist.ajax.PUT('/api/v1/clouds/' + machine.cloud.id + '/machines/' + machine.id + '/keys/' + keyId, {
-                    'host': machine.getHost(),
-                    'user': user,
-                    'port': port
-                }).success(function() {
-                    that._associateKey(keyId, machine);
-                }).error(function() {
-                    // Try another user/port
-                    Mist.machineKeysController.openSSH_Details();
-                }).complete(function(success) {
-                    that.set('associatingKey', false);
-                    if (callback) callback(success, machine, keyId);
-                });
-=======
-                Mist.ajax
-                    .PUT('/clouds/' + machine.cloud.id + '/machines/' + machine.id + '/keys/' + keyId, {
+                Mist.ajax
+                    .PUT('/api/v1/clouds/' + machine.cloud.id + '/machines/' + machine.id + '/keys/' + keyId, {
                         'host': machine.getHost(),
                         'user': user,
                         'port': port
@@ -252,7 +185,6 @@
                         that.set('associatingKey', false);
                         if (callback) callback(success, machine, keyId);
                     });
->>>>>>> 82432d3f
             },
 
 
@@ -260,20 +192,8 @@
                 var cloud_id = machine.cloud.id ? machine.cloud.id : machine.cloud;
                 var that = this;
                 this.set('disassociatingKey', true);
-<<<<<<< HEAD
-                Mist.ajax.DELETE('/api/v1/clouds/' + cloud_id + '/machines/' + machine.id + '/keys/' + keyId, {
-                    'host': machine.getHost()
-                }).success(function() {
-                    that._disassociateKey(keyId, machine);
-                }).error(function() {
-                    Mist.notificationController.notify('Failed to disassociate key');
-                }).complete(function(success) {
-                    that.set('disassociatingKey', false);
-                    if (callback) callback(success);
-                });
-=======
-                Mist.ajax
-                    .DELETE('/clouds/' + cloud_id + '/machines/' + machine.id + '/keys/' + keyId, {
+                Mist.ajax
+                    .DELETE('/api/v1/clouds/' + cloud_id + '/machines/' + machine.id + '/keys/' + keyId, {
                         'host': machine.getHost()
                     })
                     .success(function() {
@@ -286,25 +206,14 @@
                         that.set('disassociatingKey', false);
                         if (callback) callback(success);
                     });
->>>>>>> 82432d3f
             },
 
 
             generateKey: function(args) {
                 var that = this;
                 this.set('generatingKey', true);
-<<<<<<< HEAD
-                Mist.ajax.POST('/api/v1/keys', {
-                }).error(function () {
-                    Mist.notificationController.notify(
-                        'Failed to generate key');
-                }).complete(function (success, key) {
-                    that.set('generatingKey', false);
-                    if (args.callback) args.callback(success, key.priv, key.public);
-                });
-=======
-                Mist.ajax
-                    .POST('/keys', {})
+                Mist.ajax
+                    .POST('/api/v1/keys', {})
                     .error(function(err) {
                         Mist.notificationController.notify(err);
                     })
@@ -312,24 +221,14 @@
                         that.set('generatingKey', false);
                         if (args.callback) args.callback(success, key.priv, key.public);
                     });
->>>>>>> 82432d3f
             },
 
 
             getPrivateKey: function(keyId, callback) {
                 var that = this;
                 this.set('gettingPrivateKey', true);
-<<<<<<< HEAD
-                Mist.ajax.GET('/api/v1/keys/' + keyId + '/private', {
-                }).error(function() {
-                    Mist.notificationController.notify('Failed to get private key');
-                }).complete(function(success, keyPriv) {
-                    that.set('gettingPrivateKey', false);
-                    if (callback) callback(success, keyPriv);
-                });
-=======
-                Mist.ajax
-                    .GET('/keys/' + keyId + '/private', {})
+                Mist.ajax
+                    .GET('/api/v1/keys/' + keyId + '/private', {})
                     .error(function(err) {
                         Mist.notificationController.notify(err);
                     })
@@ -337,24 +236,14 @@
                         that.set('gettingPrivateKey', false);
                         if (callback) callback(success, keyPriv);
                     });
->>>>>>> 82432d3f
             },
 
 
             getPublicKey: function(keyId, callback) {
                 var that = this;
                 this.set('gettingPublicKey', true);
-<<<<<<< HEAD
-                Mist.ajax.GET('/api/v1/keys/' + keyId + '/public', {
-                }).error(function() {
-                    Mist.notificationController.notify('Failed to get public key');
-                }).complete(function(success, keyPub) {
-                    that.set('gettingPublicKey', false);
-                    if (callback) callback(success, keyPub);
-                });
-=======
-                Mist.ajax
-                    .GET('/keys/' + keyId + '/public', {})
+                Mist.ajax
+                    .GET('/api/v1/keys/' + keyId + '/public', {})
                     .error(function(err) {
                         Mist.notificationController.notify(err);
                     })
@@ -362,7 +251,6 @@
                         that.set('gettingPublicKey', false);
                         if (callback) callback(success, keyPub);
                     });
->>>>>>> 82432d3f
             },
 
 
