--- conflicted
+++ resolved
@@ -29,29 +29,10 @@
 
 
             load: function(callback) {
-
                 if (!Mist.authenticated) {
                     Mist.backendsController.set('checkedMonitoring', true);
                     return;
                 }
-<<<<<<< HEAD
-=======
-
-                var that = this;
-                this.set('checkingMonitoring', true);
-                Mist.ajax.GET('/monitoring', {
-                }).success(function(data) {
-                    that._updateMonitoringData(data);
-                }).error(function() {
-                    Mist.notificationController.notify(
-                        'Failed to get monitoring data');
-                }).complete(function(success, data) {
-                    that.set('checkingMonitoring', false);
-                    Mist.backendsController.set('checkedMonitoring', true);
-                    that.trigger('onMonitoringDataUpdate');
-                    if (callback) callback(success, data);
-                });
->>>>>>> 5fcc3eea
             }.on('init'),
 
 
@@ -132,50 +113,6 @@
                     this.enableMonitoring(machine, callback);
             },
 
-<<<<<<< HEAD
-             /**
-             *
-             * Updates everything in the app that has
-             * to do with monitoring
-             */
-             _updateMonitoringData: function(data) {
-
-                if (Mist.monitored_machines) {
-                    Mist.monitored_machines.forEach(function(machine_tuple) {
-                         var machine = Mist.backendsController.getMachine(machine_tuple[1], machine_tuple[0]);
-                         if (machine)
-                             machine.set('hasMonitoring', false);
-                     });                    
-                }
-
-                 Mist.set('monitored_machines', data.machines);
-                 Mist.set('current_plan', data.current_plan);
-                 Mist.rulesController.setContent(data.rules);
-                 data.machines.forEach(function(machine_tuple) {
-                     var machine = Mist.backendsController.getMachine(machine_tuple[1], machine_tuple[0]);
-                     if (machine)
-                         machine.set('hasMonitoring', true);
-                 });
-                 Mist.backendsController.content.forEach(function(backend) {
-                    backend.machines._updateMonitoredMachines();
-                 });
-             },
-
-
-            /*
-            *
-            * Initalizes Request,Graphs,History objects
-            * Loads cookies and hides collapsed graphs
-            * @param {object} arguments - machine,timeWindow,step,updateInterval,updatesEnabled,timeGap,callback
-            */
-            initialize: function(arguments){
-
-                var self = this;
-
-                // Reset all controller values
-                this.reset();
-=======
->>>>>>> 5fcc3eea
 
             _enableMonitoring: function (machine) {
                 Ember.run(this, function () {
