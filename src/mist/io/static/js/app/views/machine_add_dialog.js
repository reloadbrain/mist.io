--- conflicted
+++ resolved
@@ -183,11 +183,7 @@
                 $.ajax({
                     url: '/keys',
                     type: 'POST',
-<<<<<<< HEAD
-                    success: function(result) {
-=======
                     success: function(data) {
->>>>>>> 3c13560f
                         var keyName = 'auto-generated-key-' + Math.round(+new Date/1000);
                         Mist.keysController.newKey(keyName, data.priv, null, true);
                         $('.dialog-add .ajax-loader').css('display','none');
