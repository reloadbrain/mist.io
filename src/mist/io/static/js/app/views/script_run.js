--- conflicted
+++ resolved
@@ -41,19 +41,11 @@
                     $('#script-run-machine').collapsible('collapse');
                 },
 
-<<<<<<< HEAD
-                backClicked: function() {
-                    Mist.scriptRunController.close();
-                },
-
-                runClicked: function() {
-=======
                 backClicked: function () {
                     Mist.scriptRunController.close();
                 },
 
                 runClicked: function () {
->>>>>>> 195e9efd
                     Mist.scriptRunController.run();
                 }
             }
