var startTime = Date.now();

window.App = new Object();

DEBUG_SOCKET = false;
DEBUG_STATS = false;
DEBUG_LOGS = false;

// Limit the amount of datapoints to
// preserve memory (especially on mobile)
MAX_DATAPOINTS = 60;
DATASOURCES_PER_GRAPH = 8;

// Define libraries
require.config({
    baseUrl: 'resources/js/',
    waitSeconds: 200,
    paths: {
        text: 'lib/require/text',
        ember: 'lib/ember-1.6.0.min',
        common: 'lib/common',
        jquery: 'lib/jquery-2.1.1.min',
        jqm: 'lib/jquery.mobile-1.4.5.min',
        handlebars: 'lib/handlebars-1.3.0.min',
        md5: 'lib/md5',
        d3: 'lib/d3.min',
        socket: 'lib/sockjs.min',
        multiplex: 'lib/multiplex',
        c3: 'lib/c3.min',
        term: 'lib/term'
    },
    deps: ['jquery', 'common'],
    callback: function () {
        fontTest = $('#font-test')
        handleMobileInit();
        appLoader.init(LOADER_STEPS);
    },
    shim: {
        'ember': {
            deps: ['jquery', 'handlebars']
        },
        'd3': {
            deps: ['jquery']
        },
        'c3': {
            deps: ['d3']
        }
    }
});


var LOADER_STEPS = {
    'load ember': {
        before: [],
        exec: function () {
            require(['ember'], function () {
                extendEmberView();
                appLoader.complete('load ember');
            });
        },
    },
    'load files': {
        before: [],
        exec: function () {
            loadFiles(function () {
                appLoader.buffer.files = Array.prototype.slice.call(arguments);
                appLoader.complete('load files');
            });
        }
    },
    'load images': {
        before: [],
        exec: function () {
            loadImages(function () {
                appLoader.complete('load images');
            });
        }
    },
    'load socket': {
        before: [],
        exec: function () {
            require(['socket'], function () {
                appLoader.complete('load socket');
            });
        }
    },
    'load multiplex': {
        before: [],
        exec: function () {
            require(['multiplex'], function () {
                appLoader.complete('load multiplex');
            });
        }
    },
    'load jqm': {
        before: ['load ember'],
        exec: function () {
            require(['jqm'], function () {
                appLoader.complete('load jqm');
            });
        }
    },
    'load templates': {
        before: ['load ember', 'load files'],
        exec: function () {
            appLoader.buffer.files[0](function () {
                appLoader.complete('load templates');
            });
        }
    },
    'init app': {
        before: ['load templates'],
        exec: function () {
            loadApp.apply(null, [function () {
                appLoader.complete('init app');
            }].concat(appLoader.buffer.files));
        }
    },
    'init connections': {
        before: ['load socket', 'load ember', 'init app'],
        exec: function () {
            Mist.set('ajax', Ajax(CSRF_TOKEN));
            Mist.set('main', new Socket({
                namespace: 'main',
                onConnect: function (socket) {
                    Mist.set('logs', new Socket({
                        namespace: 'logs'
                    }));
                },
            }));
            if (appLoader)
                appLoader.complete('init connections');
        }
    },
    'fetch first data': {
        before: ['init connections'],
        exec: function () {
            appLoader.complete('fetch first data');
        }
    }
};


var loadFiles = function (callback) {
    require([
        'app/templates/templates',

        'app/controllers/backend_add',
        'app/controllers/backend_edit',
        'app/controllers/backends',
        'app/controllers/cookies',
        'app/controllers/datasources',
        'app/controllers/dialog',
        'app/controllers/file_upload',
        'app/controllers/graphs',
        'app/controllers/image_search',
        'app/controllers/key_add',
        'app/controllers/key_edit',
        'app/controllers/keys',
        'app/controllers/login',
        'app/controllers/logs',
        'app/controllers/machine_add',
        'app/controllers/machine_keys',
        'app/controllers/machine_power',
        'app/controllers/machine_edit',
        'app/controllers/machine_shell',
        'app/controllers/machine_tags',
        'app/controllers/metric_add',
        'app/controllers/metric_add_custom',
        'app/controllers/metrics',
        'app/controllers/monitoring',
        'app/controllers/network_create',
        'app/controllers/notification',
        'app/controllers/rule_edit',
        'app/controllers/rules',
        'app/controllers/script_add',
        'app/controllers/script_edit',
        'app/controllers/script_run',
        'app/controllers/scripts',

        'app/routes/images',
        'app/routes/index',
        'app/routes/key',
        'app/routes/keys',
        'app/routes/machine',
        'app/routes/machines',
        'app/routes/missing',
        'app/routes/network',
        'app/routes/networks',
        'app/routes/script',
        'app/routes/scripts',

        'app/views/backend_add',
        'app/views/backend_button',
        'app/views/backend_edit',
        'app/views/dialog',
        'app/views/file_upload',
        'app/views/graph_button',
        'app/views/graph_list',
        'app/views/graph_list_bar',
        'app/views/graph_list_control',
        'app/views/graph_list_item',
        'app/views/home',
        'app/views/image_list_item',
        'app/views/image_list',
        'app/views/ip_address_list_item',
        'app/views/key',
        'app/views/key_add',
        'app/views/key_edit',
        'app/views/key_list',
        'app/views/key_list_item',
        'app/views/log_list',
        'app/views/log_list_item',
        'app/views/login',
        'app/views/machine',
        'app/views/machine_add',
        'app/views/machine_keys',
        'app/views/machine_keys_list_item',
        'app/views/machine_list',
        'app/views/machine_list_item',
        'app/views/machine_monitoring',
        'app/views/machine_power',
        'app/views/machine_edit',
        'app/views/machine_shell',
        'app/views/machine_tags',
        'app/views/machine_tags_list_item',
        'app/views/messagebox',
        'app/views/metric_add',
        'app/views/metric_add_custom',
        'app/views/missing',
        'app/views/metric_node',
        'app/views/network',
        'app/views/network_create',
        'app/views/network_list',
        'app/views/network_list_item',
        'app/views/rule',
        'app/views/rule_edit',
        'app/views/rule_list',
        'app/views/script',
        'app/views/script_add',
        'app/views/script_edit',
        'app/views/script_list',
        'app/views/script_run',
        'app/views/script_list_item',
        'app/views/script_log_list',
        'app/views/subnet_list_item',
        'app/views/user_menu',
    ], callback);
};

var loadApp = function (
    callback,
    TemplatesBuild,
    BackendAddController,
    BackendEditController,
    BackendsController,
    CookiesController,
    DatasourcesController,
    DialogController,
    FileUploadController,
    GraphsController,
    ImageSearchController,
    KeyAddController,
    KeyEditController,
    KeysController,
    LoginController,
    LogsController,
    MachineAddController,
    MachineKeysController,
    MachinePowerController,
    MachineEditController,
    MachineShellController,
    MachineTagsController,
    MetricAddController,
    MetricAddCustomController,
    MetricsController,
    MonitoringController,
    NetworkCreateController,
    NotificationController,
    RuleEditController,
    RulesController,
    ScriptAddController,
    ScriptEditController,
    ScriptRunController,
    ScriptsController) {

    // Hide error boxes on page unload
    window.onbeforeunload = function() {
        $('.ui-loader').hide();
    };

    // Ember Application
    App.ready = callback;
    App = Ember.Application.create(App);
    window.Mist  = App;

    // Globals
    App.set('betaFeatures', !!window.BETA_FEATURES);
    App.set('isCore', !!IS_CORE);
    App.set('authenticated', AUTH || IS_CORE);
    App.set('email', EMAIL);
    App.set('password', '');
    App.set('isClientMobile',
        (/iPhone|iPod|iPad|Android|BlackBerry|Windows Phone/)
        .test(navigator.userAgent)
    );

    parseProviderMap();

    // Ember routes and routers
    App.Router.map(function() {
        this.route('machines');
        this.route('images');
        this.route('networks');
        this.route('network', {
            path: '/networks/:network_id',
        });
        this.route('machine', {
            path : '/machines/:machine_id',
        });
        this.route('keys');
        this.route('key', {
            path : '/keys/:key_id'
        });
        this.route('scripts');
        this.route('script', {
            path : '/scripts/:script_id'
        });
        this.route('logs');
        this.route('missing', { path: "/*path" });
    });

    // Ember controllers
    App.set('keysController', KeysController.create());
    App.set('logsController', LogsController.create());
    App.set('loginController', LoginController.create());
    App.set('rulesController', RulesController.create());
    App.set('keyAddController', KeyAddController.create());
    App.set('metricsController', MetricsController.create());
    App.set('graphsController', GraphsController.create());
    App.set('keyEditController', KeyEditController.create());
    App.set('cookiesController', CookiesController.create());
    App.set('ruleEditController', RuleEditController.create());
    App.set('backendsController', BackendsController.create());
    App.set('metricAddController', MetricAddController.create());
    App.set('fileUploadController', FileUploadController.create());
    App.set('machineAddController', MachineAddController.create());
    App.set('backendAddController', BackendAddController.create());
    App.set('monitoringController', MonitoringController.create());
    App.set('backendEditController', BackendEditController.create());
    App.set('machineTagsController', MachineTagsController.create());
    App.set('machineKeysController', MachineKeysController.create());
    App.set('imageSearchController', ImageSearchController.create());
    App.set('datasourcesController', DatasourcesController.create());
    App.set('machineShellController', MachineShellController.create());
    App.set('notificationController', NotificationController.create());
    App.set('dialogController', DialogController.create());
    App.set('machinePowerController', MachinePowerController.create());
    App.set('machineEditController', MachineEditController.create());
    App.set('networkCreateController', NetworkCreateController.create());
    App.set('metricAddCustomController', MetricAddCustomController.create());
    App.set('scriptsController', ScriptsController.create());
    App.set('scriptAddController', ScriptAddController.create());
    App.set('scriptRunController', ScriptRunController.create());
    App.set('scriptEditController', ScriptEditController.create());

    // Ember custom widgets
    App.Select = Ember.Select.extend({
        attributeBindings: [
            'name',
            'data-theme',
            'data-icon',
            'data-native-menu',
            'disabled'
        ]
    });
    App.TextArea = Ember.TextArea.extend({
        autocapitalize: 'off',
        attributeBindings: [
            'data-theme',
            'autocapitalize'
        ]
    });
    App.Checkbox = Ember.Checkbox.extend({
        attributeBindings: [
            'data-mini',
            'data-theme',
            'data-icon',
            'data-icon-position',
            'data-disabled'
        ]
    });
    App.TextField = Ember.TextField.extend({
        tagName: 'input',
        autocapitalize: 'off',
        classNames: ['ui-input-search'],
        attributeBindings: [
            'data-theme',
            'placeholder',
            'autocapitalize'
        ],
        keyUp: function(e) {
            if(this.get('parentView').keyUp) {
                this.get('parentView').keyUp(e);
            }
        },
        click: function(e) {
            if(this.get('parentView').inputClicked) {
                this.get('parentView').inputClicked(e);
            }
        },
        focusIn: function(e) {
            if(this.get('parentView').inputClicked) {
                this.get('parentView').inputClicked(e);
            }
        }
    });

    // Mist functions
    App.isScrolledToTop = function () {
        return window.pageYOffset <= 20;
    };

    App.isScrolledToBottom = function(){
        var distanceToTop = $(document).height() - $(window).height();
        var top = $(document).scrollTop();
        return distanceToTop - top < 20;
    };

    App.selectElementContents = function(elementId) {
        var el;
        if (elementId instanceof HTMLElement)
            el = elementId;
        else
            el = document.getElementById(elementId);
        var range = document.createRange();
        range.selectNodeContents(el);
        var sel = window.getSelection();
        sel.removeAllRanges();
        sel.addRange(range);
    };

    App.smoothScroll = function (scrollTo, timeout) {

        timeout = timeout || 100;

        var startingTop = $(window).scrollTop();

        var distance = Math.abs(startingTop - scrollTo);

        var scrollTimes;
        if (distance < 10)
            scrollTimes = 1;
        else if (distance < 100)
            scrollTimes = 10;
        else
            scrollTimes = 100;

        var scrollCounter = scrollTimes;
        var scrollInterval = timeout / scrollTimes;

        var scrollChunks = distance / scrollTimes;
        var sign = startingTop < scrollTo ? +1 : -1;

        function partialScroll () {
            if (Math.abs($(window).scrollTop() - scrollTo) < 10 ||
                scrollCounter == 0) {
                window.scrollTo(0, scrollTo);
            } else {
                scrollCounter--;
                window.scrollTo(0, $(window).scrollTop() + (sign * scrollChunks));
                setTimeout(function () {
                    partialScroll();
                }, scrollInterval);
            }
        };

        partialScroll();
    };

    App.switchElementVisibility = function(elementSelector) {
        var element = $('#' + elementSelector);
        if (element.css('display') == 'none')
            element.slideDown();
        else
            element.slideUp();
    };

    App.clock = Ember.Object.extend({
        init: function () {
            this._super();
            var that = this;
            setInterval(function () {
                that.tick();
            }, TIME_MAP.SECOND);
        },
        tick: function () {
            this.setProperties({
                second: new Date().getSeconds(),
                minute: new Date().getMinutes(),
                hour: new Date().getHours(),
            });
        }
    }).create();
};


var loadImages = function (callback) {
    // Spritesheet's name includes a timestamp each
    // time we generate it. So we use this "hack" to
    // get it's path and preload it
    var dummy = $('<div class="user"></div>').appendTo('body');
    var url = dummy.css('background-image')
    .split("(")[1] // remove "url()" wrapper
    .split(")")[0]
    .replace(/\"/g, ""); // remove extra quotes
    dummy.remove();
    // Hardcode images not on the spritesheet
    var images = [
        url,
        'resources/images/ajax-loader.gif',
        'resources/images/spinner.gif',
    ];
    var remaining = images.length;

    // Load 'em!
    for (var i = 0; i < images.length; i++) {
        var img = new Image();
        img.onload = onImageLoad;
        img.src = images[i];
    }

    function onImageLoad () {
        if (--remaining == 0)
            callback();
    }
};


<<<<<<< HEAD
var handleMobileInit = function () {
    $(document).one('mobileinit', function() {
        $.mobile.ajaxEnabled = false;
        $.mobile.pushStateEnabled = false;
        $.mobile.linkBindingEnabled = false;
        $.mobile.hashListeningEnabled = false;
        $.mobile.ignoreContentEnabled = true;
        $.mobile.panel.prototype._bindUpdateLayout = function(){};        
    });
=======
var setupChannelEvents = function (socket, namespace, callback) {
    if (namespace == 'main')
        return setupMainChannel(socket, callback);
    else if (namespace == 'logs')
        return setupLogChannel(socket, callback);
    else if (namespace == 'shell')
      return setupShellChannel(socket, callback);
    else return callback();
>>>>>>> 7b96553b
};


var setupLogChannel = function (socket, callback) {
    socket.on('open_incidents', function (openIncidents) {
        require(['app/models/story'], function (StoryModel) {
            var models = openIncidents.map(function (incident) {
                return StoryModel.create(incident);
            });
            Mist.set('openIncidents', models);
        });
    }).on('closed_incidents', function (closedIncidents) {
        require(['app/models/story'], function (StoryModel) {
            var models = closedIncidents.map(function (incident) {
                return StoryModel.create(incident);
            });
            Mist.set('closedIncidents', models);
        });
    }).emit('ready');
    Mist.set('openIncidents', []);
    Mist.set('closedIncidents', [])
    if (callback)
        callback();
};


var setupShellChannel = function (socket, callback) {
    socket.firstData = true;
    socket.on('close', function (data) {
        warn(data);
        Mist.term.write('Connection closed by remote');
    }).on('shell_data', function (data) {
        Mist.term.write(data);
        if (socket.firstData) {
            $('.terminal').focus();
            socket.firstData = false;
        }
    });

    if (callback)
        callback();
};


var setupMainChannel = function(socket, callback) {
    if (Mist.isCore) {
        //  TODO: This is a temporary ajax-request to get the scripts.
        //  It should be converted into a "list_scripts" socket handler
        //  as soon as the backend supports it
        Mist.ajax.GET('/scripts').success(function (scripts) {
            Mist.scriptsController.setContent(scripts);
        });
    }

    socket.on('list_keys', function (keys) {
        Mist.keysController.load(keys);
    })
    .on('list_backends', function (backends) {
        Mist.backendsController.load(backends);
        if (callback)
            callback();
        callback = null;
    })
    .on('list_sizes', function (data) {
        var backend = Mist.backendsController.getBackend(data.backend_id);
        if (backend)
            backend.sizes.setContent(data.sizes);
    })
    .on('list_images', function (data) {
        var backend = Mist.backendsController.getBackend(data.backend_id);
        if (backend)
            backend.images.setContent(data.images);
    })
    .on('list_machines', function (data) {
        var backend = Mist.backendsController.getBackend(data.backend_id);
        if (backend)
            backend.machines.load(data.machines);
    })
    .on('list_locations', function (data) {
        var backend = Mist.backendsController.getBackend(data.backend_id);
        if (backend)
            backend.locations.setContent(data.locations);
    })
    .on('list_networks', function (data) {
        var backend = Mist.backendsController.getBackend(data.backend_id);
        if (backend)
            backend.networks.setContent(data.networks);
    })
    .on('monitoring',function (data){
        Mist.monitoringController._updateMonitoringData(data);
        Mist.monitoringController.trigger('onMonitoringDataUpdate');
        Mist.backendsController.set('checkedMonitoring', true);
    })
    .on('stats', function (data) {
        Mist.graphsController._handleSocketResponse(data);
    })
    .on('notify', function (data){

        if (!(data.title && data.body) && !data.machine_id) {
            var msg = data.title || data.body;
            Mist.notificationController.notify(msg);
            return;
        }

        var dialogBody = [];

        // Extract machine information
        var machineId = data.machine_id;
        var backendId = data.backend_id;
        var machine = Mist.backendsController.getMachine(machineId, backendId);

        if (machine && machine.id) {
            dialogBody.push({
                link: machine.name,
                class: 'ui-btn ui-btn-icon-right ui-mini ui-corner-all',
                href: '#/machines/' + machineId,
                closeDialog: true,
            });
        } else {
            warn('Machine not found', machineId, backendId);
            dialogBody.push({
                class: 'ui-btn ui-btn-icon-right ui-mini ui-corner-all',
                closeDialog: true,
            });
        }

        // Get output
        if (data.output)
            dialogBody.push({
                command: data.output
            });

        // Get duration
        var duration = parseInt(data.duration);
        if (duration) {
            var durationMins = parseInt(duration / 60);
            var durationSecs = duration - (durationMins * 60);
            dialogBody.push({
                paragraph: 'Completed in ' + durationMins + 'min ' + durationSecs + ' sec',
                class: 'duration'
            });
        }

        Mist.dialogController.open({
            type: DIALOG_TYPES.OK,
            head: data.title,
            body: dialogBody
        });
    })
    .on('probe', onProbe)
    .on('ping', onProbe)
    .emit('ready');

    function onProbe(data) {
        var machine = Mist.backendsController.getMachine(data.machine_id, data.backend_id);
        if (machine)
            machine.probeSuccess(data.result);
    }
};


function virtualKeyboardHeight () {
    var keyboardHeight = 0;

    if (!Mist.term) return 0;

    if (Mist.term.isIpad || Mist.term.isIphone){
        var sx = document.body.scrollLeft, sy = document.body.scrollTop;
        var naturalHeight = window.innerHeight;
        window.scrollTo(sx, document.body.scrollHeight);
        keyboardHeight = naturalHeight - window.innerHeight;
        window.scrollTo(sx, sy);
    } else if (Mist.term.isAndroid) {
        keyboardHeight = 0;
    }
    return keyboardHeight;
}


// Calculates maximum chars that can be displayed into a fixed width
var fontTest;
function maxCharsInWidth (fontSize, width) {

    fontTest.css('font-size', fontSize);

    // Initialize testString to a number of chars that will "probably"
    // fit in width
    var textWidth = fontTest.text('t').width();
    var testString = Array(parseInt(width / textWidth) + 5).join('t');
    textWidth = fontTest.text(testString).width();

    for (var charCount = testString.length; textWidth > width; charCount--) {
        testString = testString.slice(1);
        textWidth = fontTest.text(testString).width();
    };
    return charCount;
}


// Calculates maximum lines that can be displayed into a fixed height
function maxLinesInHeight (fontSize, height) {
    fontTest.css('font-size', fontSize);

    var testString = '';
    var textHeight = 0
    for (var lineCount = 0; textHeight < height; lineCount++) {
        testString += '<div>t</div>';
        textHeight = fontTest.html(testString).height();
    };
    return lineCount;
}


function lockScroll(){
    $('body').data('y-scroll', self.pageYOffset)
             .css('overflow', 'hidden');
    window.scrollTo(null, self.pageYOffset);
}


function unlockScroll(){
      $('body').css('overflow', 'auto');
      window.scrollTo(null, $('body').data('y-scroll'))
}


function resetFileInputField (element) {
    element.wrap('<form>').parent('form').trigger('reset');
    element.unwrap();
}

function getProviderFields (provider) {
    var providerFields = [];
    if (provider && provider.provider) {
        var providerTitle = provider.provider;
        forIn(PROVIDER_MAP, function (fields, title) {
            if (providerTitle.indexOf(title) > -1)
                providerFields = fields;
        });
    }
    return providerFields;
}

function clearProviderFields (provider) {
    getProviderFields(provider).forEach(function (field) {
        field.set('value', field.defaultValue || '');
    });
}

function parseProviderMap () {
    // Parse PROVIDER_MAP to generate template friendly fields

    // Append nested fields into main array
    forIn(PROVIDER_MAP, function (fields, title) {
        fields.forEach(function (field, i1) {
            if (field.type == 'slider') {
                field.on.forEach(function (f, i2) {
                    f.className = 'on';
                    fields.splice(i1 + i2 + 1, 0, f);
                });
                field.off.forEach(function (f, i2) {
                    f.className = 'off';
                    fields.splice(i1 + i2 + 1, 0, f);
                });
            }
        });
    });

    forIn(PROVIDER_MAP, function (fields, title) {
        PROVIDER_MAP[title].className = 'provider-';
        PROVIDER_MAP[title].className += title == 'bare_metal' ?
            'baremetal' : title;
        fields.forEach(function (field, index) {
            field = PROVIDER_MAP[title][index] = Ember.Object.create(field);
            field.value = field.defaultValue || '';
            if (!field.showIf)
                field.show = true;
            if (field.type == 'slider')
                field.isSlider = true;
            if (field.type == 'text' ||
                field.type == 'password')
                field.isText = true;
            if (field.type == 'file')
                field.isFile = true;
            if (field.type == 'ssh_key')
                field.isKey = true;
            if (field.type == 'region')
                field.isRegion = true;
            if (field.type == 'checkbox')
                field.isCheckbox = true;
            if (!field.placeholder)
                field.placeholder = "";
            if (field.optional)
                field.placeholder += '(optional)';
            if (field.helpText)
                field.helpId = field.name + '_' + 'help';
            if (!field.label &&  field.name)
                field.label = field.name.split('_').map(function (word) {
                    if (word == 'api' ||
                        word == 'url' ||
                        word == 'id')
                            return word.toUpperCase();
                    return word.capitalize()
                }).join(' ');
        });
    });

    // Build dependencies
    forIn(PROVIDER_MAP, function (fields, title) {
        fields.forEach(function (field, index) {
            if (field.showIf) {
                field.set('showDependency', fields.findBy('name', field.showIf));
                var binding = Ember.Binding.from("showDependency.value").to("show");
                binding.connect(field);
            }
        });
    });
}<|MERGE_RESOLUTION|>--- conflicted
+++ resolved
@@ -537,17 +537,6 @@
 };
 
 
-<<<<<<< HEAD
-var handleMobileInit = function () {
-    $(document).one('mobileinit', function() {
-        $.mobile.ajaxEnabled = false;
-        $.mobile.pushStateEnabled = false;
-        $.mobile.linkBindingEnabled = false;
-        $.mobile.hashListeningEnabled = false;
-        $.mobile.ignoreContentEnabled = true;
-        $.mobile.panel.prototype._bindUpdateLayout = function(){};        
-    });
-=======
 var setupChannelEvents = function (socket, namespace, callback) {
     if (namespace == 'main')
         return setupMainChannel(socket, callback);
@@ -556,7 +545,6 @@
     else if (namespace == 'shell')
       return setupShellChannel(socket, callback);
     else return callback();
->>>>>>> 7b96553b
 };
 
 
