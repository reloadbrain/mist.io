startTimer();

window.App = new Object();

DEBUG_SOCKET = false;
DEBUG_STATS = false;
DEBUG_LOGS = false;

// Define libraries
require.config({
    baseUrl: 'resources/js/',
    waitSeconds: 200,
    paths: {
        text: 'lib/require/text',
        ember: 'lib/ember-1.6.0.min',
        jquery: 'lib/jquery-2.1.1.min',
        jqm: 'lib/jquery.mobile-1.4.5.min',
        handlebars: 'lib/handlebars-1.3.0.min',
        md5: 'lib/md5',
        d3: 'lib/d3.min',
        socket: 'lib/sockjs.min',
        multiplex: 'lib/multiplex',
        term: 'lib/term'
    },
    deps: ['jquery'],
    callback: function () {
        fontTest = $('#font-test')
        handleMobileInit();
        appLoader.init();
    },
    shim: {
        'ember': {
            deps: ['jquery', 'handlebars']
        },
        'd3': {
            deps: ['jquery']
        }
    }
});


//
//  Application Loader
//
//
//  Problem: Before hidding the splash screen (the black screen with the logo
//      that appears when the app loads) a series of steps must be completed.
//      Due to the many dependencies of mist.io and the serial loading
//      approach (all steps get executed one by one) the loading time skyrokets.
//
//
//  Solution: A parallel step execution mechanism. Each step gets executed
//      when only it's own dependencies (which are steps) are completed.
//
//
//  More info: Into the "appLoader" object are defined the steps that need
//      to be completed in order to hide the splash screen.
//
//      Every step defines an "exec" function which is called once all of the
//      steps in it's "before" array are executed and completed.
//


var appLoader = {

    //
    //  Properties
    //

    buffer: null,
    progress: null,
    progressStep: null,


    //
    //  Initialization
    //

    init: function () {
        this.buffer = {};
        this.progress = 0;
        this.progressStep = 100 / Object.keys(this.steps).length;
        this.start();
    },


    //
    //  Methods
    //

    start: function () {
        forIn(this.steps, function (step) {
            if (step.before.length == 0)
                step.exec();
        });
    },

    complete: function (completedStep) {
        // Update progress bar
        this.progress += this.progressStep;
        changeLoadProgress(Math.ceil(this.progress))

        // Update other steps
        forIn(this.steps, function (step, stepName) {
            // Check if "completedStep" is a dependency of "step"
            var index = step.before.indexOf(completedStep);

            if (index == -1) return;

            // Remove dependency from array
            step.before.splice(index, 1);

            // If "step" has no more dependencies, execute it
            if (step.before.length == 0)
                step.exec();
        });
    },


    finish: function () {
        // Clean up variables to save up some memory
        loadApp = null;
        loadFiles = null;
        loadImages = null;
        handleMobileInit = null;
        changeLoadProgress = null;
        appLoader = null;

        info('Loaded in', getTime(), 'ms');
    },


    //
    //  Steps
    //

    steps: {
        'load ember': {
            before: [],
            exec: function () {
                require(['ember'], function () {
                    extendEmberView();
                    appLoader.complete('load ember');
                });
            },
        },
        'load files': {
            before: [],
            exec: function () {
                loadFiles(function () {
                    appLoader.buffer.files = Array.prototype.slice.call(arguments);
                    appLoader.complete('load files');
                });
            }
        },
        'load images': {
            before: [],
            exec: function () {
                loadImages(function () {
                    appLoader.complete('load images');
                });
            }
        },
        'load socket': {
            before: [],
            exec: function () {
                require(['socket'], function () {
                    appLoader.complete('load socket');
                });
            }
        },
        'load multiplex': {
            before: [],
            exec: function () {
                require(['multiplex'], function () {
                    appLoader.complete('load multiplex');
                });
            }
        },
        'load jqm': {
            before: ['load ember'],
            exec: function () {
                require(['jqm'], function () {
                    appLoader.complete('load jqm');
                });
            }
        },
        'load templates': {
            before: ['load ember', 'load files'],
            exec: function () {
                appLoader.buffer.files[0](function () {
                    appLoader.complete('load templates');
                });
            }
        },
        'init app': {
            before: ['load templates'],
            exec: function () {
                loadApp.apply(null, [function () {
                    appLoader.complete('init app');
                }].concat(appLoader.buffer.files));
            }
        },
        'init connections': {
            before: ['load socket', 'load ember', 'init app'],
            exec: function () {
                Mist.set('ajax', Ajax(CSRF_TOKEN));
                Mist.set('socket', new Socket({
                    namespace: 'main',
                    onConnect: function (socket) {
                        //socket.emit('ready');
                        Mist.set('logs', new Socket({
                            namespace: 'logs'
                        }));
                        if (appLoader)
                            appLoader.complete('init connections');
                    },
                }));
            }
        },
        'fetch first data': {
            before: ['init connections'],
            exec: function () {
                appLoader.complete('fetch first data');
            }
        }
    }
};


var loadFiles = function (callback) {
    require([
        'app/templates/templates',

        'app/controllers/backend_add',
        'app/controllers/backend_edit',
        'app/controllers/backends',
        'app/controllers/cookies',
        'app/controllers/datasources',
        'app/controllers/dialog',
        'app/controllers/file_upload',
        'app/controllers/graphs',
        'app/controllers/image_search',
        'app/controllers/key_add',
        'app/controllers/key_edit',
        'app/controllers/keys',
        'app/controllers/login',
        'app/controllers/logs',
        'app/controllers/machine_add',
        'app/controllers/machine_keys',
        'app/controllers/machine_power',
        'app/controllers/machine_edit',
        'app/controllers/machine_shell',
        'app/controllers/machine_tags',
        'app/controllers/metric_add',
        'app/controllers/metric_add_custom',
        'app/controllers/metrics',
        'app/controllers/monitoring',
        'app/controllers/network_create',
        'app/controllers/notification',
        'app/controllers/rule_edit',
        'app/controllers/rules',
        'app/controllers/script_add',
        'app/controllers/script_edit',
        'app/controllers/script_run',
        'app/controllers/scripts',

        'app/routes/images',
        'app/routes/index',
        'app/routes/key',
        'app/routes/keys',
        'app/routes/machine',
        'app/routes/machines',
        'app/routes/missing',
        'app/routes/network',
        'app/routes/networks',
        'app/routes/script',
        'app/routes/scripts',

        'app/views/backend_add',
        'app/views/backend_button',
        'app/views/backend_edit',
        'app/views/dialog',
        'app/views/file_upload',
        'app/views/graph_button',
        'app/views/graph_list',
        'app/views/graph_list_bar',
        'app/views/graph_list_control',
        'app/views/graph_list_item',
        'app/views/home',
        'app/views/image_list_item',
        'app/views/image_list',
        'app/views/ip_address_list_item',
        'app/views/key',
        'app/views/key_add',
        'app/views/key_edit',
        'app/views/key_list',
        'app/views/key_list_item',
        'app/views/log_list',
        'app/views/log_list_item',
        'app/views/login',
        'app/views/machine',
        'app/views/machine_add',
        'app/views/machine_keys',
        'app/views/machine_keys_list_item',
        'app/views/machine_list',
        'app/views/machine_list_item',
        'app/views/machine_monitoring',
        'app/views/machine_power',
        'app/views/machine_edit',
        'app/views/machine_shell',
        'app/views/machine_tags',
        'app/views/machine_tags_list_item',
        'app/views/messagebox',
        'app/views/metric_add',
        'app/views/metric_add_custom',
        'app/views/missing',
        'app/views/metric_node',
        'app/views/network',
        'app/views/network_create',
        'app/views/network_list',
        'app/views/network_list_item',
        'app/views/rule',
        'app/views/rule_edit',
        'app/views/rule_list',
        'app/views/script',
        'app/views/script_add',
        'app/views/script_edit',
        'app/views/script_list',
        'app/views/script_run',
        'app/views/script_list_item',
        'app/views/script_log_list',
        'app/views/subnet_list_item',
        'app/views/user_menu',
    ], callback);
};

var loadApp = function (
    callback,
    TemplatesBuild,
    BackendAddController,
    BackendEditController,
    BackendsController,
    CookiesController,
    DatasourcesController,
    DialogController,
    FileUploadController,
    GraphsController,
    ImageSearchController,
    KeyAddController,
    KeyEditController,
    KeysController,
    LoginController,
    LogsController,
    MachineAddController,
    MachineKeysController,
    MachinePowerController,
    MachineEditController,
    MachineShellController,
    MachineTagsController,
    MetricAddController,
    MetricAddCustomController,
    MetricsController,
    MonitoringController,
    NetworkCreateController,
    NotificationController,
    RuleEditController,
    RulesController,
    ScriptAddController,
    ScriptEditController,
    ScriptRunController,
    ScriptsController) {

    // Hide error boxes on page unload
    window.onbeforeunload = function() {
        $('.ui-loader').hide();
    };

    // Ember Application
    App.ready = callback;
    App = Ember.Application.create(App);
    window.Mist  = App;

    // Globals
    App.set('betaFeatures', !!window.BETA_FEATURES);
    App.set('isCore', !!IS_CORE);
    App.set('authenticated', AUTH || IS_CORE);
    App.set('email', EMAIL);
    App.set('password', '');
    App.set('isClientMobile',
        (/iPhone|iPod|iPad|Android|BlackBerry|Windows Phone/)
        .test(navigator.userAgent)
    );

    parseProviderMap();

    // Ember routes and routers
    App.Router.map(function() {
        this.route('machines');
        this.route('images');
        this.route('networks');
        this.route('network', {
            path: '/networks/:network_id',
        });
        this.route('machine', {
            path : '/machines/:machine_id',
        });
        this.route('keys');
        this.route('key', {
            path : '/keys/:key_id'
        });
        this.route('scripts');
        this.route('script', {
            path : '/scripts/:script_id'
        });
        this.route('logs');
        this.route('missing', { path: "/*path" });
    });

    // Ember controllers
    App.set('keysController', KeysController.create());
    App.set('logsController', LogsController.create());
    App.set('loginController', LoginController.create());
    App.set('rulesController', RulesController.create());
    App.set('keyAddController', KeyAddController.create());
    App.set('metricsController', MetricsController.create());
    App.set('graphsController', GraphsController.create());
    App.set('keyEditController', KeyEditController.create());
    App.set('cookiesController', CookiesController.create());
    App.set('ruleEditController', RuleEditController.create());
    App.set('backendsController', BackendsController.create());
    App.set('metricAddController', MetricAddController.create());
    App.set('fileUploadController', FileUploadController.create());
    App.set('machineAddController', MachineAddController.create());
    App.set('backendAddController', BackendAddController.create());
    App.set('monitoringController', MonitoringController.create());
    App.set('backendEditController', BackendEditController.create());
    App.set('machineTagsController', MachineTagsController.create());
    App.set('machineKeysController', MachineKeysController.create());
    App.set('imageSearchController', ImageSearchController.create());
    App.set('datasourcesController', DatasourcesController.create());
    App.set('machineShellController', MachineShellController.create());
    App.set('notificationController', NotificationController.create());
    App.set('dialogController', DialogController.create());
    App.set('machinePowerController', MachinePowerController.create());
    App.set('machineEditController', MachineEditController.create());
    App.set('networkCreateController', NetworkCreateController.create());
    App.set('metricAddCustomController', MetricAddCustomController.create());
    App.set('scriptsController', ScriptsController.create());
    App.set('scriptAddController', ScriptAddController.create());
    App.set('scriptRunController', ScriptRunController.create());
    App.set('scriptEditController', ScriptEditController.create());

    // Ember custom widgets
    App.Select = Ember.Select.extend({
        attributeBindings: [
            'name',
            'data-theme',
            'data-icon',
            'data-native-menu',
            'disabled'
        ]
    });
    App.TextArea = Ember.TextArea.extend({
        autocapitalize: 'off',
        attributeBindings: [
            'data-theme',
            'autocapitalize'
        ]
    });
    App.Checkbox = Ember.Checkbox.extend({
        attributeBindings: [
            'data-mini',
            'data-theme',
            'data-icon',
            'data-icon-position',
            'data-disabled'
        ]
    });
    App.TextField = Ember.TextField.extend({
        autocapitalize: 'off',
        attributeBindings: [
            'data-theme',
            'placeholder',
            'autocapitalize'
        ],
        keyUp: function(e) {
            if(this.get('parentView').keyUp) {
                this.get('parentView').keyUp(e);
            }
        },
        click: function(e) {
            if(this.get('parentView').inputClicked) {
                this.get('parentView').inputClicked(e);
            }
        },
        focusIn: function(e) {
            if(this.get('parentView').inputClicked) {
                this.get('parentView').inputClicked(e);
            }
        }
    });

    // Mist functions
    App.isScrolledToTop = function () {
        return window.pageYOffset <= 20;
    };

    App.isScrolledToBottom = function(){
        var distanceToTop = $(document).height() - $(window).height();
        var top = $(document).scrollTop();
        return distanceToTop - top < 20;
    };

    App.selectElementContents = function(elementId) {
        var el;
        if (elementId instanceof HTMLElement)
            el = elementId;
        else
            el = document.getElementById(elementId);
        var range = document.createRange();
        range.selectNodeContents(el);
        var sel = window.getSelection();
        sel.removeAllRanges();
        sel.addRange(range);
    };

    App.smoothScroll = function (scrollTo, timeout) {

        timeout = timeout || 100;

        var startingTop = $(window).scrollTop();

        var distance = Math.abs(startingTop - scrollTo);

        var scrollTimes;
        if (distance < 10)
            scrollTimes = 1;
        else if (distance < 100)
            scrollTimes = 10;
        else
            scrollTimes = 100;

        var scrollCounter = scrollTimes;
        var scrollInterval = timeout / scrollTimes;

        var scrollChunks = distance / scrollTimes;
        var sign = startingTop < scrollTo ? +1 : -1;

        function partialScroll () {
            if (Math.abs($(window).scrollTop() - scrollTo) < 10 ||
                scrollCounter == 0) {
                window.scrollTo(0, scrollTo);
            } else {
                scrollCounter--;
                window.scrollTo(0, $(window).scrollTop() + (sign * scrollChunks));
                setTimeout(function () {
                    partialScroll();
                }, scrollInterval);
            }
        };

        partialScroll();
    };

    App.switchElementVisibility = function(elementSelector) {
        var element = $('#' + elementSelector);
        if (element.css('display') == 'none')
            element.slideDown();
        else
            element.slideUp();
    };

    App.clock = Ember.Object.extend({
        init: function () {
            this._super();
            var that = this;
            setInterval(function () {
                that.tick();
            }, TIME_MAP.SECOND);
        },
        tick: function () {
            this.setProperties({
                second: new Date().getSeconds(),
                minute: new Date().getMinutes(),
                hour: new Date().getHours(),
            });
        }
    }).create();
};


var loadImages = function (callback) {
    // Spritesheet's name includes a timestamp each
    // time we generate it. So we use this "hack" to
    // get it's path and preload it
    var dummy = $('<div class="user"></div>').appendTo('body');
    var url = dummy.css('background-image')
    .split("(")[1] // remove "url()" wrapper
    .split(")")[0]
    .replace(/\"/g, ""); // remove extra quotes
    dummy.remove();
    // Hardcode images not on the spritesheet
    var images = [
        url,
        'resources/images/ajax-loader.gif',
        'resources/images/spinner.gif',
    ];
    var remaining = images.length;

    // Load 'em!
    for (var i = 0; i < images.length; i++) {
        var img = new Image();
        img.onload = onImageLoad;
        img.src = images[i];
    }

    function onImageLoad () {
        if (--remaining == 0)
            callback();
    }
};


var handleMobileInit = function () {
    $(document).one('mobileinit', function() {
        $.mobile.ajaxEnabled = false;
        $.mobile.pushStateEnabled = false;
        $.mobile.linkBindingEnabled = false;
        $.mobile.hashListeningEnabled = false;
        $.mobile.ignoreContentEnabled = true;
        $.mobile.panel.prototype._bindUpdateLayout = function(){};
    });
};


var setupChannelEvents = function (socket, namespace, callback) {
    if (namespace == 'main')
        return setupMainChannel(socket, callback);
    else if (namespace == 'logs')
        return setupLogChannel(socket, callback);
    else if (namespace == 'shell')
      return setupShellChannel(socket, callback);
    else return callback();
};


var setupLogChannel = function (socket, callback) {
    socket.on('open_incidents', function (openIncidents) {
        require(['app/models/story'], function (StoryModel) {
            var models = openIncidents.map(function (incident) {
                return StoryModel.create(incident);
            });
            Mist.set('openIncidents', models);
        });
    }).on('closed_incidents', function (closedIncidents) {
        require(['app/models/story'], function (StoryModel) {
            var models = closedIncidents.map(function (incident) {
                return StoryModel.create(incident);
            });
            Mist.set('closedIncidents', models);
        });
    }).emit('ready');
    Mist.set('openIncidents', []);
    Mist.set('closedIncidents', [])
    if (callback)
        callback();
};


var setupShellChannel = function (socket, callback) {
    socket.firstData = true;
    socket.on('close', function (data) {
        warn(data);
        Mist.term.write('Connection closed by remote');
    }).on('shell_data', function (data) {
        Mist.term.write(data);
        if (socket.firstData) {
            $('.terminal').focus();
            socket.firstData = false;
        }
    });

    if (callback)
        callback();
};


var setupMainChannel = function(socket, callback) {
    if (Mist.isCore) {
        //  TODO: This is a temporary ajax-request to get the scripts.
        //  It should be converted into a "list_scripts" socket handler
        //  as soon as the backend supports it
        Mist.ajax.GET('/scripts').success(function (scripts) {
            Mist.scriptsController.setContent(scripts);
        });
    }

    socket.on('list_keys', function (keys) {
        Mist.keysController.load(keys);
    })
    .on('list_logs', function (logs) {
        Mist.logsController.load(logs);
    })
    .on('list_backends', function (backends) {
        Mist.backendsController.load(backends);
        if (callback)
            callback();
        callback = null;
    })
    .on('list_sizes', function (data) {
        var backend = Mist.backendsController.getBackend(data.backend_id);
        if (backend)
            backend.sizes.setContent(data.sizes);
    })
    .on('list_images', function (data) {
        var backend = Mist.backendsController.getBackend(data.backend_id);
        if (backend)
            backend.images.setContent(data.images);
    })
    .on('list_machines', function (data) {
        var backend = Mist.backendsController.getBackend(data.backend_id);
        if (backend)
            backend.machines.load(data.machines);
    })
    .on('list_locations', function (data) {
        var backend = Mist.backendsController.getBackend(data.backend_id);
        if (backend)
            backend.locations.setContent(data.locations);
    })
    .on('list_networks', function (data) {
        var backend = Mist.backendsController.getBackend(data.backend_id);
        if (backend)
            backend.networks.setContent(data.networks);
    })
    .on('monitoring',function (data){
        Mist.monitoringController._updateMonitoringData(data);
        Mist.monitoringController.trigger('onMonitoringDataUpdate');
        Mist.backendsController.set('checkedMonitoring', true);
    })
    .on('stats', function (data) {
        Mist.graphsController._handleSocketResponse(data);
    })
    .on('notify', function (data){
<<<<<<< HEAD

        if (! (data.title && data.body)) {
            var msg = data.title || data.body;
            Mist.notificationController.notify(msg);
            return;
        }

=======
>>>>>>> 00d95c79
        var dialogBody = [];

        // Extract machine information
        var machineId = data.machine_id;
        var backendId = data.backend_id;
        var machine = Mist.backendsController.getMachine(machineId, backendId);
<<<<<<< HEAD

=======
>>>>>>> 00d95c79
        if (machine && machine.id) {
            dialogBody.push({
                link: machine.name,
                class: 'ui-btn ui-btn-icon-right ui-mini ui-corner-all',
                href: '#/machines/' + machineId,
                closeDialog: true,
            });
        } else {
            warn('Machine not found', machineId, backendId);
            dialogBody.push({
                class: 'ui-btn ui-btn-icon-right ui-mini ui-corner-all',
                closeDialog: true,
            });
        }

        // Get output
        if (data.output)
            dialogBody.push({
                command: data.output
            });

        // Get duration
        var duration = parseInt(data.duration);
        if (duration) {
            var durationMins = parseInt(duration / 60);
            var durationSecs = duration - (durationMins * 60);
            dialogBody.push({
                paragraph: 'Completed in ' + durationMins + 'min ' + durationSecs + ' sec',
                class: 'duration'
            });
        }

        Mist.dialogController.open({
            type: DIALOG_TYPES.OK,
            head: data.title,
            body: dialogBody
        });
    })
    .on('probe', onProbe)
    .on('ping', onProbe)
    .emit('ready');

    function onProbe(data) {
        var machine = Mist.backendsController.getMachine(data.machine_id, data.backend_id);
        if (machine)
            machine.probeSuccess(data.result);
    }
};


var changeLoadProgress = function (progress) {
    $('.mist-progress').animate({
        'width': progress + '%'
    }, 300, function () {
        if (progress >= 100) {
            $('body').css('overflow','auto');
            $('#splash').fadeOut(300);
            if (appLoader)
              appLoader.finish();
        }
    });
};


//
//  Ajax wrapper
//

function Ajax (csrfToken) {
    return new function () {

        this.GET = function(url, data) {
            return this.ajax('GET', url, data);
        };
        this.PUT = function(url, data) {
            return this.ajax('PUT', url, data);
        };
        this.POST = function(url, data) {
            return this.ajax('POST', url, data);
        };
        this.DELETE = function(url, data) {
            return this.ajax('DELETE', url, data);
        };
        this.ajax = function(type, url, data) {

            var ret = {};
            var call = {};

            call.success = function(callback) {
                ret.success = callback;
                return call;
            };
            call.error = function(callback) {
                ret.error = callback;
                return call;
            };
            call.complete = function(callback) {
                ret.complete = callback;
                return call;
            };
            call.ajax = function() {

                var ajaxObject = {
                    url: url,
                    type: type,
                    headers: {
                        'Csrf-Token': csrfToken,
                        'Api-Version': 2,
                    },
                    complete: function(jqXHR) {
                        var success = (jqXHR.status == 200);
                        if (success && ret.success)
                            ret.success(jqXHR.responseJSON);
                        if (!success && ret.error)
                            ret.error(jqXHR.responseText, jqXHR.status);
                        if (ret.complete)
                            ret.complete(success, jqXHR.responseJSON, jqXHR);
                    }
                };

                if (data && Object.keys(data).length != 0)
                    ajaxObject.data = JSON.stringify(data);

                $.ajax(ajaxObject);

                return call;
            };
            return call.ajax();
        };
    }
};


//
//  Socket wrapper
//

var sockjs, mux;

function Socket (args) {

    if (!window.EventHandler)
        window.EventHandler = Ember.Object.extend(Ember.Evented, {});

    return Ember.Object.extend({

        //
        //  Properties
        //

        events: null,
        socket: null,
        namespace: null,
        channel: null,

        //
        //  Public Methods
        //

        load: function (args) {
            this._log('initializing');
            this._parseArguments(args);

            var that = this;
            this._connect(function () {
                that._handleDisconnection();
            });
        }.on('init'),

        on: function (event) {
            var that = this;
            var events = this.get('events');
            var channel = this.get('channel');

            events.on.apply(events, arguments);
            if (!channel.$events || !socket.$events[event])
                channel.on(event, function (response) {
                    that._log('/'+ event, 'RECEIVE', response);
                    events.trigger.call(events, event, response);
                });
            return this;
        },

        send: function () {
            var args = slice(arguments);
            if (!args.length) {
                error('No arguments passed to send');
                return;
            }
            var msg = args[0];
            args = args.slice(1);
            this._log('/' + msg, 'EMIT', args);
            if (args.length) msg += ',' + JSON.stringify(args);
            warn(msg);
            var channel = this.get('channel');
            return channel.send(msg);
        },

        off: function () {
            var events = this.get('events');
            events.off.apply(events, arguments);
            return this;
        },

        emit: function () {
            this.send.apply(this, arguments);
            return this;
        },

        kill: function () {
            this.set('keepAlive', false);
            var channel = this.get('channel');
            //socket.socket.disconnect();
            if (channel.$events)
                for (event in channel.$events)
                    delete channel.$events[event];
            return this;
        },


        //
        //  Private Methods
        //

        _connect: function (callback) {
            var that = this;
            warn('_connect', this.get('namespace'));
            if (sockjs === undefined || sockjs.readyState > 1) {
                sockjs = new SockJS('/socket');
                sockjs.onopen = function() {
                  mux = new MultiplexedWebSocket(sockjs);
                  Mist.set('mux', mux);
                  that._setupChannel(callback);
                  that.set('socket', sockjs);
                };
            } else if (sockjs.readyState == 0) {
                info('Connecting...');
                return
            } else if (sockjs.readyState == 1 && Mist.get(this.get('namespace')) == null) {
                info('New channel', this.get('namespace'));
                that._setupChannel(callback);
            }
        },

        _reconnect: function (callback) {
            Ember.run.later(this, function () {
                info('Not connected... Reconnecting');
                this._connect(callback);
            }, 500);
        },

        _parseArguments: function (args) {
            forIn(this, args, function (value, property) {
                this.set(property, value);
            });
        },

        _handleDisconnection: function () {
            var that = this;
            sockjs.onclose = function(e){
              warn('Disconnected. ', e.reason);
              if (Mist.term) {
                  Mist.term.write('\n\rDisconnected from remote. ');
                  if (e.reason)
                    Mist.term.write(e.reason);
              }
              // keep socket connections alive by default
              if (that.get('keepAlive') !== undefined ? that.get('keepAlive') : true)
                  that._reconnect();
            };
        },

        _log: function () {
            if (!DEBUG_SOCKET)
                return;
            var args = slice(arguments);
            var preText = new Date().getPrettyTime() +
                ' | ' + this.get('namespace');
            args.unshift(preText);
            console.log.apply(console, args);
        },

        _setupChannel: function (callback){
          var channel = Mist.mux.channel(this.get('namespace'));
          var that = this;
          info('Connecting', this.get('namespace'))
          channel.onopen = function(e){
              warn('channel.onopen');
              setupChannelEvents(that, that.get('namespace'), function () {
                  info('Connected', that.get('namespace'));
                  that._log('Connected', that.get('namespace'));
                  if (callback instanceof Function)
                      callback();
                  if (that.onConnect instanceof Function)
                      that.onConnect(that);
              });
          }
          this.set('channel', channel)
          this.set('events', EventHandler.create());
        }

    }).create(args);
}


function virtualKeyboardHeight () {
    var keyboardHeight = 0;

    if (!Mist.term) return 0;

    if (Mist.term.isIpad || Mist.term.isIphone){
        var sx = document.body.scrollLeft, sy = document.body.scrollTop;
        var naturalHeight = window.innerHeight;
        window.scrollTo(sx, document.body.scrollHeight);
        keyboardHeight = naturalHeight - window.innerHeight;
        window.scrollTo(sx, sy);
    } else if (Mist.term.isAndroid) {
        keyboardHeight = 0;
    }
    return keyboardHeight;
}


// forEach like function on objects
function forIn () {
    var object = arguments[arguments.length - 2];
    var callback = arguments[arguments.length - 1];
    var thisArg = arguments.length == 3 ? arguments[0] : undefined;

    if (!(object instanceof Object))
        return false;

    var keys = Object.keys(object);
    var keysLength = keys.length;
    for (var i = 0; i < keysLength; i++) {
        var ret = callback.call(thisArg, object[keys[i]], keys[i]);
        if (ret === true)
            return true;
    }
    return false;
};


// Calculates maximum chars that can be displayed into a fixed width
var fontTest;
function maxCharsInWidth (fontSize, width) {

    fontTest.css('font-size', fontSize);

    // Initialize testString to a number of chars that will "probably"
    // fit in width
    var textWidth = fontTest.text('t').width();
    var testString = Array(parseInt(width / textWidth) + 5).join('t');
    textWidth = fontTest.text(testString).width();

    for (var charCount = testString.length; textWidth > width; charCount--) {
        testString = testString.slice(1);
        textWidth = fontTest.text(testString).width();
    };
    return charCount;
}


// Calculates maximum lines that can be displayed into a fixed height
function maxLinesInHeight (fontSize, height) {
    fontTest.css('font-size', fontSize);

    var testString = '';
    var textHeight = 0
    for (var lineCount = 0; textHeight < height; lineCount++) {
        testString += '<div>t</div>';
        textHeight = fontTest.html(testString).height();
    };
    return lineCount;
}


function lockScroll(){
    $('body').data('y-scroll', self.pageYOffset)
             .css('overflow', 'hidden');
    window.scrollTo(null, self.pageYOffset);
}


function unlockScroll(){
      $('body').css('overflow', 'auto');
      window.scrollTo(null, $('body').data('y-scroll'))
}


// Simple timer tool for performance measurements
var startTime;
function startTimer () {
    startTime = Date.now();
};


function getTime () {
    return Date.now() - startTime;
};


// Console aliases
function log() {
    if (LOGLEVEL > 3)
        console.log.apply(console, arguments);
}

function info() {
    if (LOGLEVEL > 2)
        console.info.apply(console, arguments);
}

function warn() {
    if (LOGLEVEL > 1)
        console.warn.apply(console, arguments);
}

function error() {
    if (LOGLEVEL > 0)
        console.error.apply(console, arguments);
}

function slice (args) {
    return Array.prototype.slice.call(args);
};

function resetFileInputField (element) {
    element.wrap('<form>').parent('form').trigger('reset');
    element.unwrap();
}

function getProviderFields (provider) {
    var providerFields = [];
    if (provider && provider.provider) {
        var providerTitle = provider.provider;
        forIn(PROVIDER_MAP, function (fields, title) {
            if (providerTitle.indexOf(title) > -1)
                providerFields = fields;
        });
    }
    return providerFields;
}

function clearProviderFields (provider) {
    getProviderFields(provider).forEach(function (field) {
        field.set('value', field.defaultValue || '');
    });
}

function parseProviderMap () {
    // Parse PROVIDER_MAP to generate template friendly fields

    // Append nested fields into main array
    forIn(PROVIDER_MAP, function (fields, title) {
        fields.forEach(function (field, i1) {
            if (field.type == 'slider') {
                field.on.forEach(function (f, i2) {
                    f.className = 'on';
                    fields.splice(i1 + i2 + 1, 0, f);
                });
                field.off.forEach(function (f, i2) {
                    f.className = 'off';
                    fields.splice(i1 + i2 + 1, 0, f);
                });
            }
        });
    });

    forIn(PROVIDER_MAP, function (fields, title) {
        PROVIDER_MAP[title].className = 'provider-';
        PROVIDER_MAP[title].className += title == 'bare_metal' ?
            'baremetal' : title;
        fields.forEach(function (field, index) {
            field = PROVIDER_MAP[title][index] = Ember.Object.create(field);
            field.value = field.defaultValue || '';
            if (!field.showIf)
                field.show = true;
            if (field.type == 'slider')
                field.isSlider = true;
            if (field.type == 'text' ||
                field.type == 'password')
                field.isText = true;
            if (field.type == 'file')
                field.isFile = true;
            if (field.type == 'ssh_key')
                field.isKey = true;
            if (field.type == 'region')
                field.isRegion = true;
            if (field.type == 'checkbox')
                field.isCheckbox = true;
            if (!field.placeholder)
                field.placeholder = "";
            if (field.optional)
                field.placeholder += '(optional)';
            if (!field.label &&  field.name)
                field.label = field.name.split('_').map(function (word) {
                    if (word == 'api' ||
                        word == 'url' ||
                        word == 'id')
                            return word.toUpperCase();
                    return word.capitalize()
                }).join(' ');
        });
    });

    // Build dependencies
    forIn(PROVIDER_MAP, function (fields, title) {
        fields.forEach(function (field, index) {
            if (field.showIf) {
                field.set('showDependency', fields.findBy('name', field.showIf));
                var binding = Ember.Binding.from("showDependency.value").to("show");
                binding.connect(field);
            }
        });
    });
}


//
//  PROTOTYPE EXTENTIONS
//

var extendEmberView = function () {

    Ember.View.prototype.getName = function () {
        return this.constructor.toString().split('.')[1].split('View')[0];
    };
    Ember.View.prototype.getWidgetID = function () {
        return '#' + this.getName().dasherize();
    }
    Ember.View.prototype.getControllerName = function () {
        return this.getName().decapitalize() + 'Controller';
    }
};


String.prototype.decapitalize = function () {
    return this.charAt(0).toLowerCase() + this.slice(1);
};

Date.prototype.isFuture = function () {
    return this > new Date();
};

Date.prototype.getPrettyTime = function (noSeconds) {
    var hour = this.getHours();
    var min = this.getMinutes();
    var sec = this.getSeconds();

    var ret = (hour < 10 ? '0' : '') + hour + ':' +
        (min < 10 ? '0' : '') + min +
        (noSeconds ? '' : (':' + (sec < 10 ? '0' : '') + sec));

    return ret;
}

Date.prototype._toString = function () {
    var d = (this.getMonth() + 1) + "/" + this.getDate() + "/" + this.getFullYear();
    return d + ', ' + this.getPrettyTime();
}
Date.prototype.getPrettyDate = function (shortMonth) {
    return this.getMonthName(shortMonth) + ' ' + this.getDate() + ', ' + this.getFullYear();
}

Date.prototype.getPrettyDateTime = function (shortMonth, noSeconds) {
    return this.getPrettyDate(shortMonth) + ', ' + this.getPrettyTime(noSeconds);
}

Date.prototype.getMonthName = function (short) {
    if (short)
        return ['Jan','Feb','Mar','Apr','May','Jun','Jul',
            'Aug','Sep','Oct','Nov','Dec'][this.getMonth()];
    return ['January','February','March','April','May','June','July',
        'August','September','October','November','December'][this.getMonth()];
}

Date.prototype.diffToString = function (date) {
    var diff = this - date;
    var ret = '';

    if (diff < TIME_MAP.MINUTE)
        ret = parseInt(diff / TIME_MAP.SECOND) + ' sec';
    else if (diff < TIME_MAP.HOUR)
        ret = parseInt(diff / TIME_MAP.MINUTE) + ' min';
    else if (diff < TIME_MAP.DAY)
        ret = parseInt(diff / TIME_MAP.HOUR) + ' hour';
    else if (diff < TIME_MAP.MONTH)
        ret = parseInt(diff / TIME_MAP.DAY) + ' day';
    else if (diff < TIME_MAP.YEAR)
        ret = parseInt(diff / TIME_MAP.MONTH) + ' month';
    else
        ret = 'TOO LONG!';

    // Add 's' for plural
    if (ret.split(' ')[0] != '1')
        ret = ret + 's';

    return ret;
};

Date.prototype.getTimeFromNow = function () {
    var now = new Date();
    var diff = now - this;
    var ret = '';

    if (diff < 10 * TIME_MAP.SECOND)
        ret = 'Now';

    else if (diff < TIME_MAP.MINUTE)
        ret = parseInt(diff / TIME_MAP.SECOND) + ' sec';

    else if (diff < TIME_MAP.HOUR)
        ret = parseInt(diff / TIME_MAP.MINUTE) + ' min';

    else if (diff < TIME_MAP.DAY)
        ret = parseInt(diff / TIME_MAP.HOUR) + ' hour';

    else if (diff < 2 * TIME_MAP.DAY)
        ret = 'Yesterday';

    else if (diff < TIME_MAP.YEAR)
        ret = this.getMonthName(true) +  ' ' + this.getDate();

    if (ret.indexOf('sec') > -1 ||
        ret.indexOf('min') > -1 ||
        ret.indexOf('hour') > -1) {

        // Add 's' for plural
        if (ret.split(' ')[0] != '1')
            ret = ret + 's';

        ret = ret + ' ago';
    }

    return ret;
}


Array.prototype.toStringByProperty = function (property) {
    return this.map(function (object) {
        return object[property];
    }).join(', ');
}


//  GLOBAL DEFINITIONS

var DISPLAYED_DATAPOINTS = 60;

var TIME_MAP = {
    SECOND: 1000,
    MINUTE: 60 * 1000,
    HOUR: 60 * 60 * 1000,
    DAY: 24 * 60 * 60 * 1000,
    WEEK: 7 * 24 * 60 * 60 * 1000,
    MONTH: 30 * 24 * 60 * 60 * 1000,
    YEAR: 12 * 30 * 24 * 60 * 60 * 1000,
};

var DIALOG_TYPES = {
    OK: 0,
    OK_CANCEL: 1,
    YES_NO: 2,
    DONE_BACK: 3,
    BACK: 4,
};

var EMAIL_REGEX = /(([^<>()[\]\\.,;:\s@\"]+(\.[^<>()[\]\\.,;:\s@\"]+)*)|(\".+\"))@((\[[0-9]{1,3}\.[0-9]{1,3}\.[0-9]{1,3}\.[0-9]{1,3}\])|(([a-zA-Z\-0-9]+\.)+[a-zA-Z]{2,}))/;

var PROVIDER_MAP = {

    azure: [
        {
            name: 'title',
            type: 'text',
            defaultValue: 'Azure',
        },
        {
            name: 'subscription_id',
            type: 'text',
        },
        {
            name: 'certificate',
            type: 'file',
            label: 'Certificate file',
            buttonText: 'Add Certificate',
        }
    ],

    bare_metal: [
        {
            name: 'title',
            type: 'text',
        },
        {
            name: 'machine_ip',
            type: 'text',
            label: 'Hostname',
            optional: true,
            placeholder: 'DNS or IP '
        },
        {
            name: 'windows',
            type: 'slider',
            label: 'Operating System',
            onLabel: 'Windows',
            offLabel: 'Unix',
            onValue: true,
            offValue: false,
            optional: true,
            on: [
                {
                    name: 'remote_desktop_port',
                    type: 'text',
                    label: 'Remote Desktop Port',
                    defaultValue: '3389',
                    optional: true,
                }
            ],
            off: [
                {
                    name: 'machine_key',
                    type: 'ssh_key',
                    label: 'SSH Key',
                    optional: true,
                },
                {
                    showIf: 'machine_key',
                    name: 'machine_user',
                    type: 'text',
                    label: 'User',
                    optional: true,
                    defaultValue: 'root',
                },
                {
                    showIf: 'machine_key',
                    name: 'machine_port',
                    type: 'text',
                    label: 'Port',
                    defaultValue: '22',
                    optional: true,
                },
            ]
        },
        {
            name: 'monitoring',
            type: 'checkbox',
            label: 'Enable monitoring',
            defaultValue: true,
        }
    ],

    coreos: [
        {
            name: 'title',
            type: 'text',
            defaultValue: 'CoreOS',
        },
        {
            name: 'machine_ip',
            type: 'text',
            label: 'Hostname',
            placeholder: 'DNS or IP '
        },
        {
            name: 'machine_key',
            type: 'ssh_key',
            label: 'SSH Key',
            optional: true,
        },
        {
            showIf: 'machine_key',
            name: 'machine_user',
            type: 'text',
            label: 'User',
            optional: true,
            defaultValue: 'root',
        },
        {
            showIf: 'machine_key',
            name: 'machine_port',
            type: 'text',
            label: 'Port',
            defaultValue: '22',
            optional: true,
        },
        {
            name: 'monitoring',
            type: 'checkbox',
            label: 'Enable monitoring',
            defaultValue: true,
        }
    ],

    digitalocean: [
        {
            name: 'title',
            type: 'text',
            defaultValue: 'DigitalOcean',
        },
        {
            name: 'token',
            type: 'password',
        },
    ],

    hostvirtual: [
        {
            name: 'title',
            type: 'text',
            defaultValue: 'HostVirtual',
        },
        {
            name: 'api_key',
            type: 'password',
        },
    ],

    docker: [
        {
            name: 'title',
            type: 'text',
            defaultValue: 'Docker',
        },
        {
            name: 'docker_host',
            type: 'text',
            label: 'Host',
        },
        {
            name: 'docker_port',
            type: 'text',
            label: 'Port',
            optional: true,
            defaultValue: '4243',
        },
        {
            type: 'slider',
            label: 'Authentication',
            onLabel: 'TLS',
            offLabel: 'Basic',
            on: [
                {
                    name: 'key_file',
                    type: 'file',
                    label: 'PEM Key',
                    buttonText: 'Add key',
                    optional: true
                },
                {
                    name: 'cert_file',
                    type: 'file',
                    label: 'PEM Certificate',
                    buttonText: 'Add certificate',
                    optional: true
                },
            ],
            off: [
                {
                    name: 'auth_user',
                    type: 'text',
                    label: 'User',
                    optional: true,
                },
                {
                    name: 'auth_password',
                    type: 'password',
                    label: 'Password',
                    optional: true,
                }
            ]
        },
    ],

    ec2: [
        {
            name: 'region',
            type: 'region',
        },
        {
            name: 'title',
            type: 'text',
            defaultValue: 'EC2',
        },
        {
            name: 'api_key',
            type: 'text',
        },
        {
            name: 'api_secret',
            type: 'password',
        }
    ],

    gce: [
        {
            name: 'title',
            type: 'text',
            defaultValue: 'GCE',
        },
        {
            name: 'email',
            type: 'text',
            label: 'Email address',
        },
        {
            name: 'private_key',
            type: 'file',
            buttonText: 'Add key',
        },
        {
            name: 'project_id',
            type: 'text',
        }
    ],

    hpcloud: [
        {
            name: 'region',
            type: 'region',
        },
        {
            name: 'title',
            type: 'text',
            defaultValue: 'HP',
        },
        {
            name: 'username',
            type: 'text',
        },
        {
            name: 'password',
            type: 'password',
        },
        {
            name: 'tenant_name',
            type: 'text',
        }
    ],

    linode: [
        {
            name: 'title',
            type: 'text',
            defaultValue: 'Linode',
        },
        {
            name: 'api_key',
            type: 'text',
        }
    ],

    nephoscale: [
        {
            name: 'title',
            type: 'text',
            defaultValue: 'Nephoscale',
        },
        {
            name: 'username',
            type: 'text',
        },
        {
            name: 'password',
            type: 'password',
        }
    ],

    openstack: [
        {
            name: 'title',
            type: 'text',
            defaultValue: 'OpenStack',
        },
        {
            name: 'username',
            type: 'text',
        },
        {
            name: 'password',
            type: 'password',
        },
        {
            name: 'auth_url',
            type: 'text',
        },
        {
            name: 'tenant_name',
            type: 'text',
        },
        {
            name: 'region',
            type: 'text',
            optional: true,
        },
    ],

    rackspace: [
        {
            name: 'region',
            type: 'region',
        },
        {
            name: 'title',
            type: 'text',
            defaultValue: 'Rackspace',
        },
        {
            name: 'username',
            type: 'text',
        },
        {
            name: 'api_key',
            type: 'password',
        }
    ],

    softlayer: [
        {
            name: 'title',
            type: 'text',
            defaultValue: 'SoftLayer',
        },
        {
            name: 'username',
            type: 'text',
        },
        {
            name: 'api_key',
            type: 'password',
        }
    ],

    libvirt: [
        {
            name: 'title',
            type: 'text',
            defaultValue: 'KVM (libvirt)',
        },
        {
            name: 'machine_hostname',
            label: 'KVM hostname',
            type: 'text',
        },
        {
            name: 'machine_user',
            type: 'text',
            label: 'ssh user',
            optional: true,
            defaultValue: 'root',
        },
        {
            name: 'ssh_port',
            type: 'text',
            label: 'ssh port',
            optional: true,
            defaultValue: '22',
        },
        {
            name: 'machine_key',
            type: 'ssh_key',
            label: 'ssh key',
            optional: true,
        },

    ],
    vcloud: [
        {
            name: 'title',
            type: 'text',
            defaultValue: 'VMware vCloud'
        },
        {
            name: 'username',
            type: 'text'
        },
        {
            name: 'password',
            type: 'password'
        },
        {
            name: 'organization',
            type: 'text'
        },
        {
            name: 'host',
            type: 'text',
            label: 'Hostname',
        }
    ],

    indonesian_vcloud: [
        {
            name: 'title',
            type: 'text',
            defaultValue: 'Indonesian Cloud'
        },
        {
            name: 'username',
            type: 'text'

        },
        {
            name: 'password',
            type: 'password'
        },
        {
            name: 'organization',
            type: 'text'
        }
    ],
    vsphere: [
        {
            name: 'title',
            type: 'text',
            defaultValue: 'VMware vSphere'
        },
        {
            name: 'username',
            type: 'text'
        },
        {
            name: 'password',
            type: 'password'
        },
        {
            name: 'host',
            type: 'text',
            label: 'Hostname',
        }
    ]
};

var OS_MAP = [
    [
        ['rhel', 'redhat', 'red hat'], 'redhat'
    ],
    [
        ['ubuntu'], 'ubuntu'
    ],
    [
        ['ibm'], 'ibm'
    ],
    [
        ['canonical'], 'canonical'
    ],
    [
        ['sles', 'suse'], 'suse'
    ],
    [
        ['oracle'], 'oracle'
    ],
    [
        ['karmic'], 'karmic'
    ],
    [
        ['opensolaris'], 'opensolaris'
    ],
    [
        ['gentoo'], 'gentoo'
    ],
    [
        ['opensuse'], 'opensuse'
    ],
    [
        ['fedora'], 'fedora'
    ],
    [
        ['centos'], 'centos'
    ],
    [
        ['fedora'], 'fedora'
    ],
    [
        ['debian'], 'debian'
    ],
    [
        ['amazon'], 'amazon'
    ],
    [
        ['windows'], 'windows'
    ]
];<|MERGE_RESOLUTION|>--- conflicted
+++ resolved
@@ -742,26 +742,12 @@
         Mist.graphsController._handleSocketResponse(data);
     })
     .on('notify', function (data){
-<<<<<<< HEAD
-
-        if (! (data.title && data.body)) {
-            var msg = data.title || data.body;
-            Mist.notificationController.notify(msg);
-            return;
-        }
-
-=======
->>>>>>> 00d95c79
         var dialogBody = [];
 
         // Extract machine information
         var machineId = data.machine_id;
         var backendId = data.backend_id;
         var machine = Mist.backendsController.getMachine(machineId, backendId);
-<<<<<<< HEAD
-
-=======
->>>>>>> 00d95c79
         if (machine && machine.id) {
             dialogBody.push({
                 link: machine.name,
