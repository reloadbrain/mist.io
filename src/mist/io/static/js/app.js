// Define libraries
require.config({
    baseUrl: 'resources/js/',
    waitSeconds: 200,
    paths: {
        text: 'lib/require/text',
        ember: 'lib/ember-1.4.1.min',
        jquery: 'lib/jquery-2.1.0.min',
        mobile: 'lib/jquery.mobile-1.4.1.min',
        handlebars: 'lib/handlebars-1.3.0.min',
        md5: 'lib/md5',
        d3: 'lib/d3.min',
        sha256: 'lib/sha256',
        socketio: 'lib/socket.io',
        term: 'lib/term'
    },
    shim: {
        'ember': {
            deps: ['handlebars', 'text', 'jquery', 'md5', 'sha256', 'socketio', 'term']
        },
        'd3': {
            deps: ['jquery']
        }
    }
});

// Load our app
define( 'app', [
    'jquery',
    'd3',
    'app/controllers/backend_add',
    'app/controllers/backend_edit',
    'app/controllers/backends',
    'app/controllers/confirmation',
    'app/controllers/file_upload',
    'app/controllers/image_search',
    'app/controllers/key_add',
    'app/controllers/key_edit',
    'app/controllers/keys',
    'app/controllers/login',
    'app/controllers/machine_add',
    'app/controllers/machine_keys',
    'app/controllers/machine_manual_monitoring',
    'app/controllers/machine_power',
    'app/controllers/machine_shell',
    'app/controllers/machine_tags',
    'app/controllers/metric_add',
    'app/controllers/metric_add_custom',
    'app/controllers/metrics',
    'app/controllers/monitoring',
    'app/controllers/notification',
    'app/controllers/rule_edit',
    'app/controllers/rules',
    'app/templates/templates',
    'app/views/backend_add',
    'app/views/backend_button',
    'app/views/backend_edit',
    'app/views/confirmation_dialog',
    'app/views/file_upload',
    'app/views/graph',
    'app/views/graph_button',
    'app/views/home',
    'app/views/image_list',
    'app/views/image_list_item',
    'app/views/key',
    'app/views/key_add',
    'app/views/key_edit',
    'app/views/key_list',
    'app/views/key_list_item',
    'app/views/login',
    'app/views/machine',
    'app/views/machine_add',
    'app/views/machine_keys',
    'app/views/machine_keys_list_item',
    'app/views/machine_list',
    'app/views/machine_list_item',
    'app/views/machine_manual_monitoring',
    'app/views/machine_power',
    'app/views/machine_shell',
    'app/views/machine_shell_list_item',
    'app/views/machine_tags',
    'app/views/machine_tags_list_item',
    'app/views/messagebox',
    'app/views/metric_add',
    'app/views/metric_add_custom',
    'app/views/metric_node',
    'app/views/monitoring',
    'app/views/rule',
    'app/views/rule_edit',
    'app/views/user_menu',
    'ember'
], function($,
    d3,
    BackendAddController,
    BackendEditController,
    BackendsController,
    ConfirmationController,
    FileUploadController,
    ImageSearchController,
    KeyAddController,
    KeyEditController,
    KeysController,
    LoginController,
    MachineAddController,
    MachineKeysController,
    MachineManualMonitoringController,
    MachinePowerController,
    MachineShellController,
    MachineTagsController,
    MetricAddController,
    MetricAddCustomController,
    MetricsController,
    MonitoringController,
    NotificationController,
    RuleEditController,
    RulesController,
    TemplatesBuild,
    BackendAdd,
    BackendButton,
    BackendEdit,
    ConfirmationDialog,
    FileUploadView,
    GraphView,
    GraphButtonView,
    Home,
    ImageListView,
    ImageListItem,
    SingleKeyView,
    KeyAddView,
    KeyEditDialog,
    KeyListView,
    KeyListItemView,
    LoginView,
    SingleMachineView,
    MachineAddDialog,
    MachineKeysView,
    MachineKeysListItemView,
    MachineListView,
    MachineListItem,
    MachineManualMonitoringView,
    MachinePowerView,
    MachineShellView,
    MachineShellListItemView,
    MachineTagsView,
    MachineTagsListItemView,
    MessageBoxView,
    MetricAddView,
    MetricAddCustomView,
    MetricNodeView,
    MonitoringView,
    RuleView,
    RuleEditView,
    UserMenuView) {

    function initialize() {
        
        warn('Init');
        
        // JQM init event

        $(document).bind('mobileinit', function() {
            warn('Mobile Init');
            
            $('#splash').fadeOut(650);
            $.mobile.ajaxEnabled = false;
            $.mobile.pushStateEnabled = false;
            $.mobile.linkBindingEnabled = false;
            $.mobile.hashListeningEnabled = false;
            $.mobile.ignoreContentEnabled = true;
            $.mobile.panel.prototype._bindUpdateLayout = function(){};
            $('body').css('overflow','auto');

            App.set('isJQMInitialized',true); 

            initSocket();
            setInterval(function() {
                log('checking socket');
                if (Mist.socket == undefined){
                    warn('socket undefined! Initializing...');
                    initSocket();
                } else if (!Mist.socket.socket.connected){
                    warn('Socket not connected! Connecting...');
                    Mist.socket.socket.connect();
                }
            }, 1000);            
        });

        // Hide error boxes on page unload

        window.onbeforeunload = function() {
            $('.ui-loader').hide();
        };


        // Ember Application

        App = Ember.Application.create({
            ready: function() {
                require(['mobile']);
            }
        });


        // Globals

        App.set('isCore', !!IS_CORE);
        App.set('authenticated', AUTH || IS_CORE);
        App.set('ajax', new AJAX(CSRF_TOKEN));
        App.set('email', EMAIL);
        App.set('password', '');
        App.set('isClientMobile', (/iPhone|iPod|iPad|Android|BlackBerry|Windows Phone/).test(navigator.userAgent) );
        App.set('isJQMInitialized', false);
        window.Mist = App;

        CSRF_TOKEN = null;

        // Ember routes and routers

        App.Router.map(function() {
            this.route('machines');
            this.route('images');
            this.route('machine', {
                path : '/machines/:machine_id',
            });
            this.route('keys');
            this.route('key', {
                path : '/keys/:key_id'
            });
        });

        App.ImagesRoute = Ember.Route.extend({
            activate: function() {
                Ember.run.next(function() {
                    document.title = 'mist.io - images';
                });
            }
        });

        App.MachinesRoute = Ember.Route.extend({
            activate: function() {
                Ember.run.next(function() {
                    document.title = 'mist.io - machines';
                });
            },
            exit: function() {
                Mist.backendsController.forEach(function(backend) {
                    backend.machines.forEach(function(machine) {
                        machine.set('selected', false);
                    });
                });
            }
        });

        App.MachineRoute = Ember.Route.extend({
            activate: function() {
                Ember.run.next(function() {
                    var id = Mist.getMachineIdByUrl();
                    var machine = Mist.backendsController.getMachine(id);
                    document.title = 'mist.io - ' + (machine ? machine.name : id);
                });
            },
            redirect: function() {
                Mist.backendsController.set('machineRequest', Mist.getMachineIdByUrl());
            },
            model: function() {
                if (Mist.backendsController.loading || Mist.backendsController.loadingMachines) {
                    return {id: '', backend: {}};
                }
                return Mist.backendsController.getMachine(Mist.getMachineIdByUrl());
            }
        });

        App.KeysRoute = Ember.Route.extend({
            activate: function() {
                Ember.run.next(function() {
                    document.title = 'mist.io - keys';
                });
            },
            exit: function() {
                Mist.keysController.content.forEach(function(key){
                     key.set('selected', false);
                });
            }
        });

        App.KeyRoute = Ember.Route.extend({
            activate: function() {
                Ember.run.next(function() {
                    document.title = 'mist.io - ' + Mist.getKeyIdByUrl();
                });
            },
            redirect: function() {
                Mist.keysController.set('keyRequest', Mist.getKeyIdByUrl());
            },
            model: function() {
                if (Mist.keysController.loading) {
                    return {machines: []};
                }
                return Mist.keysController.getKey(Mist.getKeyIdByUrl());
            }
        });

        // Ember views

        App.set('homeView', Home);
        App.set('ruleView', RuleView);
        App.set('graphView', GraphView);
        App.set('loginView', LoginView);
        App.set('keyAddView', KeyAddView);
        App.set('keyView', SingleKeyView);
        App.set('metricNodeView', MetricNodeView);
        App.set('keyListView', KeyListView);
        App.set('userMenuView', UserMenuView);
        App.set('keyEditView', KeyEditDialog);
        App.set('backendAddView', BackendAdd);
        App.set('ruleEditView', RuleEditView);
        App.set('metricAddView', MetricAddView);
        App.set('backendEditView', BackendEdit);
        App.set('imageListView', ImageListView);
        App.set('fileUploadView', FileUploadView);
        App.set('messageboxView', MessageBoxView);
        App.set('monitoringView', MonitoringView);
        App.set('machineView', SingleMachineView);
        App.set('machineKeysView', MachineKeysView);
        App.set('machineTagsView', MachineTagsView);
        App.set('keyListItemView', KeyListItemView);
        App.set('machineListView', MachineListView);
        App.set('imageListItemView', ImageListItem);
        App.set('machineAddView', MachineAddDialog);
        App.set('backendButtonView', BackendButton);
        App.set('graphButtonView', GraphButtonView);
        App.set('machinePowerView', MachinePowerView);
        App.set('machineShellView', MachineShellView);
        App.set('machineListItemView', MachineListItem);
        App.set('confirmationDialog', ConfirmationDialog);
        App.set('metricAddCustomView', MetricAddCustomView);
        App.set('machineKeysListItemView', MachineKeysListItemView);
        App.set('machineTagsListItemView', MachineTagsListItemView);
        App.set('machineShellListItemView', MachineShellListItemView);
        App.set('machineManualMonitoringView', MachineManualMonitoringView);

        // Ember controllers

        App.set('keysController', KeysController.create());
        App.set('loginController', LoginController.create());
        App.set('rulesController', RulesController.create());
        App.set('keyAddController', KeyAddController.create());
        App.set('metricsController', MetricsController.create());
        App.set('keyEditController', KeyEditController.create());
        App.set('ruleEditController', RuleEditController.create());
        App.set('backendsController', BackendsController.create());
        App.set('metricAddController', MetricAddController.create());
        App.set('fileUploadController', FileUploadController.create());
        App.set('machineAddController', MachineAddController.create());
        App.set('backendAddController', BackendAddController.create());
        App.set('monitoringController', MonitoringController.create());
        App.set('backendEditController', BackendEditController.create());
        App.set('machineTagsController', MachineTagsController.create());
        App.set('machineKeysController', MachineKeysController.create());
        App.set('imageSearchController', ImageSearchController.create());
        App.set('machineShellController', MachineShellController.create());
        App.set('confirmationController', ConfirmationController.create());
        App.set('notificationController', NotificationController.create());
        App.set('machinePowerController', MachinePowerController.create());
        App.set('metricAddCustomController', MetricAddCustomController.create());
        App.set('machineManualMonitoringController', MachineManualMonitoringController.create());

        // Ember custom widgets

        App.Select = Ember.Select.extend({
            attributeBindings: [
                'name',
                'data-theme',
                'data-icon',
                'data-native-menu',
                'disabled'
            ]
        });

<<<<<<< HEAD
        App.Checkbox = Ember.Checkbox;
        App.TextArea = Ember.TextArea.extend({
            autocapitalize: 'off',
            attributeBindings: [
                'data-theme',
                'autocapitalize'
            ]            
=======
        App.Checkbox = Ember.Checkbox.extend({
            attributeBindings: [
                'data-mini'
            ]
>>>>>>> 5fcc3eea
        });
        App.TextField = Ember.TextField.extend({
            autocapitalize: 'off',
            attributeBindings: [
                'data-theme',
                'placeholder',
                'autocapitalize'
            ],
            keyUp: function(e) {
                if(this.get('parentView').keyUp) {
                    this.get('parentView').keyUp(e);
                }
            },
            click: function(e) {
                if(this.get('parentView').inputClicked) {
                    this.get('parentView').inputClicked(e);
                }
            },
            focusIn: function(e) {
                if(this.get('parentView').inputClicked) {
                    this.get('parentView').inputClicked(e);
                }
            }
        });
        App.ShellTextField = App.TextField.extend({

            keyDown: function(event, view) {
                var keyCode = event.keyCode;
                var commandHistoryIndex = Mist.machineShellController.commandHistoryIndex;
                var commandHistory = Mist.machineShellController.machine.commandHistory;
                switch (keyCode) {
                    case 38: // Up
                        if (commandHistoryIndex < commandHistory.length - 1) {
                            commandHistoryIndex++;
                        }
                        Mist.machineShellController.set('command', commandHistory[commandHistoryIndex].command);
                        Mist.machineShellController.set('commandHistoryIndex', commandHistoryIndex);
                        break;
                    case 40: // Down
                        if (commandHistoryIndex >= 0) {
                            commandHistoryIndex--;
                        }
                        if (commandHistoryIndex >= 0) {
                            Mist.machineShellController.set('command', commandHistory[commandHistoryIndex].command);
                        } else if (commandHistoryIndex == -1) {
                            Mist.machineShellController.set('command', '');
                        }
                        Mist.machineShellController.set('commandHistoryIndex', commandHistoryIndex);
                        break;
                    case 13: // Enter
                        Mist.machineShellController.submit();
                        break;
                }
                if (keyCode == 38 || keyCode == 40 && event.preventDefault) // Up or Down
                    event.preventDefault();
            }
        });

        // Mist functions

        App.getKeyIdByUrl = function() {
            return window.location.href.split('/')[5];
        };

        App.getMachineIdByUrl = function() {
            return window.location.href.split('/')[5];
        };

        App.getViewName = function (view) {
            return view.constructor.toString().split('.')[1].split('View')[0];
        };

        App.capitalize = function (string) {
            return string.charAt(0).toUpperCase() + string.slice(1);
        };

        App.decapitalize = function (string) {
            return string.charAt(0).toLowerCase() + string.slice(1);
        };

        App.capitalizeArray = function (array) {
            var newArray = [];
            array.forEach(function(string) {
                newArray.push(App.capitalize(string));
            });
            return newArray;
        };

        App.decapitalizeArray = function (array) {
            var newArray = [];
            array.forEach(function(string) {
                newArray.push(App.decapitalize(string));
            });
            return newArray;
        };

        App.isScrolledToBottom = function(){
            var distanceToTop = $(document).height() - $(window).height()
            var top = $(document).scrollTop();
            return distanceToTop - top < 20;
        };

        App.selectElementContents = function(elementId) {
            var el = document.getElementById(elementId);
            var range = document.createRange();
            range.selectNodeContents(el);
            var sel = window.getSelection();
            sel.removeAllRanges();
            sel.addRange(range);
        };

        App.smoothScroll = function (scrollTo, timeout) {

            timeout = timeout || 100;

            var startingTop = $(window).scrollTop();

            var distance = Math.abs(startingTop - scrollTo);

            var scrollTimes;
            if (distance < 10)
                scrollTimes = 1;
            else if (distance < 100)
                scrollTimes = 10;
            else
                scrollTimes = 100;

            var scrollCounter = scrollTimes;
            var scrollInterval = timeout / scrollTimes;

            var scrollChunks = distance / scrollTimes;
            var sign = startingTop < scrollTo ? +1 : -1;

            function partialScroll () {
                if (Math.abs($(window).scrollTop() - scrollTo) < 10 ||
                    scrollCounter == 0) {
                    window.scrollTo(0, scrollTo);
                } else {
                    scrollCounter--;
                    window.scrollTo(0, $(window).scrollTop() + (sign * scrollChunks));
                    setTimeout(function () {
                        partialScroll();
                    }, scrollInterval);
                }
            };

            partialScroll();
        };

        App.switchElementVisibility = function(elementSelector) {
            var element = $('#' + elementSelector);
            if (element.css('display') == 'none')
                element.slideDown();
            else
                element.slideUp();
        };

        App.arrayToListString = function(array, attribute) {
            var listString = '';
            array.forEach(function(item, index) {
                listString += item[attribute];
                if (index < array.length - 1)
                    listString += ', ';
            });
            return listString;
        };

        App.splitWords = function (string) {
            if (string.indexOf('-') > -1)
                return string.split('-');
            else if (string.indexOf('_') > -1)
                return string.split('_');
            else if (string.indexOf(' ') > -1)
                return string.split(' ');
            else if (string.match(/([a-z])([A-Z])/g)) {
                var wordJoints = string.match(/([a-z])([A-Z])/g);
                wordJoints.forEach(function(joint) {
                    string = string.replace(joint, joint[0] + '_' + joint[1]);
                });
                return App.splitWords(string);
            }
            return [string];
        };

        return App;
    }


    /**
     *
     *  Ajax wrapper constructor
     *
     */

    function AJAX (csrfToken) {

        this.GET = function(url, data) {
            return this.ajax('GET', url, data);
        };
        this.PUT = function(url, data) {
            return this.ajax('PUT', url, data);
        };
        this.POST = function(url, data) {
            return this.ajax('POST', url, data);
        };
        this.DELETE = function(url, data) {
            return this.ajax('DELETE', url, data);
        };
        this.ajax = function(type, url, data) {

            var ret = {};
            var call = {};

            call.success = function(callback) {
                ret.success = callback;
                return call;
            };
            call.error = function(callback) {
                ret.error = callback;
                return call;
            };
            call.complete = function(callback) {
                ret.complete = callback;
                return call;
            };
            call.ajax = function() {

                var ajaxObject = {
                    url: url,
                    type: type,
                    headers: {
                        'Csrf-Token': csrfToken,
                    },
                    data: JSON.stringify(data),
                    complete: function(jqXHR) {
                        if (jqXHR.status == 200) {
                            if (ret.success)
                                ret.success(jqXHR.responseJSON);
                        } else if (ret.error) {
                            ret.error(jqXHR.responseText, jqXHR.status);
                        }
                        if (ret.complete)
                            ret.complete(jqXHR.status == 200, jqXHR.responseJSON);
                    }
                };

                if (Object.keys(data).length === 0) {
                    delete ajaxObject.data;
                }

                $.ajax(ajaxObject);

                return call;
            };
            return call.ajax();
        };
    }


    var allImgs = [],
        imgUrls = [],
        thisSheetRules;

    function parseCSS(sheets, urls) {
        var w3cImport = false,
            imported = [],
            importedSrc = [],
            baseURL;
        var sheetIndex = sheets.length;
        while(sheetIndex--){//loop through each stylesheet

            var cssPile = '';//create large string of all css rules in sheet

            if(urls && urls[sheetIndex]){
                baseURL = urls[sheetIndex];
            } else {
                var csshref = (sheets[sheetIndex].href) ? sheets[sheetIndex].href : 'window.location.href';
                var baseURLarr = csshref.split('/');//split href at / to make array
                baseURLarr.pop();//remove file path from baseURL array
                baseURL = baseURLarr.join('/');//create base url for the images in this sheet (css file's dir)
                if (baseURL) {
                    baseURL += '/'; //tack on a / if needed
                }
            }
            if(sheets[sheetIndex].cssRules || sheets[sheetIndex].rules){
                thisSheetRules = (sheets[sheetIndex].cssRules) ? //->>> http://www.quirksmode.org/dom/w3c_css.html
                    sheets[sheetIndex].cssRules : //w3
                    sheets[sheetIndex].rules; //ie
                var ruleIndex = thisSheetRules.length;
                while(ruleIndex--){
                    if(thisSheetRules[ruleIndex].style && thisSheetRules[ruleIndex].style.cssText){
                        var text = thisSheetRules[ruleIndex].style.cssText;
                        if(text.toLowerCase().indexOf('url') != -1){ // only add rules to the string if you can assume, to find an image, speed improvement
                            cssPile += text; // thisSheetRules[ruleIndex].style.cssText instead of thisSheetRules[ruleIndex].cssText is a huge speed improvement
                        }
                    } else if(thisSheetRules[ruleIndex].styleSheet) {
                        imported.push(thisSheetRules[ruleIndex].styleSheet);
                        w3cImport = true;
                    }

                }
            }
            //parse cssPile for image urls
            var tmpImage = cssPile.match(/[^\("]+\.(gif|jpg|jpeg|png)/g);//reg ex to get a string of between a "(" and a ".filename" / '"' for opera-bugfix
            if(tmpImage){
                var i = tmpImage.length;
                while(i--){ // handle baseUrl here for multiple stylesheets in different folders bug
                    var imgSrc = (tmpImage[i].charAt(0) == '/' || tmpImage[i].match('://')) ? // protocol-bug fixed
                        tmpImage[i] :
                        baseURL + tmpImage[i];

                    if(jQuery.inArray(imgSrc, imgUrls) == -1){
                        imgUrls.push(imgSrc);
                    }
                }
            }

            if(!w3cImport && sheets[sheetIndex].imports && sheets[sheetIndex].imports.length) {
                for(var iImport = 0, importLen = sheets[sheetIndex].imports.length; iImport < importLen; iImport++){
                    var iHref = sheets[sheetIndex].imports[iImport].href;
                    iHref = iHref.split('/');
                    iHref.pop();
                    iHref = iHref.join('/');
                    if (iHref) {
                        iHref += '/'; //tack on a / if needed
                    }
                    var iSrc = (iHref.charAt(0) == '/' || iHref.match('://')) ? // protocol-bug fixed
                        iHref :
                        baseURL + iHref;

                    importedSrc.push(iSrc);
                    imported.push(sheets[sheetIndex].imports[iImport]);
                }


            }
        }//loop
        if(imported.length){
            parseCSS(imported, importedSrc);
            return false;
        }
    }

    function preloadImages(callback) {
        var imgs = [];
        parseCSS([document.styleSheets[0]]);
        var img;
        var remaining = imgUrls.length;
        for (var i = 0; i < imgUrls.length; i++) {
            img = new Image();
            img.onload = function() {
                --remaining;
                if (remaining <= 0) {
                    callback();
                }
            };
            img.src = imgUrls[i];
            imgs.push(img);
        }
    }

    preloadImages(initialize);
});

//LOGLEVEL comes from home python view and home.pt
function log() {
    try {
        if (LOGLEVEL > 3) {
            return console.log.apply(console, arguments);
        }
    } catch(err) {console.log(err);}
}

function info() {
    try {
        if (LOGLEVEL > 2) {
            return console.info.apply(console, arguments);
        }
    } catch(err) {console.log(err);}
}

function warn() {
    try {
        if (LOGLEVEL > 1) {
            return console.warn.apply(console, arguments);
        }
    } catch(err) {console.log(err);}
}

function error() {
    try {
        if (LOGLEVEL > 0) {
            return console.error.apply(console, arguments);
        }
    } catch(err) {console.log(err);}
}


function appendShell(output, command_id) {

    var machine = Mist.machineShellController.machine;

    if (!machine) return;

    var command = machine.commandHistory.findBy('id', command_id);

    if (!command) return;

    // Replace break with new line
    var output = output.trim().replace('<br/>', String.fromCharCode(13));

    if (output.length)
        warn(Date() + ': ' + output);

    command.set('response', command.response + output);
    Ember.run.next(function(){
        $('.output').scrollTop(1000000);
    });
}

function completeShell(ret, command_id) {
    $('iframe#' + command_id).remove();
    Mist.machineShellController.machine.commandHistory.findBy('id', command_id).set('pendingResponse', false);
<<<<<<< HEAD
}

function getTemplate(name) {
    if (JS_BUILD || true) { // The "|| true" part is just for debuging as for now
        //info('Getting precompiled template for: ' + name);
        // Return precompiled template
        return Ember.TEMPLATES[name + '/html'];
    } else {
        info('Compiling template for: ' + name);
        return Ember.Handlebars.compile('text!app/templates/'+ name + '.html');
    }
};

function initSocket() {
    warn('Socket init');
    var sock = undefined, retry = 0;
    while (!sock) {        
        sock = io.connect('/mist');            
        retry += 1;
        if (retry > 5){
            alert('failed to connect after ' + retry + ' retries');
            return false;
        }
    }
    
    Mist.set('socket', sock);

    Mist.socket.emit('ready');
    
    Mist.socket.on('list_backends', function(backends){
        Mist.backendsController._setContent(backends);
        Mist.backendsController.set('loading', false); 
    });

    Mist.socket.on('list_keys', function(keys){
        Mist.keysController._setContent(keys);
        Mist.keysController.set('loading', false); 
    });
                
    Mist.socket.on('list_sizes', function(data){
        var backend = Mist.backendsController.getBackend(data.backend_id);
        if (backend) {
            backend.get('sizes')._setContent(data.sizes);
            backend.get('sizes').set('loading', false);
        } 
    });

    Mist.socket.on('list_locations', function(data){
        var backend = Mist.backendsController.getBackend(data.backend_id);
        if (backend) {
            backend.get('locations')._setContent(data.locations);
            backend.get('locations').set('loading', false);
            backend.set('loadingLocations', false);
        }
    });
    
    Mist.socket.on('list_images', function(data){
        var backend = Mist.backendsController.getBackend(data.backend_id);
        if (backend) {
            backend.get('images')._setContent(data.images);
            backend.get('images').set('loading', false); 
        }
    });
    
    Mist.socket.on('list_machines', function(data){
        Ember.run.next(function(){
            var backend = Mist.backendsController.getBackend(data.backend_id);
            if (backend) {
                backend.get('machines')._updateContent(data.machines);
                backend.get('machines').set('loading', false);                        
            }

        });
    });
    
    Mist.socket.on('probe', function(data){
        Ember.run.next(function(){
            var machine = Mist.backendsController.getMachine(data.machine_id, data.backend_id);
            if (machine)
                machine.probeSuccess(data.result);
        });
    });
    
    Mist.socket.on('monitoring',function(data){
        Mist.monitoringController._updateMonitoringData(data);
        Mist.monitoringController.trigger('onMonitoringDataUpdate');
        Mist.backendsController.set('checkedMonitoring', true);
    });
    
    Mist.socket.on('update',function(data){
        warn(data);
    });            
                            
    Mist.socket.on('notify',function(data){
        Mist.notificationController.notify(data);
    });
    
    if (!Mist.socket.socket.connected) 
        Mist.socket.socket.connect();
}


var virtualKeyboardHeight = function () {
    var keyboardHeight = 0;
    
    if (!Mist.term) return 0;                    
    
    if (Mist.term.isIpad || Mist.term.isIphone){
        var sx = document.body.scrollLeft, sy = document.body.scrollTop;
        var naturalHeight = window.innerHeight;
        window.scrollTo(sx, document.body.scrollHeight);
        keyboardHeight = naturalHeight - window.innerHeight;
        window.scrollTo(sx, sy);
    } else if (Mist.term.isAndroid) {
        keyboardHeight = 0;    
    }
    return keyboardHeight;
}; 
=======
}
>>>>>>> 5fcc3eea
<|MERGE_RESOLUTION|>--- conflicted
+++ resolved
@@ -377,20 +377,18 @@
             ]
         });
 
-<<<<<<< HEAD
-        App.Checkbox = Ember.Checkbox;
+
         App.TextArea = Ember.TextArea.extend({
             autocapitalize: 'off',
             attributeBindings: [
                 'data-theme',
                 'autocapitalize'
-            ]            
-=======
+            ]   
+        });                     
         App.Checkbox = Ember.Checkbox.extend({
             attributeBindings: [
                 'data-mini'
             ]
->>>>>>> 5fcc3eea
         });
         App.TextField = Ember.TextField.extend({
             autocapitalize: 'off',
@@ -488,7 +486,7 @@
         };
 
         App.isScrolledToBottom = function(){
-            var distanceToTop = $(document).height() - $(window).height()
+            var distanceToTop = $(document).height() - $(window).height();
             var top = $(document).scrollTop();
             return distanceToTop - top < 20;
         };
@@ -814,7 +812,6 @@
 function completeShell(ret, command_id) {
     $('iframe#' + command_id).remove();
     Mist.machineShellController.machine.commandHistory.findBy('id', command_id).set('pendingResponse', false);
-<<<<<<< HEAD
 }
 
 function getTemplate(name) {
@@ -933,6 +930,3 @@
     }
     return keyboardHeight;
 }; 
-=======
-}
->>>>>>> 5fcc3eea
