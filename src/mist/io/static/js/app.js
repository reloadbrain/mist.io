// Define libraries
require.config({
	baseUrl: 'static/js/',
	paths: {
		jquery: 'lib/jquery-1.7.1.min',
        ember: 'lib/ember-0.9.8.1.min',
        mobile: 'lib/jquery.mobile-1.1.0.min',
		text: 'lib/require/text',
		mocha: 'lib/mocha',
		chai: 'lib/chai'
	}
});

// Load our app
define( 'app', [
	'jquery',
    'app/controllers/backends',
    'app/controllers/confirmation',
    'app/controllers/notification',
    'app/controllers/machine_add',
    'app/controllers/select_machines',
    'app/views/count',
    'app/views/backend_button',
    'app/views/edit_backend',
    'app/views/machine_list_item',
    'app/views/image_list',
    'app/views/enable_backend_button',
    'app/views/machine_add_dialog',
    'app/views/machine',
    'app/views/confirmation_dialog',
<<<<<<< HEAD
    'app/views/machine_actions_dialog',
=======
    'app/views/single_machine_actions_dialog',
>>>>>>> 22a0adda
	'ember',
	'mobile',
	], function($, BackendsController, ConfirmationController, 
			NotificationController, MachineAddController,
			SelectMachinesController,
			Count, BackendButton, EditBackend, MachineList, ImageList,
			EnableBackendButton, MachineAddDialog, MachineView, ConfirmationDialog,
<<<<<<< HEAD
			MachineActionsDialog) {
=======
			SingleMachineActionsDialog) {
>>>>>>> 22a0adda
		var App = Ember.Application.create({

			VERSION: '0.3-ember',

			// Sets up mocha to run some integration tests
			specsRunner: function( chai ) {
				// Create placeholder for mocha output
				$( document.body ).before( '<div id="mocha"></div>' );

				// Setup mocha and expose chai matchers
				window.expect = chai.expect;
				mocha.setup('bdd');

				// Load testsuite
				require([
					'app/specs/templates/basic_acceptance'
				], function() {
						mocha.run().globals( [ '$', 'Ember', 'Mist' ] );
					}
				);
			},

			// Constructor
			init: function() {
				this._super();

				this.set(
					'backendsController',
					BackendsController.create()
				);
				
				this.set(
						'confirmationController',
						ConfirmationController.create()
					);
				
				this.set(
						'notificationController',
						NotificationController.create()
					);

				this.set(
						'machineAddController',
						MachineAddController.create()
					);
				
				this.set(
						'selectMachinesController',
						SelectMachinesController.create()
					);
				
				// Run specs if asked
				if ( location.hash.match( /specs/ ) ) {
					require( [ 'chai', 'mocha' ], this.specsRunner );
				}

				setTimeout(function(){
					if($('.ui-page-active').attr('id') == 'splash'){
						$.mobile.changePage('#one', {
							transition: 'fade',
						});
					}
					
					
				}, 2000);
				
				
			}
		});
		
		
		
		$(document).on( 'pagebeforeshow', '#machines', function(){
		    $('#machines-list').listview('refresh');
		});
		
		App.Select = Ember.Select.extend({
		    attributeBindings: ['name', "data-theme", "data-icon",
                "data-native-menu", 'disabled'],
		
            didInsertElement: function(){
	    	
			    var that = this;
			
	    	    Em.run.next(function() {		
	    		    that.get('parentView').$().trigger('create');	    	
	    		});
	        },
		});
		
		App.TextField = Ember.TextField.extend({
		    attributeBindings: ['name', "data-theme"]
		});
		
		App.Checkbox = Ember.Checkbox.extend({
		    attributeBindings: ['name', "id"]
		});
		
		App.CountView = Count;
		App.BackendButtonView = BackendButton;
		App.EditBackendView = EditBackend;
		App.MachineListView = MachineList;
		App.ImageListView = ImageList;
		App.EnableBackendButtonView = EnableBackendButton;
		App.onOff = ['on', 'off'];
		
		var addDialog = MachineAddDialog.create();
		addDialog.append();
		
		var machineView = MachineView.create();
		machineView.append();
		
		var confirmationDialog = ConfirmationDialog.create();
		confirmationDialog.append();
		
<<<<<<< HEAD
		var machineActionsDialog = MachineActionsDialog.create();
		machineActionsDialog.append();
=======
		var dialog = SingleMachineActionsDialog.create();
		dialog.append();
>>>>>>> 22a0adda
		
		// Expose the application globally
		return window.Mist = App;
	}
);<|MERGE_RESOLUTION|>--- conflicted
+++ resolved
@@ -28,11 +28,8 @@
     'app/views/machine_add_dialog',
     'app/views/machine',
     'app/views/confirmation_dialog',
-<<<<<<< HEAD
     'app/views/machine_actions_dialog',
-=======
     'app/views/single_machine_actions_dialog',
->>>>>>> 22a0adda
 	'ember',
 	'mobile',
 	], function($, BackendsController, ConfirmationController, 
@@ -40,11 +37,8 @@
 			SelectMachinesController,
 			Count, BackendButton, EditBackend, MachineList, ImageList,
 			EnableBackendButton, MachineAddDialog, MachineView, ConfirmationDialog,
-<<<<<<< HEAD
-			MachineActionsDialog) {
-=======
+			MachineActionsDialog,
 			SingleMachineActionsDialog) {
->>>>>>> 22a0adda
 		var App = Ember.Application.create({
 
 			VERSION: '0.3-ember',
@@ -160,13 +154,10 @@
 		var confirmationDialog = ConfirmationDialog.create();
 		confirmationDialog.append();
 		
-<<<<<<< HEAD
 		var machineActionsDialog = MachineActionsDialog.create();
 		machineActionsDialog.append();
-=======
 		var dialog = SingleMachineActionsDialog.create();
 		dialog.append();
->>>>>>> 22a0adda
 		
 		// Expose the application globally
 		return window.Mist = App;
