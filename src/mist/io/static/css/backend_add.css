--- conflicted
+++ resolved
@@ -93,15 +93,9 @@
 #backend-add label {
     margin-top: 1em;
 }
-<<<<<<< HEAD
 #backend-add ul.mist-select {
     max-height: 400px;
     min-width: 280px;
-=======
-#backend-add .mist-select ul {
-    margin-top: 0;
-    max-height: 165px;
->>>>>>> 47f2988b
     overflow-y: scroll;
     margin: 0;
     border-radius: 0 0 .5em .5em;
