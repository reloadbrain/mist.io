--- conflicted
+++ resolved
@@ -471,22 +471,12 @@
         extra = machine_libcloud.extra
         # TODO delete this
         # Tags and metadata exist in special location for GCE.
-<<<<<<< HEAD
-        # clean up a little bit
         # tags = tags_to_dict(extra.get('metadata', {}).get('items', []))
         # for key in ('gce-initial-windows-password',
         #             'gce-initial-windows-user'):
         #     # Windows specific metadata including user/password.
         #     if key in tags:
         #         extra[key] = tags.pop(key)
-=======
-        tags = tags_to_dict(extra.get('metadata', {}).get('items', []))
-        for key in ('gce-initial-windows-password',
-                    'gce-initial-windows-user'):
-            # Windows specific metadata including user/password.
-            if key in tags:
-                extra[key] = tags.pop(key)
->>>>>>> 4e5efe8c
 
         # Wrap in try/except to prevent from future GCE API changes.
 
