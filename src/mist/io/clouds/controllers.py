--- conflicted
+++ resolved
@@ -95,43 +95,7 @@
         extra = machine_dict['extra']
         extra['os_type'] = extra.get('platform', 'linux')
 
-<<<<<<< HEAD
-    def _add_machine_actions(self, mist_machine_id, api_machine_id, machine_api,
-                             machine_model, machine_dict):
-        # defaults for running state
-        can_start = False
-        can_stop = True
-        can_destroy = True
-        can_reboot = True
-
-        if machine_api.state in (NodeState.REBOOTING, NodeState.PENDING):
-            can_start = False
-            can_stop = False
-            can_reboot = False
-        elif machine_api.state in (NodeState.UNKNOWN, NodeState.STOPPED):
-            # We assume unknown state mean stopped
-            can_stop = False
-            can_start = True
-            can_reboot = False
-        elif machine_api.state in (NodeState.TERMINATED,):
-            can_start = False
-            can_destroy = False
-            can_stop = False
-            can_reboot = False
-
-        machine_dict.update({
-            'can_stop': can_stop,
-            'can_start': can_start,
-            'can_destroy': can_destroy,
-            'can_reboot': can_reboot,
-            'can_rename': True,
-            'can_tag': True,
-            })
-
-    def list_images(self, search=None):
-=======
     def _list_images__fetch_images(self, search=None):
->>>>>>> 995c4542
         default_images = config.EC2_IMAGES[self.cloud.region]
         image_ids = default_images.keys() + self.cloud.starred
         if not search:
@@ -170,27 +134,7 @@
                 location.name = location.availability_zone.name
             except:
                 pass
-<<<<<<< HEAD
-        return self._post_parse_locations(locations)
-
-    def get_available_machine_actions(self, machine_id=None):
-        return {
-            'can_stop': True,
-            'can_start': False,
-            'can_destroy': True,
-            'can_reboot': True,
-            'can_rename': True,
-            'can_tag': True,
-        }
-
-    def _post_parse_machine(self, mist_machine_id, api_machine_id, machine_api,
-                            machine_model, machine_dict):
-        # This is windows for windows servers and None for Linux.
-        extra = machine_dict['extra']
-        extra['os_type'] = extra.get('platform', 'linux')
-=======
         return locations
->>>>>>> 995c4542
 
 
 class DigitalOceanController(BaseController):
@@ -200,48 +144,6 @@
     def _connect(self):
         return get_driver(Provider.DIGITAL_OCEAN)(self.cloud.token)
 
-<<<<<<< HEAD
-    def _add_machine_actions(self, mist_machine_id, api_machine_id, machine_api,
-                             machine_model, machine_dict):
-        can_start = False
-        can_stop = True
-        can_destroy = True
-        can_reboot = True
-
-        if machine_api.state in (NodeState.REBOOTING, NodeState.PENDING):
-            can_start = False
-            can_stop = False
-            can_reboot = False
-        elif machine_api.state in (NodeState.UNKNOWN, NodeState.STOPPED):
-            # We assume unknown state mean stopped
-            can_stop = False
-            can_start = True
-            can_reboot = False
-        elif machine_api.state in (NodeState.TERMINATED,):
-            can_start = False
-            can_destroy = False
-            can_stop = False
-            can_reboot = False
-
-        machine_dict.update({
-            'can_stop': can_stop,
-            'can_start': can_start,
-            'can_destroy': can_destroy,
-            'can_reboot': can_reboot,
-            'can_rename': True,
-            'can_tag': True,
-        })
-
-    def get_available_machine_actions(self, machine_id=None):
-        return {
-            'can_stop': True,
-            'can_start': False,
-            'can_destroy': True,
-            'can_reboot': True,
-            'can_rename': True,
-            'can_tag': True,
-        }
-=======
     def _list_machines__machine_actions(self, mist_machine_id, api_machine_id,
                                         machine_api, machine_model,
                                         machine_dict):
@@ -251,7 +153,6 @@
         )
         machine_dict['can_rename'] = True
 
->>>>>>> 995c4542
 
 class DigitalOceanFirstGenController(BaseController):
 
@@ -270,44 +171,6 @@
     def _connect(self):
         return get_driver(Provider.LINODE)(self.cloud.apikey)
 
-<<<<<<< HEAD
-    def _add_machine_actions(self, mist_machine_id, api_machine_id, machine_api,
-                             machine_model, machine_dict):
-        # defaults for running state
-        can_start = False
-        can_stop = True
-        can_destroy = True
-        can_reboot = True
-
-        if machine_api.state == NodeState.PENDING:
-            can_start = True
-        if machine_api.state == NodeState.REBOOTING:
-            can_start = False
-            can_stop = False
-            can_reboot = False
-        elif machine_api.state in (NodeState.UNKNOWN, NodeState.STOPPED):
-            # We assume unknown state mean stopped
-            can_stop = False
-            can_start = True
-            can_reboot = False
-        elif machine_api.state in (NodeState.TERMINATED,):
-            can_start = False
-            can_destroy = False
-            can_stop = False
-            can_reboot = False
-
-        machine_dict.update({
-            'can_stop': can_stop,
-            'can_start': can_start,
-            'can_destroy': can_destroy,
-            'can_reboot': can_reboot,
-            'can_rename': True,
-            'can_tag': True,
-        })
-
-    def _post_parse_machine(self, mist_machine_id, api_machine_id, machine_api,
-                            machine_model, machine_dict):
-=======
     def _list_machines__machine_actions(self, mist_machine_id, api_machine_id,
                                         machine_api, machine_model,
                                         machine_dict):
@@ -323,21 +186,11 @@
     def _list_machines__postparse_machine(self, mist_machine_id,
                                           api_machine_id, machine_api,
                                           machine_model, machine_dict):
->>>>>>> 995c4542
         datacenter = machine_dict['extra'].get('DATACENTER')
         datacenter = config.LINODE_DATACENTERS.get(datacenter)
         if datacenter:
             machine_dict['tags']['DATACENTERID'] = datacenter
 
-    def get_available_machine_actions(self, machine_id=None):
-        return {
-            'can_stop': True,
-            'can_start': False,
-            'can_destroy': True,
-            'can_reboot': True,
-            'can_rename': True,
-            'can_tag': True,
-        }
 
 class RackSpaceController(BaseController):
 
@@ -369,47 +222,6 @@
         )
         machine_dict['can_rename'] = True
 
-    def get_available_machine_actions(self, machine_id=None):
-        return {
-            'can_stop': True,
-            'can_start': False,
-            'can_destroy': True,
-            'can_reboot': True,
-            'can_rename': True,
-            'can_tag': True,
-        }
-
-    def _add_machine_actions(self, mist_machine_id, api_machine_id, machine_api,
-                             machine_model, machine_dict):
-        can_start = False
-        can_stop = True
-        can_destroy = True
-        can_reboot = True
-
-        if machine_api.state in (NodeState.REBOOTING, NodeState.PENDING):
-            can_start = False
-            can_stop = False
-            can_reboot = False
-        elif machine_api.state in (NodeState.UNKNOWN, NodeState.STOPPED):
-            # We assume unknown state mean stopped
-            can_stop = False
-            can_start = True
-            can_reboot = False
-        elif machine_api.state in (NodeState.TERMINATED,):
-            can_start = False
-            can_destroy = False
-            can_stop = False
-            can_reboot = False
-
-        machine_dict.update({
-            'can_stop': can_stop,
-            'can_start': can_start,
-            'can_destroy': can_destroy,
-            'can_reboot': can_reboot,
-            'can_rename': True,
-            'can_tag': True,
-        })
-
 
 class SoftLayerController(BaseController):
 
@@ -419,58 +231,13 @@
         return get_driver(Provider.SOFTLAYER)(self.cloud.username,
                                               self.cloud.apikey)
 
-<<<<<<< HEAD
-    def _add_machine_actions(self, mist_machine_id, api_machine_id, machine_api,
-                             machine_model, machine_dict):
-        can_start = False
-        can_stop = True
-        can_destroy = True
-        can_reboot = True
-
-        if machine_api.state in (NodeState.REBOOTING, NodeState.PENDING):
-            can_start = False
-            can_stop = False
-            can_reboot = False
-        elif machine_api.state in (NodeState.UNKNOWN, NodeState.STOPPED):
-            # We assume unknown state mean stopped
-            can_stop = False
-            can_start = True
-            can_reboot = False
-        elif machine_api.state in (NodeState.TERMINATED,):
-            can_start = False
-            can_destroy = False
-            can_stop = False
-            can_reboot = False
-
-        machine_dict.update({
-            'can_stop': can_stop,
-            'can_start': can_start,
-            'can_destroy': can_destroy,
-            'can_reboot': can_reboot,
-            'can_rename': False,
-            'can_tag': True,
-        })
-    def _post_parse_machine(self, mist_machine_id, api_machine_id, machine_api,
-                            machine_model, machine_dict):
-=======
     def _list_machines__postparse_machine(self, mist_machine_id,
                                           api_machine_id, machine_api,
                                           machine_model, machine_dict):
->>>>>>> 995c4542
         machine_dict['extra']['os_type'] = 'linux'
         if 'windows' in str(machine_dict['extra'].get('image', '')).lower():
             machine_dict['extra']['os_type'] = 'windows'
 
-    def get_available_machine_actions(self, machine_id=None):
-        return {
-            'can_stop': True,
-            'can_start': False,
-            'can_destroy': True,
-            'can_reboot': True,
-            'can_rename': False,
-            'can_tag': True,
-        }
-
 
 class NephoScaleController(BaseController):
 
@@ -489,65 +256,17 @@
         )
         machine_dict['can_rename'] = True
 
-<<<<<<< HEAD
-    def _add_machine_actions(self, mist_machine_id, api_machine_id, machine_api,
-                             machine_model, machine_dict):
-        can_start = False
-        can_stop = True
-        can_destroy = True
-        can_reboot = True
-
-        if machine_api.state in (NodeState.REBOOTING, NodeState.PENDING):
-            can_start = False
-            can_stop = False
-            can_reboot = False
-        elif machine_api.state in (NodeState.UNKNOWN, NodeState.STOPPED):
-            # We assume unknown state mean stopped
-            can_stop = False
-            can_start = True
-            can_reboot = False
-        elif machine_api.state in (NodeState.TERMINATED,):
-            can_start = False
-            can_destroy = False
-            can_stop = False
-            can_reboot = False
-
-        machine_dict.update({
-            'can_stop': can_stop,
-            'can_start': can_start,
-            'can_destroy': can_destroy,
-            'can_reboot': can_reboot,
-            'can_rename': True,
-            'can_tag': True,
-        })
-
-    def _post_parse_machine(self, mist_machine_id, api_machine_id, machine_api,
-                            machine_model, machine_dict):
-=======
     def _list_machines__postparse_machine(self, mist_machine_id,
                                           api_machine_id, machine_api,
                                           machine_model, machine_dict):
->>>>>>> 995c4542
         machine_dict['extra']['os_type'] = 'linux'
         if 'windows' in str(machine_dict['extra'].get('image', '')).lower():
             machine_dict['extra']['os_type'] = 'windows'
 
-<<<<<<< HEAD
-    def get_available_machine_actions(self, machine_id=None):
-        return {
-            'can_stop': True,
-            'can_start': False,
-            'can_destroy': True,
-            'can_reboot': True,
-            'can_rename': True,
-            'can_tag': True,
-        }
-=======
     def _list_sizes__fetch_sizes(self):
         sizes = self.connection.list_sizes(baremetal=False)
         sizes.extend(self.connection.list_sizes(baremetal=True))
         return sizes
->>>>>>> 995c4542
 
 
 class AzureController(BaseController):
@@ -561,43 +280,7 @@
         return get_driver(Provider.AZURE)(self.cloud.subscription_id,
                                           tmp_cert_file.name)
 
-<<<<<<< HEAD
-    def _add_machine_actions(self, mist_machine_id, api_machine_id, machine_api,
-                             machine_model, machine_dict):
-        # defaults for running state
-        can_start = False
-        can_stop = True
-        can_destroy = True
-        can_reboot = True
-
-        if machine_api.state in (NodeState.REBOOTING, NodeState.PENDING):
-            can_start = False
-            can_stop = False
-            can_reboot = False
-        elif machine_api.state in (NodeState.UNKNOWN, NodeState.STOPPED):
-            # We assume unknown state mean stopped
-            can_stop = False
-            can_start = True
-            can_reboot = False
-        elif machine_api.state in (NodeState.TERMINATED,):
-            can_start = False
-            can_destroy = False
-            can_stop = False
-            can_reboot = False
-
-        machine_dict.update({
-            'can_stop': can_stop,
-            'can_start': can_start,
-            'can_destroy': can_destroy,
-            'can_reboot': can_reboot,
-            'can_rename': False,
-            'can_tag': True,
-        })
-
-    def list_images(self, search=None):
-=======
     def _list_images__fetch_images(self, search=None):
->>>>>>> 995c4542
         images = self.connection.list_images()
         images = [image for image in images
                   if 'RightImage' not in image.name
@@ -610,16 +293,6 @@
             if image.name not in images_dict:
                 images_dict[image.name] = image
         return images_dict.values()
-
-    def get_available_machine_actions(self, machine_id=None):
-        return {
-            'can_stop': True,
-            'can_start': False,
-            'can_destroy': True,
-            'can_reboot': True,
-            'can_rename': False,
-            'can_tag': True,
-        }
 
 
 class GoogleController(BaseController):
@@ -650,79 +323,10 @@
                 kwargs['private_key'] = creds['private_key']
             except:
                 raise MistError("Make sure you upload a valid json file.")
-<<<<<<< HEAD
-        super(GoogleController, self).add(**kwargs)
-
-    def _add_machine_actions(self, mist_machine_id, api_machine_id, machine_api,
-                             machine_model, machine_dict):
-        can_start = False
-        can_stop = True
-        can_destroy = True
-        can_reboot = True
-
-        if machine_api.state in (NodeState.REBOOTING, NodeState.PENDING):
-            can_start = False
-            can_stop = False
-            can_reboot = False
-        elif machine_api.state in (NodeState.UNKNOWN, NodeState.STOPPED):
-            # We assume unknown state mean stopped
-            can_stop = False
-            can_start = True
-            can_reboot = False
-        elif machine_api.state in (NodeState.TERMINATED,):
-            can_start = False
-            can_destroy = False
-            can_stop = False
-            can_reboot = False
-
-        machine_dict.update({
-            'can_stop': can_stop,
-            'can_start': can_start,
-            'can_destroy': can_destroy,
-            'can_reboot': can_reboot,
-            'can_rename': False,
-            'can_tag': True,
-        })
-
-    def list_images(self, search=None):
-        images = self.connection.list_images()
-
-        # GCE has some objects in extra so we make sure they are not passed.
-        for image in images:
-            image.extra.pop('licenses', None)
-
-        return self._post_parse_images(images, search)
-
-    def list_sizes(self):
-        sizes = self.connection.list_sizes()
-        for size in sizes:
-            zone = size.extra.pop('zone')
-            size.extra['zone'] = {
-                'id': zone.id,
-                'name': zone.name,
-                'status': zone.status,
-                'country': zone.country,
-            }
-        return self._post_parse_sizes(sizes)
-
-    def get_available_machine_actions(self, machine_id=None):
-        return {
-            'can_stop': True,
-            'can_start': False,
-            'can_destroy': True,
-            'can_reboot': True,
-            'can_rename': False,
-            'can_tag': True,
-        }
-
-    def _post_parse_machine(self, mist_machine_id, api_machine_id, machine_api,
-                            machine_model, machine_dict):
-=======
 
     def _list_machines__postparse_machine(self, mist_machine_id,
                                           api_machine_id, machine_api,
                                           machine_model, machine_dict):
->>>>>>> 995c4542
         extra = machine_dict['extra']
 
         # Tags and metadata exist in special location for GCE
@@ -801,47 +405,6 @@
     def _connect(self):
         return get_driver(Provider.HOSTVIRTUAL)(self.cloud.apikey)
 
-    def _add_machine_actions(self, mist_machine_id, api_machine_id, machine_api,
-                             machine_model, machine_dict):
-        can_start = False
-        can_stop = True
-        can_destroy = True
-        can_reboot = True
-
-        if machine_api.state in (NodeState.REBOOTING, NodeState.PENDING):
-            can_start = False
-            can_stop = False
-            can_reboot = False
-        elif machine_api.state in (NodeState.UNKNOWN, NodeState.STOPPED):
-            # We assume unknown state mean stopped
-            can_stop = False
-            can_start = True
-            can_reboot = False
-        elif machine_api.state in (NodeState.TERMINATED,):
-            can_start = False
-            can_destroy = False
-            can_stop = False
-            can_reboot = False
-
-        machine_dict.update({
-            'can_stop': can_stop,
-            'can_start': can_start,
-            'can_destroy': can_destroy,
-            'can_reboot': can_reboot,
-            'can_rename': False,
-            'can_tag': True,
-        })
-
-    def get_available_machine_actions(self, machine_id=None):
-        return {
-            'can_stop': True,
-            'can_start': False,
-            'can_destroy': True,
-            'can_reboot': True,
-            'can_rename': False,
-            'can_tag': True,
-        }
-
 
 class PacketController(BaseController):
 
@@ -851,47 +414,6 @@
         return get_driver(Provider.PACKET)(self.cloud.apikey,
                                            project=self.cloud.project_id)
 
-    def _add_machine_actions(self, mist_machine_id, api_machine_id, machine_api,
-                             machine_model, machine_dict):
-        # defaults for running state
-        can_start = False
-        can_stop = True
-        can_destroy = True
-        can_reboot = True
-
-        if machine_api.state in (NodeState.REBOOTING, NodeState.PENDING):
-            can_start = False
-            can_stop = False
-            can_reboot = False
-        elif machine_api.state in (NodeState.UNKNOWN, NodeState.STOPPED):
-            # We assume unknown state mean stopped
-            can_stop = False
-            can_start = True
-            can_reboot = False
-        elif machine_api.state in (NodeState.TERMINATED,):
-            can_start = False
-            can_destroy = False
-            can_stop = False
-            can_reboot = False
-
-        machine_dict.update({
-            'can_stop': can_stop,
-            'can_start': can_start,
-            'can_destroy': can_destroy,
-            'can_reboot': can_reboot,
-            'can_rename': False,
-            'can_tag': True,
-})
-    def get_available_machine_actions(self, machine_id=None):
-        return {
-            'can_stop': True,
-            'can_start': False,
-            'can_destroy': True,
-            'can_reboot': True,
-            'can_rename': False,
-            'can_tag': True,
-        }
-
 
 class VultrController(BaseController):
 
@@ -899,47 +421,6 @@
 
     def _connect(self):
         return get_driver(Provider.VULTR)(self.cloud.apikey)
-
-    def _add_machine_actions(self, mist_machine_id, api_machine_id, machine_api,
-                                 machine_model, machine_dict):
-        can_start = False
-        can_stop = True
-        can_destroy = True
-        can_reboot = True
-
-        if machine_api.state in (NodeState.REBOOTING, NodeState.PENDING):
-            can_start = False
-            can_stop = False
-            can_reboot = False
-        elif machine_api.state in (NodeState.UNKNOWN, NodeState.STOPPED):
-            # We assume unknown state mean stopped
-            can_stop = False
-            can_start = True
-            can_reboot = False
-        elif machine_api.state in (NodeState.TERMINATED,):
-            can_start = False
-            can_destroy = False
-            can_stop = False
-            can_reboot = False
-
-        machine_dict.update({
-            'can_stop': can_stop,
-            'can_start': can_start,
-            'can_destroy': can_destroy,
-            'can_reboot': can_reboot,
-            'can_rename': False,
-            'can_tag': True,
-        })
-
-    def get_available_machine_actions(self, machine_id=None):
-        return {
-            'can_stop': True,
-            'can_start': False,
-            'can_destroy': True,
-            'can_reboot': True,
-            'can_rename': False,
-            'can_tag': True,
-        }
 
 
 class VSphereController(BaseController):
@@ -965,48 +446,6 @@
         if not kwargs.get('host'):
             raise RequiredParameterMissingError('host')
         kwargs['host'] = sanitize_host(kwargs['host'])
-
-    def _add_machine_actions(self, mist_machine_id, api_machine_id, machine_api,
-                             machine_model, machine_dict):
-        can_start = False
-        can_stop = True
-        can_destroy = True
-        can_reboot = True
-
-        if machine_api.state in (NodeState.REBOOTING, NodeState.PENDING):
-            can_start = False
-            can_stop = False
-            can_reboot = False
-        elif machine_api.state in (NodeState.UNKNOWN, NodeState.STOPPED):
-            # We assume unknown state mean stopped
-            can_stop = False
-            can_start = True
-            can_reboot = False
-        elif machine_api.state in (NodeState.TERMINATED,):
-            can_start = False
-            can_destroy = False
-            can_stop = False
-            can_reboot = False
-
-        machine_dict.update({
-            'can_stop': can_stop,
-            'can_start': can_start,
-            'can_destroy': can_destroy,
-            'can_reboot': can_reboot,
-            'can_rename': False,
-            'can_tag': True,
-        })
-
-    def get_available_machine_actions(self, machine_id=None):
-        return {
-            'can_stop': True,
-            'can_start': False,
-            'can_destroy': True,
-            'can_reboot': True,
-            'can_rename': False,
-            'can_tag': True,
-        }
-
 
 
 class VCloudController(BaseController):
@@ -1030,44 +469,6 @@
             raise RequiredParameterMissingError('host')
         kwargs['host'] = sanitize_host(kwargs['host'])
 
-<<<<<<< HEAD
-    def _add_machine_actions(self, mist_machine_id, api_machine_id, machine_api,
-                            machine_model, machine_dict):
-        can_start = False
-        can_stop = True
-        can_destroy = True
-        can_reboot = True
-
-        if machine_api.state is NodeState.REBOOTING:
-            can_start = False
-            can_stop = False
-            can_reboot = False
-        elif machine_api.state is NodeState.PENDING:
-            can_start = True
-            can_stop = True
-        elif machine_api.state in (NodeState.UNKNOWN, NodeState.STOPPED):
-            # We assume unknown state mean stopped
-            can_stop = False
-            can_start = True
-            can_reboot = False
-        elif machine_api.state in (NodeState.TERMINATED,):
-            can_start = False
-            can_destroy = False
-            can_stop = False
-            can_reboot = False
-
-        machine_dict.update({
-            'can_stop': can_stop,
-            'can_start': can_start,
-            'can_destroy': can_destroy,
-            'can_reboot': can_reboot,
-            'can_rename': False,
-            'can_tag': True,
-        })
-
-    def _post_parse_machine(self, mist_machine_id, api_machine_id, machine_api,
-                            machine_model, machine_dict):
-=======
     def _list_machines__machine_actions(self, mist_machine_id, api_machine_id,
                                         machine_api, machine_model,
                                         machine_dict):
@@ -1082,19 +483,8 @@
     def _list_machines__postparse_machine(self, mist_machine_id,
                                           api_machine_id, machine_api,
                                           machine_model, machine_dict):
->>>>>>> 995c4542
         if machine_dict['extra'].get('vdc'):
             machine_dict['tags']['vdc'] = machine_dict['extra']['vdc']
-
-    def get_available_machine_actions(self, machine_id=None):
-        return {
-            'can_stop': True,
-            'can_start': True,
-            'can_destroy': True,
-            'can_reboot': True,
-            'can_rename': False,
-            'can_tag': True,
-        }
 
 
 class IndonesianVCloudController(VCloudController):
@@ -1106,50 +496,6 @@
         if kwargs['host'] not in ('my.idcloudonline.com',
                                   'compute.idcloudonline.com'):
             raise me.ValidationError("Invalid host '%s'." % kwargs['host'])
-
-    def _add_machine_actions(self, mist_machine_id, api_machine_id, machine_api,
-                             machine_model, machine_dict):
-        can_start = False
-        can_stop = True
-        can_destroy = True
-        can_reboot = True
-
-        if machine_api.state is NodeState.REBOOTING:
-            can_start = False
-            can_stop = False
-            can_reboot = False
-        elif machine_api.state is NodeState.PENDING:
-            can_start = True
-            can_stop = True
-        elif machine_api.state in (NodeState.UNKNOWN, NodeState.STOPPED):
-            # We assume unknown state mean stopped
-            can_stop = False
-            can_start = True
-            can_reboot = False
-        elif machine_api.state in (NodeState.TERMINATED,):
-            can_start = False
-            can_destroy = False
-            can_stop = False
-            can_reboot = False
-
-        machine_dict.update({
-            'can_stop': can_stop,
-            'can_start': can_start,
-            'can_destroy': can_destroy,
-            'can_reboot': can_reboot,
-            'can_rename': False,
-            'can_tag': True,
-        })
-
-    def get_available_machine_actions(self, machine_id=None):
-        return {
-            'can_stop': True,
-            'can_start': True,
-            'can_destroy': True,
-            'can_reboot': True,
-            'can_rename': False,
-            'can_tag': True,
-        }
 
 
 class OpenStackController(BaseController):
@@ -1186,49 +532,6 @@
             machine_api, machine_model, machine_dict
         )
         machine_dict['can_rename'] = True
-
-    def _add_machine_actions(self, mist_machine_id, api_machine_id, machine_api,
-                             machine_model, machine_dict):
-        can_start = False
-        can_stop = True
-        can_destroy = True
-        can_reboot = True
-
-        if machine_api.state == NodeState.PENDING:
-            can_start = True
-        if machine_api.state == NodeState.REBOOTING:
-            can_start = False
-            can_stop = False
-            can_reboot = False
-        elif machine_api.state in (NodeState.UNKNOWN, NodeState.STOPPED):
-            # We assume unknown state mean stopped
-            can_stop = False
-            can_start = True
-            can_reboot = False
-        elif machine_api.state in (NodeState.TERMINATED,):
-            can_start = False
-            can_destroy = False
-            can_stop = False
-            can_reboot = False
-
-        machine_dict.update({
-            'can_stop': can_stop,
-            'can_start': can_start,
-            'can_destroy': can_destroy,
-            'can_reboot': can_reboot,
-            'can_rename': True,
-            'can_tag': True,
-        })
-
-    def get_available_machine_actions(self, machine_id=None):
-        return {
-            'can_stop': True,
-            'can_start': False,
-            'can_destroy': True,
-            'can_reboot': True,
-            'can_rename': True,
-            'can_tag': True,
-        }
 
 
 class DockerController(BaseController):
@@ -1272,44 +575,7 @@
         if kwargs.get('host'):
             kwargs['host'] = sanitize_host(kwargs['host'])
 
-<<<<<<< HEAD
-    def _add_machine_actions(self, mist_machine_id, api_machine_id, machine_api,
-                             machine_model, machine_dict):
-        can_start = False
-        can_stop = True
-        can_destroy = True
-        can_reboot = True
-
-        if machine_api.state == NodeState.PENDING:
-            can_start = True
-        if machine_api.state == NodeState.REBOOTING:
-            can_start = False
-            can_stop = False
-            can_reboot = False
-        elif machine_api.state in (NodeState.UNKNOWN, NodeState.STOPPED):
-            # We assume unknown state mean stopped
-            can_stop = False
-            can_start = True
-            can_reboot = False
-        elif machine_api.state in (NodeState.TERMINATED,):
-            can_start = False
-            can_destroy = False
-            can_stop = False
-            can_reboot = False
-
-        machine_dict.update({
-            'can_stop': can_stop,
-            'can_start': can_start,
-            'can_destroy': can_destroy,
-            'can_reboot': can_reboot,
-            'can_rename': False,
-            'can_tag': True,
-        })
-
-    def list_images(self, search=None):
-=======
     def _list_images__fetch_images(self, search=None):
->>>>>>> 995c4542
         # Fetch mist's recommended images
         images = [NodeImage(id=image, name=name,
                             driver=self.connection, extra={})
@@ -1323,16 +589,6 @@
 
     def image_is_default(self, image_id):
         return image_id in config.DOCKER_IMAGES
-
-    def get_available_machine_actions(self, machine_id=None):
-        return {
-            'can_stop': True,
-            'can_start': False,
-            'can_destroy': True,
-            'can_reboot': True,
-            'can_rename': False,
-            'can_tag': True,
-        }
 
 
 class LibvirtController(BaseController):
@@ -1374,84 +630,6 @@
             except Keypair.DoesNotExist:
                 raise NotFoundError("Keypair does not exist.")
 
-<<<<<<< HEAD
-    def _add_machine_actions(self, mist_machine_id, api_machine_id, machine_api,
-                             machine_model, machine_dict):
-        can_start = False
-        can_stop = True
-        can_destroy = True
-        can_reboot = True
-        can_undefine = True
-        can_suspend = False
-        can_resume = False
-
-        if machine_api.state in (NodeState.REBOOTING, NodeState.PENDING):
-            can_start = False
-            can_stop = False
-            can_reboot = False
-        elif machine_api.state in (NodeState.UNKNOWN, NodeState.STOPPED):
-            # We assume unknown state mean stopped
-            can_stop = False
-            can_start = True
-            can_reboot = False
-        elif machine_api.state in (NodeState.TERMINATED,):
-            can_start = True
-            can_destroy = False
-            can_stop = False
-            can_reboot = False
-        elif machine_api.state is NodeState.RUNNING:
-            can_suspend = True
-        elif machine_api.state is NodeState.SUSPENDED:
-            can_resume = True
-
-        if machine_dict['extra'].get('tags'):
-            hypervisor = machine_dict['extra']['tags'].get('type')
-            if hypervisor == 'hypervisor':
-                can_stop = False
-                can_destroy = False
-                can_start = False
-                can_undefine = False
-                can_suspend = False
-                can_resume = False
-
-        machine_dict.update({
-            'can_stop': can_stop,
-            'can_start': can_start,
-            'can_destroy': can_destroy,
-            'can_reboot': can_reboot,
-            'can_rename': False,
-            'can_tag': True,
-            'can_undefine': can_undefine,
-            'can_suspend': can_suspend,
-            'can_resume': can_resume
-        })
-
-    def _post_parse_machine(self, mist_machine_id, api_machine_id, machine_api,
-                                machine_model, machine_dict):
-            xml_desc = machine_dict['extra'].get('xml_description')
-            if xml_desc:
-                machine_dict['extra']['xml_description'] = escape(xml_desc)
-
-    def list_images(self, search=None):
-            return self._post_parse_images(
-                self.connection.list_images(location=self.cloud.images_location),
-                search
-            )
-
-    def get_available_machine_actions(self, machine_id=None):
-        return {
-            'can_stop': False,
-            'can_start': False,
-            'can_destroy': False,
-            'can_reboot': True,
-            'can_rename': False,
-            'can_tag': True,
-            'can_undefine': False,
-            'can_resume': False,
-            'can_suspend': False
-        }
-
-=======
     def _list_machines__machine_actions(self, mist_machine_id, api_machine_id,
                                         machine_api, machine_model,
                                         machine_dict):
@@ -1482,7 +660,6 @@
 
     def _list_images__fetch_images(self, search=None):
         return self.connection.list_images(location=self.cloud.images_location)
->>>>>>> 995c4542
 
 
 # FIXME
