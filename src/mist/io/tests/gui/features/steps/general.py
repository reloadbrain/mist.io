from behave import *
from time import time, sleep
from selenium.common.exceptions import NoSuchElementException, WebDriverException, StaleElementReferenceException
from selenium.webdriver import ActionChains
from selenium.webdriver.common.by import By
from selenium.webdriver.support.ui import WebDriverWait
from selenium.webdriver.support import expected_conditions as EC
from selenium.common.exceptions import TimeoutException, StaleElementReferenceException
from selenium.webdriver.remote.webelement import *


try:
    from mist.io.tests.settings import LOCAL
except ImportError:
    LOCAL = True
    pass


def i_am_in_homepage(context):
    possible_urls = [context.mist_config['MIST_URL']]
    if not possible_urls[0].endswith('/'):
        temp = possible_urls[0]
        possible_urls[0] = temp + '/'
        possible_urls.append(temp)
    possible_urls.append(possible_urls[0] + '#')
    possible_urls.append(possible_urls[0] + '#' + '/')
    return context.browser.current_url in possible_urls


@when(u'I visit mist.io')
def visit(context):
    """
    This method will visit the mist.io instance specified by MIST_URL in the
    settings file and if it lands on the sign in page then it will wait for
    the page to load, otherwise if it lands in the splash page then it will
    sleep for one second and then proceed. If you wish to wait for the splash
    page to load then you should use the "Then I wait for the mist.io splash
    page to load" rule.
    """
    context.browser.get(context.mist_config['MIST_URL'])
    end_time = time() + 4
    while time() < end_time:
        try:
            context.browser.find_element_by_id("splash")
            return
        except NoSuchElementException:
            sleep(1)

    assert False, "Splash page did not load after waiting for 4 seconds"


@then(u'I wait for the mist.io splash page to load')
def standard_splash_waiting(context):
    """
    Function that waits for the splash to load. The maximum time for the page
    to load is 60 seconds in this case
    """
    wait_for_splash_to_appear(context)
    wait_for_splash_to_load(context)


@then(u'I wait for the mist.io splash page to load for max {seconds} seconds')
def splash_waiting_with_timeout(context, seconds):
    """
    Function that waits for the splash page to load but fora maximum amount
    of seconds. The amount of time given must be enough for the splash page
    to appear first and then also load.
    """
    wait_for_splash_to_appear(context, 10)
    wait_for_splash_to_load(context, timeout=(int(seconds)-10))


def wait_for_splash_to_appear(context, timeout=20):
    end = time() + timeout
    while time() < end:
        try:
            context.browser.find_element_by_id("splash")
            return
        except NoSuchElementException:
            sleep(1)
    assert False, 'Splash did not appear after %s seconds' % str(timeout)


def wait_for_splash_to_load(context, timeout=60):
    end = time() + timeout
    while time() < end:
        splash_page = context.browser.find_element_by_id("splash")
        display = splash_page.value_of_css_property("display")

        if 'none' in display:
            return
    assert False, 'Page took longer than %s seconds to load' % str(timeout)


@step(u'I wait for {seconds} seconds')
def wait(context, seconds):
    sleep(int(seconds))


@then(u'I expect for "{panel_id}" panel to {action} within max {seconds} '
      u'seconds')
def panel_waiting_with_timeout(context, panel_id, action, seconds):
    """
    Function that waits for panel to appear but for a maximum amount of time
    """
    if action == 'appear':
        css_selector = '#%s:not([class*="ui-collapsible-collapsed"])' % panel_id
    elif action == 'disappear':
        css_selector = '#%s[class*="ui-collapsible-collapsed"]' % panel_id
    else:
        raise ValueError("Action can be either appear or disappear. Duh!")
    try:
        WebDriverWait(context.browser, int(seconds)).until(
            EC.presence_of_element_located((By.CSS_SELECTOR, css_selector)))
    except TimeoutException:
        raise TimeoutException("Panel %s did not %s after %s seconds"
                               % (panel_id, action, seconds))


@then(u'I expect for "{popup_id}" popup to {action} within max {seconds} '
      u'seconds')
def popup_waiting_with_timeout(context, popup_id, action, seconds):
    """
    Function that wait for keyadd-popup to appear but for a maximum
    amount of time
    """
    if action == 'appear':
        css_selector = '#%s[class*="ui-popup-active"]' % popup_id
    elif action == 'disappear':
        css_selector = '#%s[class*="ui-popup-hidden"]' % popup_id
    else:
        raise ValueError("Action can be either appear or disappear. Duh!")
    try:
        WebDriverWait(context.browser, int(seconds)).until(
            EC.presence_of_element_located((By.CSS_SELECTOR, css_selector)))
    except TimeoutException:
        raise TimeoutException("Popup %s did not %s after %s seconds"
                               % (popup_id, action, seconds))


@then(u'I expect for "{side_panel_id}" side panel to {action} within max '
      u'{seconds} seconds')
def side_panel_waiting_with_timeout(context, side_panel_id, action, seconds):
    """
    Function that wait for keyadd-popup to appear but for a maximum
    amount of time
    """
    if action == 'appear':
        css_selector = '#%s[class*="ui-panel-open"]' % side_panel_id
    elif action == 'disappear':
        css_selector = '#%s[class*="ui-panel-closed"]' % side_panel_id
    else:
        raise ValueError("Action can be either appear or disappear. Duh!")
    try:
        WebDriverWait(context.browser, int(seconds)).until(
            EC.presence_of_element_located((By.CSS_SELECTOR, css_selector)))
    except TimeoutException:
        raise TimeoutException("Side panel %s did not %s after %s seconds"
                               % (side_panel_id, action, seconds))


@then(u'I expect for "{page_title}" page to appear within max {seconds} seconds')
def page_waiting_with_timeout(context, page_title, seconds):
    """
    Function that wait for page to appear but for a maximum amount of time
    """
    try:
        WebDriverWait(context.browser, int(seconds)).until(
            EC.presence_of_element_located((By.ID, page_title)))
    except TimeoutException:
        raise TimeoutException("Page %s did not appear after %s seconds"
                               % (page_title, seconds))

    
@then(u'I expect for "{loader_name}" loader to finish within max {seconds} '
      u'seconds')
def loader_name_waiting_with_timeout(context, loader_name, seconds):
    """
    Function that wait for loader_name to finish for a maximum amount of time.
    First it will wait for up to 2 seconds for loader to appear and then will
    wait for {seconds} seconds for the loader to disappear.
    If the loader name is key-generate-loader then as an extra precaution
    it will check if the loader has already finished by checking the parent
    container.
    """
    if loader_name == 'key-generate-loader':
        container = context.browser.find_element_by_id("key-add-private-container")
        if 'filled' in container.get_attribute('class'):
            return

    try:
        WebDriverWait(context.browser, 2).until(EC.presence_of_element_located((By.ID, loader_name)))
    except TimeoutException:
        raise TimeoutException("loader %s did not appear after 2 seconds"
                               % loader_name)

    end = time() + int(seconds)
    while time() < end:
        try:
            context.browser.find_element_by_id(loader_name)
            sleep(1)
        except NoSuchElementException:
            return
    assert False, 'Loader %s did not finish after %s seconds' % (loader_name,
                                                                  seconds)


@then(u'I expect for "{element_id}" to be visible within max {seconds} '
      u'seconds')
def become_visible_waiting_with_timeout(context, element_id, seconds):
    try:
        WebDriverWait(context.browser, int(seconds)).until(EC.visibility_of_element_located((By.ID, element_id)))
    except TimeoutException:
        raise TimeoutException("element with id %s did not become visible "
                               "after %s seconds" % (element_id, seconds))


@then(u'I expect for "{element_id}" to be clickable within max {seconds} '
      u'seconds')
def become_visible_waiting_with_timeout(context, element_id, seconds):
    try:
        WebDriverWait(context.browser, int(seconds)).until(EC.element_to_be_clickable((By.ID, element_id)))
    except TimeoutException:
        raise TimeoutException("element with id %s did not become visible "
                               "after %s seconds" % (element_id, seconds))


@then(u'I expect for buttons inside "{element_id}" to be '
      u'clickable within max {seconds} seconds')
def become_visible_waiting_with_timeout(context, element_id, seconds):
    try:
        wrapper = context.browser.find_element_by_id(element_id)
        WebDriverWait(wrapper, int(seconds)).until(EC.element_to_be_clickable((By.CLASS_NAME, 'ui-btn')))
    except TimeoutException:
        raise TimeoutException("element with id %s did not become visible "
                               "after %s seconds" % (element_id, seconds))


@when(u'I click the button by "{id_name}" id_name')
def click_button_id(context, id_name):
    """
    This function will try to click a button by id name.
    And use the function clicketi_click
    """
    my_element = context.browser.find_element_by_id(id_name)
    clicketi_click(context, my_element)


@then(u'I click the button "{text}"')
def then_click(context, text):
    return click_button(context, text)


@step(u'I click the button "{text}"')
def click_button(context, text):
    """
    This function will try to click a button that says exactly the same thing as
    the text given. If it doesn't find any button like that then it will try
    to find a button that contains the text given.
    """
    click_button_from_collection(context, text,
                                 error_message='Could not find button that '
                                               'contains %s' % text)


@when(u'I click the "{text}" button inside the "{popup}" popup')
def click_button_within_popup(context, text, popup):
    popups = context.browser.find_elements_by_class_name("ui-popup-active")
    for pop in popups:
        title = pop.find_elements_by_class_name('ui-title')
        if len(title) == 0:
            continue
        title = safe_get_element_text(title[0])
        if popup.lower() in title.lower():
            if text == '_x_':
                buttons = pop.find_elements_by_class_name("close")
                assert len(buttons) > 0, "Could not find the close button"
                for i in range(0, 2):
                    try:
                        clicketi_click(context, buttons[0])
                        return
                    except WebDriverException:
                        sleep(1)
                assert False, 'Could not click the close button'
            else:
                buttons = pop.find_elements_by_class_name("ui-btn")
                click_button_from_collection(context, text, buttons,
                                             'Could not find %s button in %s '
                                             'popup' % (text, popup))
                return
    assert False, "Could not find popup with title %s" % popup


@when(u'I click the "{text}" button inside the "{panel_title}" panel')
def click_button_within_panel(context, text, panel_title):
    panels = filter(lambda panel: 'ui-collapsible-collapsed' not in
                                  panel.get_attribute('class'),
                    context.browser.find_elements_by_class_name(
                        "ui-collapsible"))
    assert panels, u'No open panels found. Maybe the driver got refocused ' \
                   u'or the panel failed to open'

    found_panel = None
    for panel in panels:
        header = panel.find_element_by_class_name("ui-collapsible-heading")
        # header = header.find_element_by_class_name("title")
        header_text = safe_get_element_text(header)
        if panel_title.lower() in header_text.lower():
            found_panel = panel
            break

    assert found_panel, 'Panel with Title %s could not be found. Maybe the ' \
                        'driver got refocused or the panel failed to open or '\
                        'there is no panel with that title' % panel_title

    buttons = found_panel.find_elements_by_class_name("ui-btn")
    click_button_from_collection(context, text, buttons,
                                 error_message='Could not find %s button'
                                               ' inside %s panel' %
                                               (text, panel_title))


def click_button_from_collection(context, text, button_collection=None,
                                 error_message="Could not find button"):
    button = search_for_button(context, text, button_collection)
    assert button, error_message
    for i in range(0, 2):
        try:
            clicketi_click(context, button)
            return
        except WebDriverException:
            sleep(1)
        assert False, u'Could not click button that says %s' % button.text


def search_for_button(context, text, button_collection=None, btn_cls='ui-btn'):
    #import ipdb
    #ipdb.set_trace()
    if not button_collection:
        button_collection = context.browser.find_elements_by_class_name(btn_cls)
    # search for button with exactly the same text. sometimes the driver returns
    # the same element more than once and that's why we return the first
    # element of the list
    # also doing some cleaning if the text attribute also sends back texts
    # of sub elements

<<<<<<< HEAD
    button = filter(lambda b: safe_get_element_text(b).rstrip().lstrip().split('\n')[0].lower() == text.lower()
                    and b.value_of_css_property('display') == 'block',
                    button_collection)
    if len(button) > 0:
        return button[0]
=======
    for button in button_collection:
        try:
            if button.text.rstrip().lstrip().split('\n')[0].lower() == text.lower():
                return button
        except StaleElementReferenceException:
            pass
>>>>>>> 9233cd41

    # if we haven't found the exact text then we search for something that
    # looks like it
    for button in button_collection:
<<<<<<< HEAD
        button_text = safe_get_element_text(button)
        button_text = button_text.split('\n')
        if len(filter(lambda b: text.lower() in b.lower(), button_text)) > 0:
            return button

=======
        try:
            button_text = button.text.split('\n')
            if len(filter(lambda b: text.lower() in b.lower(), button_text)) > 0:
                return button
        except StaleElementReferenceException:
            pass
        
>>>>>>> 9233cd41
    return None


def clicketi_click(context, button):
    """
    trying two different ways of clicking a button because sometimes the
    Chrome driver for no apparent reason misinterprets the offset and
    size of the button
    """
    try:
        button.click()
    except WebDriverException:
        action_chain = ActionChains(context.browser)
        action_chain.move_to_element(button)
        action_chain.click()
        action_chain.perform()


@then(u'the title should be "{text}"')
def assert_title_is(context, text):
    assert text == context.browser.title


@then(u'the title should contain "{text}"')
def assert_title_contains(context, text):
    assert text in context.browser.title


@then(u'I wait for the links in homepage to appear')
def wait_for_buttons_to_appear(context):
    end_time = time() + 100
    while time() < end_time:
        try:
            images_button = search_for_button(context, 'Images')
            counter_span = images_button.find_element_by_class_name("ui-li-count")

            counter_span_text = safe_get_element_text(counter_span)

            int(counter_span_text)
            break
        except (NoSuchElementException, StaleElementReferenceException,
                ValueError, AttributeError) as e:
            assert time() + 1 < end_time, "Links in the home page have not" \
                                          " appeared after 10 seconds"
            sleep(1)


@then(u'{counter_title} counter should be greater than {counter_number} within '
      u'{seconds} seconds')
def some_counter_loaded(context, counter_title, counter_number, seconds):
    counter_found = search_for_button(context, counter_title)
    assert counter_found, "Counter with name %s has not been found" % counter_title

    end_time = time() + int(seconds)
    while time() < end_time:
        counter_span = counter_found.find_element_by_class_name("ui-li-count")
        counter_span_text = safe_get_element_text(counter_span)
        counter = int(counter_span_text)

        if counter > int(counter_number):
            return
        else:
            sleep(2)

    assert False, 'The counter did not say that more than %s images were ' \
                  'loaded' % counter_number


@when(u'I visit the {title} page after the counter has loaded')
def go_to_some_page_after_loading(context, title):
    """
    WIll visit one of the basic pages(Machines, Images, Keys, Scripts) and has
    the choice of waiting for the counter to load.
    For now the code will not be very accurate for keys page
    """
    go_to_some_page_after_counter_loading(context, title, title)


@when(u'I visit the {title} page after the {counter_title} counter has loaded')
def go_to_some_page_after_counter_loading(context, title, counter_title):
    """
    WIll visit one of the basic pages(Machines, Images, Keys, Scripts) and has
    the choice of waiting for some of the counters to load
    For now the code will not be very accurate for keys page
    """
    if title not in ['Machines', 'Images', 'Keys', 'Networks', 'Scripts']:
        raise ValueError('The page given is unknown')
    if counter_title not in ['Machines', 'Images', 'Keys', 'Networks', 'Scripts']:
        raise ValueError('The page given is unknown')
    context.execute_steps(u'Then I wait for the links in homepage to appear')
    context.execute_steps(u'Then %s counter should be greater than 0 '
                          u'within 80 seconds' % counter_title)

    go_to_some_page_without_waiting(context, title)

    end_time = time() + 5
    list_of_things = context.browser.find_element_by_id('%s-list' % title.lower().rpartition(title[-1])[0])
    while time() < end_time:
        try:
            items_loaded = list_of_things.find_elements_by_tag_name('li')
            if len(items_loaded) > 0:
                return
        except NoSuchElementException:
            pass
        assert time() + 1 < end_time, "No elements where loaded after 5" \
                                      " seconds"
        sleep(1)


@when(u'I visit the {title} page')
def go_to_some_page_without_waiting(context, title):
    """
    WIll visit one of the basic pages(Machines, Images, Keys, Scripts) without
    waiting for the counter or the list on the page to load.
    For now the code will not be very accurate for keys page
    """
    if title not in ['Machines', 'Images', 'Keys', 'Networks', 'Scripts',
                     'Account']:
        raise ValueError('The page given is unknown')
    if title == 'Account':
        context.browser.get(context.mist_config['MIST_URL'] + '/account')
        return
    if not i_am_in_homepage(context):
        if not str(context.browser.current_url).endswith(title.lower()):
            context.execute_steps(u'When I click the button "Home"')
    context.execute_steps(u'Then I wait for the links in homepage to appear')
    context.execute_steps(u'When I click the button "%s"' % title)

    end_time = time() + 5
    while time() < end_time:
        try:
            context.browser.find_element_by_id('%s-list-page' % title.lower().rpartition(title[-1])[0])
            break
        except NoSuchElementException:
            assert time() + 1 < end_time, "%s list page has not appeared " \
                                          "after 5 seconds" % title.lower()
            sleep(1)

    # this code will stop waiting after 3 seconds if nothing appears otherwise
    # it will stop as soon as a list is loaded
    end_time = time() + 3
    while time() < end_time:
        try:
            list_of_things = context.browser.find_element_by_id('%s-list' % title.lower().rpartition(title[-1])[0])
            lis = list_of_things.find_elements_by_tag_name('li')
            if len(lis) > 0:
                break
        except NoSuchElementException:
            pass
        sleep(1)


@when(u'I search for a "{text}" {type_of_search}')
def search_for_something(context, text, type_of_search):
    type_of_search = type_of_search.lower()
    if type_of_search not in ['machine', 'key', 'image', 'script', 'network']:
        raise ValueError("This is type of object does not exist(%s)" % type_of_search)
    search_bar = context.browser.find_elements_by_class_name("%s-search" % type_of_search)
    assert len(search_bar) > 0, "Could not find the %s-search search input" % type_of_search
    assert len(search_bar) == 1, "Found more than one %s-search search input " \
                                 "elements" % type_of_search
    search_bar = search_bar[0]
    for letter in text:
        search_bar.send_keys(letter)
    sleep(2)


def safe_get_element_text(check_element):
    try:
        return check_element.text
    except StaleElementReferenceException:
        return ""
<|MERGE_RESOLUTION|>--- conflicted
+++ resolved
@@ -334,8 +334,6 @@
 
 
 def search_for_button(context, text, button_collection=None, btn_cls='ui-btn'):
-    #import ipdb
-    #ipdb.set_trace()
     if not button_collection:
         button_collection = context.browser.find_elements_by_class_name(btn_cls)
     # search for button with exactly the same text. sometimes the driver returns
@@ -344,39 +342,22 @@
     # also doing some cleaning if the text attribute also sends back texts
     # of sub elements
 
-<<<<<<< HEAD
-    button = filter(lambda b: safe_get_element_text(b).rstrip().lstrip().split('\n')[0].lower() == text.lower()
-                    and b.value_of_css_property('display') == 'block',
-                    button_collection)
+    button = filter(
+        lambda b: safe_get_element_text(b).rstrip().lstrip().split('\n')[
+                      0].lower() == text.lower()
+                  and b.value_of_css_property('display') == 'block',
+        button_collection)
     if len(button) > 0:
         return button[0]
-=======
-    for button in button_collection:
-        try:
-            if button.text.rstrip().lstrip().split('\n')[0].lower() == text.lower():
-                return button
-        except StaleElementReferenceException:
-            pass
->>>>>>> 9233cd41
 
     # if we haven't found the exact text then we search for something that
     # looks like it
     for button in button_collection:
-<<<<<<< HEAD
-        button_text = safe_get_element_text(button)
-        button_text = button_text.split('\n')
+        button_text = safe_get_element_text(button).split('\n')
+        button_text = button_text
         if len(filter(lambda b: text.lower() in b.lower(), button_text)) > 0:
             return button
 
-=======
-        try:
-            button_text = button.text.split('\n')
-            if len(filter(lambda b: text.lower() in b.lower(), button_text)) > 0:
-                return button
-        except StaleElementReferenceException:
-            pass
-        
->>>>>>> 9233cd41
     return None
 
 
