import re
from random import randrange
from selenium.common.exceptions import NoSuchElementException, StaleElementReferenceException
from mist.io.tests.gui.features.steps.general import *


@when(u'I fill in a random machine name')
def fill_machine_mame(context):
    textfield = context.browser.find_element_by_id("create-machine-name")
    context.random_name = "testlikeapro%s" % randrange(10000)
    textfield.send_keys(context.random_name)
    sleep(1)


@when(u'I choose the "{name}" machine')
def choose_machine(context, name):
    if "randomly_created" in name:
        name = context.random_name

    end_time = time() + 20
    while time() < end_time:
        machine = get_machine(context, name)
        if machine:
            checkbox = machine.find_element_by_class_name("ui-checkbox")
            checkbox.click()
            return

        sleep(2)
    assert False, u'Could not choose/tick %s machine' % name


@then(u'I should see the "{name}" machine added within {seconds} seconds')
def assert_machine_added(context, name, seconds):
    if "randomly_created" in name:
        machine_name = context.random_name
    else:
        machine_name = name

    end_time = time() + int(seconds)
    while time() < end_time:
        machine = get_machine(context, machine_name)
        if machine:
            return
        sleep(2)

    assert False, u'%s is not added' % name


@then(u'"{name}" machine state should be "{state}" within {seconds} seconds')
def assert_machine_state(context, name, state, seconds):
    if "randomly_created" in name:
        machine_name = context.random_name
    else:
        machine_name = name

    end_time = time() + int(seconds)
    while time() < end_time:
        machine = get_machine(context, machine_name)
        if machine:
            try:
                if state in machine.text:
                    return
            except NoSuchElementException:
                pass
            except StaleElementReferenceException:
                pass
        sleep(2)

    assert False, u'%s state is not "%s"' % (machine_name, state)


@then(u'"{name}" machine should be probed within {seconds} seconds')
def assert_machine_probed(context, name, seconds):
    if "randomly_created" in name:
        machine_name = context.random_name
    else:
        machine_name = name

    end_time = time() + int(seconds)
    while time() < end_time:
        machine = get_machine(context, machine_name)
        if machine:
            try:
                probed = machine.find_element_by_class_name("probed")
                return
            except NoSuchElementException:
                pass
            except StaleElementReferenceException:
                pass
            sleep(3)

    assert False, u'%s machine is not probed within %s seconds' % (machine_name, seconds)


def get_machine(context, name):
    try:
        placeholder = context.browser.find_element_by_id("machine-list-page")
        machines = placeholder.find_elements_by_tag_name("li")

        for machine in machines:
            if name in machine.text:
                return machine

        return None
    except NoSuchElementException:
        return None
    except StaleElementReferenceException:
        return None


@then(u'I upload the ssh key with name "{new_key_name}"')
def upload_my_key(context, new_key_name):
    end_time = time() + 15
    while time() < end_time:
        try:
            key_add_popup = context.browser.find_element_by_id('key-add-popup')
            display = key_add_popup.value_of_css_property("display")
            width = key_add_popup.value_of_css_property("width")
            if 'block' in display:
                if width != '1px':
                    break
            raise NoSuchElementException
        except NoSuchElementException:
            assert time() + 1 < end_time, 'Key add popup has not appeared ' \
                                          'after 5 seconds'
            sleep(1)
    key_name = context.browser.find_element_by_id("key-add-id")
    key_name.send_keys(context.mist_config['CREDENTIALS'][new_key_name]['key_name'])
    upload = context.browser.find_element_by_id("key-add-upload")
    upload.send_keys(context.mist_config['CREDENTIALS'][new_key_name]['key_path'])
    context.execute_steps(u'When I click the button "Add"')


@then(u'I wait for probing to finish for {seconds} seconds max')
def wait_for_loader_to_finish(context, seconds):
    rows = context.browser.find_elements_by_tag_name('tr')
    for row in rows:
        cells = row.find_elements_by_tag_name('td')
        if cells[0].text == 'Last probed':
            end_time = time() + int(seconds)
            while time() < end_time:
                try:
                    cells[1].find_element_by_class_name('ajax-loader')
                    sleep(1)
                except NoSuchElementException:
                    sleep(1)
                    return
            assert False, "Ajax loading hasn't finished after %s seconds" % seconds
    assert False, "Could not locate ajax loader"


@then(u'If the key addition was successful')
def success(context):
    try:
        popup = context.browser.find_element_by_id('machine-userPort-popup-popup')
        div = popup.find_element_by_class_name('message')
        if div.text == 'Cannot connect as root on port 22':
            raise ValueError('Could not connect with server with ssh key')
    except NoSuchElementException:
        pass


@then(u'probing was successful')
def check_probing(context):
    rows = context.browser.find_elements_by_tag_name('tr')
    for row in rows:
        cells = row.find_elements_by_tag_name('td')
        if cells[0].text == 'Last probed':
            message = cells[1].text.split('\n')[0].lower()
            assert message == 'just now', "Probing of machine failed" \
                                          "(message is: %s)" % cells[1].text
            return
    assert False, "Could not find any line about probing"


@given(u'ssh key with name "{ssh_key_name}" is added')
def ssh_key_is_added(context, ssh_key_name):
    # first we have to find the keys button
    buttons = context.browser.find_elements_by_class_name('ui-btn')
    for button in buttons:
        if 'add key' in button.text.lower():
            # if there no keys then it will be called "Add key"
            context.execute_steps(u"""
                Then I click the button "Add key"
                And I expect for "non-associated-keys-popup-popup" popup to appear within max 4 seconds
            """)
            # check if the key is already uploaded but not associated
            key_already_associated = False
            non_associated_keys = context.browser.find_element_by_id('non-associated-keys-popup').find_elements_by_tag_name('li')
            for non_associated_key in non_associated_keys:
                if context.mist_config['CREDENTIALS'][ssh_key_name]['key_name'].lower() in non_associated_key.text.lower():
                    non_associated_key.click()
                    key_already_associated = True
                    break

            if not key_already_associated:
                context.execute_steps(u"""
                    When I click the "New key" button inside the "Add key" popup
                    Then I expect for "key-add-popup" popup to appear within max 2 seconds
                    And I upload the ssh key with name "%s"
                """ % ssh_key_name)

            context.execute_steps(u"""
                Then I expect for "machine-keys-panel" side panel to appear within max 4 seconds
                And I expect for "machine-associating-key-loader" loader to finish within max 100 seconds
                Then If the key addition was successful
            """)
            context.browser.find_elements_by_class_name('ui-panel-dismiss')[0].click()
            return
        elif 'keys' in button.text.lower():
            # otherwise it will be called "? keys" where ? is the number of
            # saved keys. before adding the key we need to check if it's already
            # saved
            context.execute_steps(u'''
                Then I click the button "%s"
                And I expect for "machine-keys-panel" side panel to appear within max 4 seconds
            ''' % button.text)
            machine_keys_list = context.browser.find_element_by_id("machine-keys")
            machines_keys = machine_keys_list.find_elements_by_class_name(
                "small-list-item")
            checked_texts = []
            for machines_key in machines_keys:
                if not machines_key.text or not machines_key.text.strip():
                    # sometimes the code checks for the texts too fast and they
                    # haven't been fetched yet so we do a sleep
                    sleep(1)
                checked_texts.append(machines_key.text)
                if context.mist_config['CREDENTIALS'][ssh_key_name]['key_name']\
                        in machines_key.text:
                    context.browser.find_elements_by_class_name('ui-panel-dismiss')[0].click()
                    context.execute_steps(u'Then I expect for "machine-keys-panel" side panel to disappear within max 4 seconds')
                    return
            context.execute_steps(u"""
                When I click the "New key" button inside the "Manage Keys" panel
                And I expect for "non-associated-keys-popup" popup to appear within max 4 seconds
            """)
            # check if the key is already uploaded but not associated
            key_already_associated = False
            non_associated_keys = context.browser.find_element_by_id('non-associated-keys-popup').find_elements_by_tag_name('li')
            for non_associated_key in non_associated_keys:
                if context.mist_config['CREDENTIALS'][ssh_key_name]['key_name'].lower() in non_associated_key.text.lower():
                    non_associated_key.click()
                    key_already_associated = True
                    break

            if not key_already_associated:
                context.execute_steps(u"""
                    When I click the "New key" button inside the "Add Key" popup
                    Then I expect for "key-add-popup" popup to appear within max 2 seconds
                    And I upload the ssh key with name "%s"
                """ % ssh_key_name)

            context.execute_steps(u"""
                Then I expect for "key-generate-loader" loader to finish within max 5 seconds
                And I expect for "machine-associating-key-loader" loader to finish within max 100 seconds
                And If the key addition was successful
            """)
            context.browser.find_elements_by_class_name('ui-panel-dismiss')[0].click()
            context.execute_steps(u'Then I expect for "machine-keys-panel" side panel to disappear within max 4 seconds')


def update_lines(terminal, lines, start_of_empty_lines):
    """
    Cleans up the terminal from empty lines and marks down the last empty line.
    """
    new_lines = terminal.find_elements_by_tag_name('div')
    last_empty_line = start_of_empty_lines
    safety_counter = max_safety_count = 5
    for i in range(start_of_empty_lines, len(new_lines)):
        line = new_lines[i].text.lstrip().rstrip()
        last_empty_line = i if not line and safety_counter == max_safety_count \
            else last_empty_line
        safety_counter = max_safety_count if line else safety_counter - 1
        if line:
            lines.append(line)
        if safety_counter == 0:
            break
    return last_empty_line


@then(u'I test the ssh connection')
def check_ssh_connection(context):
    """
    This step will press the shell button and wait for the connection to be
    established and then will try to execute a command in the server and
    get some output.
    """
    end_time = time() + 10
    terminal = None
    while time() < end_time:
        try:
            terminal = context.browser.find_elements_by_class_name('terminal')
            if len(terminal) > 0:
                terminal = terminal[0]
                break
            sleep(1)
        except NoSuchElementException:
            sleep(1)
    assert terminal, "Terminal has not opened 10 seconds after pressing the " \
                     "button. Aborting!"

    connection_max_time = time() + 100
    start_of_empty_lines = 0
    lines = []

    # waiting for "Connecting bla bla bla" to be written
    while time() < connection_max_time:
        first_empty_line = update_lines(terminal, lines, start_of_empty_lines)
        if start_of_empty_lines != first_empty_line:
            assert re.match("Connecting\sto\s([0-9]{1,3}\.){4}\.\.", lines[0]),\
                "Shell is not connecting to server"
            start_of_empty_lines = first_empty_line
            break
        assert time() + 1 < connection_max_time, "Shell hasn't connected after"\
                                                 "60 seconds. Aborting!"
        sleep(1)

    # waiting for command input to become available
    while time() < connection_max_time:
        first_output_line = update_lines(terminal, lines, start_of_empty_lines)
        if re.search(":~#", lines[first_output_line - 1]):
            break
        assert time() + 1 < connection_max_time, "Error while connecting"
        sleep(1)

    terminal.send_keys("ls -l\n")
    command_end_time = time() + 20
    # waiting for command output to be returned
    while time() < command_end_time:
        first_empty_line = update_lines(terminal, lines, first_output_line)
        if first_output_line != first_empty_line:
            if re.search(":~#", lines[first_empty_line - 1]):
                assert re.search("total\s\d{1,3}", lines[first_output_line]), \
                    "Error while waiting for command output"
                context.browser.find_element_by_id('shell-back').click()
                return
        sleep(1)
    assert False, "Command output took too long"


@then(u'I search for the "{text}" Machine')
def search_image(context, text):
<<<<<<< HEAD
    search_bar = context.browser.find_element_by_class_name("machine-search")
    assert len(search_bar) > 0, "Could not find the ui-input-search element"
    assert len(search_bar) == 1, "Found more than one ui-input-search " \
                                 "elements"
    search_bar = search_bar[0]
    search_bar = search_bar.find_elements_by_tag_name('input')
    assert len(search_bar) > 0, "Could not find the machine search input"
    assert len(search_bar) == 1, "Found more than one machine search input " \
                                 "elements"
    search_bar = search_bar[0]
=======
>>>>>>> 9cacb32c
    if text == 'randomly_created':
        text = context.random_name
    search_for_something(context, text, 'machine')<|MERGE_RESOLUTION|>--- conflicted
+++ resolved
@@ -340,19 +340,6 @@
 
 @then(u'I search for the "{text}" Machine')
 def search_image(context, text):
-<<<<<<< HEAD
-    search_bar = context.browser.find_element_by_class_name("machine-search")
-    assert len(search_bar) > 0, "Could not find the ui-input-search element"
-    assert len(search_bar) == 1, "Found more than one ui-input-search " \
-                                 "elements"
-    search_bar = search_bar[0]
-    search_bar = search_bar.find_elements_by_tag_name('input')
-    assert len(search_bar) > 0, "Could not find the machine search input"
-    assert len(search_bar) == 1, "Found more than one machine search input " \
-                                 "elements"
-    search_bar = search_bar[0]
-=======
->>>>>>> 9cacb32c
     if text == 'randomly_created':
         text = context.random_name
     search_for_something(context, text, 'machine')