@machines
Feature: Machines

  Background:
    When I visit mist.io
    Then I wait for the mist.io splash page to load
    Given "EC2" backend has been added

  @machine-creation
  Scenario: Machine Actions EC2
    When I visit the Machines page after the counter has loaded
    And I click the button "Create Machine"
<<<<<<< HEAD
    Then I expect for "create-machine" panel to appear within max 2 seconds
=======
    Then I expect for "create-machine" panel to appear within max 4 seconds
>>>>>>> 5195bd57
    When I fill in a random machine name
    And I click the "Select Provider" button inside the "Create Machine" panel
    And I click the "EC2" button inside the "Create Machine" panel
    And I click the "Select Image" button inside the "Create Machine" panel
    And I click the "Ubuntu Server" button inside the "Create Machine" panel
    And I click the "Select Size" button inside the "Create Machine" panel
    And I click the "Micro Instance" button inside the "Create Machine" panel
    And I click the "Select Location" button inside the "Create Machine" panel
    And I click the "ap-northeast-1a" button inside the "Create Machine" panel
    And I click the "Select Key" button inside the "Create Machine" panel
    And I click the "Add Key" button inside the "Create Machine" panel
<<<<<<< HEAD
    Then I expect for "key-add-popup" popup to appear within max 2 seconds
    When I fill "randomly_created" as key name
    And I click the "Generate" button inside the "Add key" popup
    Then I expect for "key-generate-loader" loader to finish within max 5 seconds
    When I click the "Add" button inside the "Add key" popup
    Then I expect for "key-add-popup" popup to disappear within max 2 seconds
    When I click the "Launch" button inside the "Create Machine" panel
    Then I expect for "create-machine" panel to disappear within max 2 seconds
    And I search for the "randomly_created" Machine
    Then I should see the "randomly_created" machine added within 20 seconds
=======
    Then I expect for "key-add-popup" popup to appear within max 4 seconds
    When I fill "randomly_created" as key name
    And I click the "Generate" button inside the "Add key" popup
    Then I expect for "key-generate-loader" loader to finish within max 10 seconds
    When I click the "Add" button inside the "Add key" popup
    Then I expect for "key-add-popup" popup to disappear within max 4 seconds
    When I click the "Launch" button inside the "Create Machine" panel
    Then I expect for "create-machine" panel to disappear within max 4 seconds
    And I search for the "randomly_created" Machine
    Then I should see the "randomly_created" machine added within 30 seconds
>>>>>>> 5195bd57
    And "randomly_created" machine state should be "running" within 400 seconds

    When I choose the "randomly_created" machine
    And I click the button "Actions"
<<<<<<< HEAD
    Then I expect for "machine-power-popup-popup" popup to appear within max 2 seconds
    When I click the button "Reboot"
    Then I expect for "dialog-popup" popup to appear within max 2 seconds
    When I click the button "Yes"
    Then I expect for "dialog-popup" popup to disappear within max 2 seconds
    And "randomly_created" machine state should be "running" within 200 seconds

    When I click the button "Actions"
    Then I expect for "machine-power-popup-popup" popup to appear within max 2 seconds
    When I click the button "Destroy"
    Then I expect for "dialog-popup" popup to appear within max 2 seconds
    When I click the button "Yes"
    Then I expect for "dialog-popup" popup to disappear within max 2 seconds
=======
    Then I expect for "machine-power-popup-popup" popup to appear within max 4 seconds
    When I click the "Reboot" button inside the "Actions" popup
    Then I expect for "dialog-popup" popup to appear within max 4 seconds
    When I click the button "Yes"
    Then I expect for "dialog-popup" popup to disappear within max 4 seconds
    And "randomly_created" machine state should be "running" within 200 seconds

    When I click the button "Actions"
    Then I expect for "machine-power-popup-popup" popup to appear within max 4 seconds
    When I click the button "Destroy"
    Then I expect for "dialog-popup" popup to appear within max 4 seconds
    When I click the button "Yes"
    Then I expect for "dialog-popup" popup to disappear within max 4 seconds
>>>>>>> 5195bd57
    Then "randomly_created" machine state should be "terminated" within 200 seconds

  @machine-probing
  Scenario: Machine probing
    When I visit the Machines page after the counter has loaded
    And I click the button "sshtesting"
    Then I expect for "single-machine-page" page to appear within max 2 seconds
    Given ssh key with name "TESTING_MACHINE" is added
    Then I click the button "Probe"
    And I wait for probing to finish for 100 seconds max
    And probing was successful

  @machine-ssh
  Scenario: Connect with ssh
    When I visit the Machines page after the counter has loaded
    And I click the button "sshtesting"
    Then I expect for "single-machine-page" page to appear within max 2 seconds
    Given ssh key with name "TESTING_MACHINE" is added
    Then I click the button "Shell"
    And I test the ssh connection
    And I wait for 1 seconds<|MERGE_RESOLUTION|>--- conflicted
+++ resolved
@@ -10,11 +10,7 @@
   Scenario: Machine Actions EC2
     When I visit the Machines page after the counter has loaded
     And I click the button "Create Machine"
-<<<<<<< HEAD
-    Then I expect for "create-machine" panel to appear within max 2 seconds
-=======
     Then I expect for "create-machine" panel to appear within max 4 seconds
->>>>>>> 5195bd57
     When I fill in a random machine name
     And I click the "Select Provider" button inside the "Create Machine" panel
     And I click the "EC2" button inside the "Create Machine" panel
@@ -26,18 +22,6 @@
     And I click the "ap-northeast-1a" button inside the "Create Machine" panel
     And I click the "Select Key" button inside the "Create Machine" panel
     And I click the "Add Key" button inside the "Create Machine" panel
-<<<<<<< HEAD
-    Then I expect for "key-add-popup" popup to appear within max 2 seconds
-    When I fill "randomly_created" as key name
-    And I click the "Generate" button inside the "Add key" popup
-    Then I expect for "key-generate-loader" loader to finish within max 5 seconds
-    When I click the "Add" button inside the "Add key" popup
-    Then I expect for "key-add-popup" popup to disappear within max 2 seconds
-    When I click the "Launch" button inside the "Create Machine" panel
-    Then I expect for "create-machine" panel to disappear within max 2 seconds
-    And I search for the "randomly_created" Machine
-    Then I should see the "randomly_created" machine added within 20 seconds
-=======
     Then I expect for "key-add-popup" popup to appear within max 4 seconds
     When I fill "randomly_created" as key name
     And I click the "Generate" button inside the "Add key" popup
@@ -48,26 +32,10 @@
     Then I expect for "create-machine" panel to disappear within max 4 seconds
     And I search for the "randomly_created" Machine
     Then I should see the "randomly_created" machine added within 30 seconds
->>>>>>> 5195bd57
     And "randomly_created" machine state should be "running" within 400 seconds
 
     When I choose the "randomly_created" machine
     And I click the button "Actions"
-<<<<<<< HEAD
-    Then I expect for "machine-power-popup-popup" popup to appear within max 2 seconds
-    When I click the button "Reboot"
-    Then I expect for "dialog-popup" popup to appear within max 2 seconds
-    When I click the button "Yes"
-    Then I expect for "dialog-popup" popup to disappear within max 2 seconds
-    And "randomly_created" machine state should be "running" within 200 seconds
-
-    When I click the button "Actions"
-    Then I expect for "machine-power-popup-popup" popup to appear within max 2 seconds
-    When I click the button "Destroy"
-    Then I expect for "dialog-popup" popup to appear within max 2 seconds
-    When I click the button "Yes"
-    Then I expect for "dialog-popup" popup to disappear within max 2 seconds
-=======
     Then I expect for "machine-power-popup-popup" popup to appear within max 4 seconds
     When I click the "Reboot" button inside the "Actions" popup
     Then I expect for "dialog-popup" popup to appear within max 4 seconds
@@ -81,7 +49,6 @@
     Then I expect for "dialog-popup" popup to appear within max 4 seconds
     When I click the button "Yes"
     Then I expect for "dialog-popup" popup to disappear within max 4 seconds
->>>>>>> 5195bd57
     Then "randomly_created" machine state should be "terminated" within 200 seconds
 
   @machine-probing
