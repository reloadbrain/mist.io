"""mist.io.views

Here we define the HTTP API of the app. The view functions here are
responsible for taking parameters from the web requests, passing them on to
functions defined in methods and properly formatting the output. This is the
only source file where we import things from pyramid. View functions should
only check that all required params are provided. Any further checking should
be performed inside the corresponding method functions.

"""

import re
import requests
import json

from pyramid.response import Response

# try:
from mist.core.helpers import view_config
from mist.core.auth.methods import user_from_request
from mist.core.keypair.models import Keypair
from mist.core.cloud.models import Cloud, Machine, KeyAssociation
from mist.core import config

# except ImportError:
#     from mist.io import config
#     from mist.io.helpers import user_from_request
#     from pyramid.view import view_config

from mist.io import methods

import mist.io.exceptions as exceptions
from mist.io.exceptions import *
import pyramid.httpexceptions

from mist.io.helpers import get_auth_header, params_from_request
from mist.io.helpers import trigger_session_update, transform_key_machine_associations

import logging
logging.basicConfig(level=config.PY_LOG_LEVEL,
                    format=config.PY_LOG_FORMAT,
                    datefmt=config.PY_LOG_FORMAT_DATE)
log = logging.getLogger(__name__)

OK = Response("OK", 200)


@view_config(context=Exception)
def exception_handler_mist(exc, request):
    """Here we catch exceptions and transform them to proper http responses

    This is a special pyramid view that gets triggered whenever an exception
    is raised from any other view. It catches all exceptions exc where
    isinstance(exc, context) is True.

    """

    # non-mist exceptions. that shouldn't happen! never!
    if not isinstance(exc, exceptions.MistError):
        trace = traceback.format_exc()
        log.critical("Uncaught non-mist exception? WTF!\n%s", trace)
        return Response("Internal Server Error", 500)

    # mist exceptions are ok.
    log.info("MistError: %r", exc)

    # translate it to HTTP response based on http_code attribute
    return Response(str(exc), exc.http_code)


@view_config(context='pyramid.httpexceptions.HTTPNotFound',
             renderer='templates/404.pt')
def not_found(self, request):

    return pyramid.httpexceptions.HTTPFound(request.host_url+"/#"+request.path)


@view_config(route_name='home', request_method='GET',
             renderer='templates/home.pt')
def home(request):
    """Home page view"""
    user = user_from_request(request)
    return {
        'project': 'mist.io',
        'email': json.dumps(user.email),
        'first_name': json.dumps(""),
        'last_name': json.dumps(""),
        'supported_providers': json.dumps(config.SUPPORTED_PROVIDERS_V_2),
        'core_uri': json.dumps(config.CORE_URI),
        'auth': json.dumps(bool(user.mist_api_token)),
        'js_build': json.dumps(config.JS_BUILD),
        'css_build': config.CSS_BUILD,
        'js_log_level': json.dumps(config.JS_LOG_LEVEL),
        'google_analytics_id': config.GOOGLE_ANALYTICS_ID,
        'is_core': json.dumps(False),
        'csrf_token': json.dumps(""),
        'beta_features': json.dumps(False),
        'last_build': config.LAST_BUILD
    }


@view_config(route_name="check_auth", request_method='POST', renderer="json")
def check_auth(request):
    """Check on the mist.core service if authenticated"""

    params = params_from_request(request)
    email = params.get('email', '').lower()
    password = params.get('password', '')

    payload = {'email': email, 'password': password}
    try:
        ret = requests.post(config.CORE_URI + '/auth', params=payload,
                            verify=config.SSL_VERIFY)
    except requests.exceptions.SSLError as exc:
        log.error("%r", exc)
        raise SSLError()
    if ret.status_code == 200:
        ret_dict = json.loads(ret.content)
        user = user_from_request(request)
        user.email = email
        user.mist_api_token = ret_dict.pop('token', '')
        user.save()
        log.info("successfully check_authed")
        return ret_dict
    else:
        log.error("Couldn't check_auth to mist.io: %r", ret)
        raise UnauthorizedError()


@view_config(route_name='account', request_method='POST', renderer='json')
def update_user_settings(request):
    """try free plan, by communicating to the mist.core service"""

    params = params_from_request(request)
    action = params.get('action', '').lower()
    plan = params.get('plan', '')
    name = params.get('name', '')
    company_name = params.get('company_name', '')
    country = params.get('country', '')
    number_of_servers = params.get('number_of_servers', '')
    number_of_people = params.get('number_of_people', '')

    user = user_from_request(request)

    payload = {'action': action,
               'plan': plan,
               'name': name,
               'company_name': company_name,
               'country': country,
               'number_of_servers': number_of_servers,
               'number_of_people': number_of_people}

    try:
        ret = requests.post(config.CORE_URI + '/account',
                            params=payload,
                            headers={'Authorization': get_auth_header(user)},
                            verify=config.SSL_VERIFY)
    except requests.exceptions.SSLError as exc:
        log.error("%r", exc)
        raise SSLError()
    if ret.status_code == 200:
        ret = json.loads(ret.content)
        return ret
    else:
        raise UnauthorizedError()


@view_config(route_name='clouds', request_method='GET', renderer='json')
def list_clouds(request):
    """Gets the available clouds.

    .. note:: Currently, this is only used by the cloud controller in js.

    """

    user = user_from_request(request)
    return methods.list_clouds(user)


@view_config(route_name='clouds', request_method='POST', renderer='json')
def add_cloud(request):
    """Adds a new cloud."""

    params = params_from_request(request)
    # remove spaces from start/end of string fields that are often included
    # when pasting keys, preventing thus succesfull connection with the
    # cloud
    for key in params.keys():
        if type(params[key]) in [unicode, str]:
            params[key] = params[key].rstrip().lstrip()

    api_version = request.headers.get('Api-Version', 1)
    title = params.get('title', '')
    provider = params.get('provider', '')

    if not provider:
        raise RequiredParameterMissingError('provider')

    user = user_from_request(request)

    monitoring = None
    if int(api_version) == 2:
        ret = methods.add_cloud_v_2(user, title, provider, params)
        cloud_id = ret['cloud_id']
        monitoring = ret.get('monitoring')
    else:
        apikey = params.get('apikey', '')
        apisecret = params.get('apisecret', '')
        apiurl = params.get('apiurl') or ''  # fixes weird issue w/ none value
        tenant_name = params.get('tenant_name', '')
        # following params are for baremetal
        machine_hostname = params.get('machine_ip', '')
        machine_key = params.get('machine_key', '')
        machine_user = params.get('machine_user', '')
        remove_on_error = params.get('remove_on_error', True)
        try:
            docker_port = int(params.get('docker_port', 4243))
        except:
            docker_port = 4243
        try:
            ssh_port = int(params.get('machine_port', 22))
        except:
            ssh_port = 22
        region = params.get('region', '')
        compute_endpoint = params.get('compute_endpoint', '')
        # TODO: check if all necessary information was provided in the request

        cloud_id = methods.add_cloud(
            user, title, provider, apikey, apisecret, apiurl,
            tenant_name=tenant_name,
            machine_hostname=machine_hostname, machine_key=machine_key,
            machine_user=machine_user, region=region,
            compute_endpoint=compute_endpoint, port=ssh_port,
            docker_port=docker_port,
            remove_on_error=remove_on_error,
        )

<<<<<<< HEAD
    cloud = Cloud.objects.get(id=cloud_id)
    ret = {
=======
    cloud = Cloud.objects.get(owner=user, id=cloud_id)
    c_count = Cloud.objects(owner=user).count()
    ret = {
        'index': c_count - 1,
>>>>>>> 5ab3dc3e
        'id': cloud_id,
        'apikey': cloud.apikey,
        'apiurl': cloud.apiurl,
        'tenant_name': cloud.tenant_name,
        'title': cloud.title,
        'provider': cloud.provider,
        'poll_interval': cloud.poll_interval,
        'region': cloud.region,
        'status': 'off',
        'enabled': cloud.enabled,
    }
    if monitoring:
        ret['monitoring'] = monitoring
    return ret


@view_config(route_name='cloud_action', request_method='DELETE')
def delete_cloud(request):
    """Deletes a cloud.

    .. note:: It assumes the user may re-add it later so it does not remove
              any key associations.

    """

    cloud_id = request.matchdict['cloud']
    user = user_from_request(request)
    methods.delete_cloud(user, cloud_id)
    return OK


@view_config(route_name='cloud_action', request_method='PUT')
def rename_cloud(request):
    """Renames a cloud."""

    cloud_id = request.matchdict['cloud']
    params = params_from_request(request)
    new_name = params.get('new_name', '')
    if not new_name:
        raise RequiredParameterMissingError('new_name')

    user = user_from_request(request)
    methods.rename_cloud(user, cloud_id, new_name)
    return OK


@view_config(route_name='cloud_action', request_method='POST')
def toggle_cloud(request):
    cloud_id = request.matchdict['cloud']
    params = params_from_request(request)
    new_state = params.get('new_state', '')
    if not new_state:
        raise RequiredParameterMissingError('new_state')

    if new_state != "1" and new_state != "0":
        raise BadRequestError('Invalid cloud state')

    user = user_from_request(request)
    cloud = Cloud.objects.get(owner=user, id=cloud_id)
    cloud.enabled=bool(int(new_state))
    cloud.save()
    trigger_session_update(user.email, ['clouds'])
    return OK

    # if cloud_id not in user.clouds:
    #     raise CloudNotFoundError()
    # user.clouds_dict[cloud_id].enabled = bool(int(new_state))
    # user.clouds_dict[cloud_id].save()
    # trigger_session_update(user.email, ['clouds'])
    # return OK


@view_config(route_name='keys', request_method='GET', renderer='json')
def list_keys(request):
    """List keys.

    List all key pairs that are configured on this server. Only the public
    keys are returned.

    """
    user = user_from_request(request)
    return methods.list_keys(user)


@view_config(route_name='keys', request_method='PUT', renderer='json')
def add_key(request):
    params = params_from_request(request)
    key_id = params.get('id', '')
    private_key = params.get('priv', '')

    user = user_from_request(request)
    key_id = methods.add_key(user, key_id, private_key)

    keypair = Keypair.objects.get(owner=user, name=key_id)

    clouds = Cloud.objects(owner=user)
    machines = Machine.objects(cloud__in=clouds,
                               key_associations__keypair__exact=keypair)
    # key_object["id"] = key.name # This is for backwards compatibility
    # key_object["isDefault"] = key.default

    assoc_machines = transform_key_machine_associations(machines, keypair)

    return {'id': key_id,
            'machines': assoc_machines,
            'isDefault': keypair.default}


@view_config(route_name='key_action', request_method='DELETE', renderer='json')
def delete_key(request):
    """Delete key.

    When a keypair gets deleted, it takes its asociations with it so just need
    to remove from the server too.

    If the default key gets deleted, it sets the next one as default, provided
    that at least another key exists. It returns the list of all keys after
    the deletion, excluding the private keys (check also list_keys).

    """

    key_id = request.matchdict.get('key')
    if not key_id:
        raise KeypairParameterMissingError()

    user = user_from_request(request)
    methods.delete_key(user, key_id)
    return list_keys(request)


@view_config(route_name='keys', request_method='DELETE', renderer='json')
def delete_keys(request):
    """
    Delete multiple keys.
    Provide a list of key ids to be deleted. The method will try to delete
    all of them and then return a json that describes for each key id
    whether or not it was deleted or not_found if the key id could not
    be located. If no key id was found then a 404(Not Found) response will
    be returned.
    ---
    key_ids:
      required: true
      type: array
      items:
        type: string
        name: key_id
    """
    user = user_from_request(request)
    params = params_from_request(request)
    key_ids = params.get('key_ids', [])
    if type(key_ids) != list or len(key_ids) == 0:
        raise RequiredParameterMissingError('No key ids provided')
    # remove duplicate ids if there are any
    key_ids = sorted(key_ids)
    i = 1
    while i < len(key_ids):
        if key_ids[i] == key_ids[i - 1]:
            key_ids = key_ids[:i] + key_ids[i + 1:]
        else:
            i += 1
    report = {}
    for key_id in key_ids:
        try:
            methods.delete_key(user, key_id)
        except KeypairNotFoundError:
            report[key_id] = 'not_found'
        else:
            report[key_id] = 'deleted'
    # if no script id was valid raise exception
    if len(filter(lambda key_id: report[key_id] == 'not_found',
                  report)) == len(key_ids):
        raise NotFoundError('No valid script id provided')
    return report


@view_config(route_name='key_action', request_method='PUT', renderer='json')
def edit_key(request):

    old_id = request.matchdict['key']
    params = params_from_request(request)
    new_id = params.get('new_id')
    if not new_id:
        raise RequiredParameterMissingError("new_id")

    user = user_from_request(request)
    methods.edit_key(user, new_id, old_id)
    return {'new_id': new_id}


@view_config(route_name='key_action', request_method='POST')
def set_default_key(request):
    key_id = request.matchdict['key']
    user = user_from_request(request)

    methods.set_default_key(user, key_id)
    return OK


@view_config(route_name='key_private', request_method='GET', renderer='json')
def get_private_key(request):
    """Gets private key from keypair name.

    It is used in single key view when the user clicks the display private key
    button.

    """

    user = user_from_request(request)
    key_id = request.matchdict['key']
    if not key_id:
        raise RequiredParameterMissingError("key_id")
    return Keypair.objects.get(owner=user, id=key_id).private


@view_config(route_name='key_public', request_method='GET', renderer='json')
def get_public_key(request):
    user = user_from_request(request)
    key_id = request.matchdict['key']
    if not key_id:
        raise RequiredParameterMissingError("key_id")
    return Keypair.objects.get(owner=user, id=key_id).public


@view_config(route_name='keys', request_method='POST', renderer='json')
def generate_keypair(request):
    keypair = Keypair()
    keypair.generate()
    return {'priv': keypair.private, 'public': keypair.public}


@view_config(route_name='key_association', request_method='PUT',
             renderer='json')
def associate_key(request):
    key_id = request.matchdict['key']
    cloud_id = request.matchdict['cloud']
    machine_id = request.matchdict['machine']
    params = params_from_request(request)
    ssh_user = params.get('user', None)
    try:
        ssh_port = int(request.json_body.get('port', 22))
    except:
        ssh_port = 22
    try:
        host = request.json_body.get('host')
    except:
        host = None
    if not host:
        raise RequiredParameterMissingError('host')
    user = user_from_request(request)
    methods.associate_key(user, key_id, cloud_id, machine_id, host,
                          username=ssh_user, port=ssh_port)
    return user.keypairs[key_id].machines
# TODO

@view_config(route_name='key_association', request_method='DELETE',
             renderer='json')
def disassociate_key(request):
    key_id = request.matchdict['key']
    cloud_id = request.matchdict['cloud']
    machine_id = request.matchdict['machine']
    try:
        host = request.json_body.get('host')
    except:
        host = None
    user = user_from_request(request)
    methods.disassociate_key(user, key_id, cloud_id, machine_id, host)
    return user.keypairs[key_id].machines
# TODO

@view_config(route_name='machines', request_method='GET', renderer='json')
def list_machines(request):
    """Gets machines and their metadata from a cloud."""

    user = user_from_request(request)
    cloud_id = request.matchdict['cloud']
    return methods.list_machines(user, cloud_id)


@view_config(route_name='machines', request_method='POST', renderer='json')
def create_machine(request):
    """Creates a new virtual machine on the specified cloud."""

    cloud_id = request.matchdict['cloud']

    try:
        key_id = request.json_body.get('key')
        machine_name = request.json_body['name']
        location_id = request.json_body.get('location', None)
        if request.json_body.get('provider') == 'libvirt':
            image_id = request.json_body.get('image')
            disk_size = int(request.json_body.get('libvirt_disk_size', 4))
            disk_path = request.json_body.get('libvirt_disk_path', '')
        else:
            image_id = request.json_body['image']
            disk_size = disk_path = None
        size_id = request.json_body['size']
        # deploy_script received as unicode, but ScriptDeployment wants str
        script = str(request.json_body.get('script', ''))
        # these are required only for Linode/GCE, passing them anyway
        image_extra = request.json_body.get('image_extra', None)
        disk = request.json_body.get('disk', None)
        image_name = request.json_body.get('image_name', None)
        size_name = request.json_body.get('size_name', None)
        location_name = request.json_body.get('location_name', None)
        ips = request.json_body.get('ips', None)
        monitoring = request.json_body.get('monitoring', False)
        networks = request.json_body.get('networks', [])
        docker_env = request.json_body.get('docker_env', [])
        docker_command = request.json_body.get('docker_command', None)
        script_id = request.json_body.get('script_id', '')
        script_params = params_from_request(request).get('script_params', '')
        post_script_id = request.json_body.get('post_script_id', '')
        post_script_params = params_from_request(request).get('post_script_params', '')
        async = request.json_body.get('async', False)
        quantity = request.json_body.get('quantity', 1)
        persist = request.json_body.get('persist', False)
        docker_port_bindings = request.json_body.get('docker_port_bindings',
                                                     {})
        docker_exposed_ports = request.json_body.get('docker_exposed_ports',
                                                     {})
        azure_port_bindings = request.json_body.get('azure_port_bindings', '')
        # hostname: if provided it will be attempted to assign a DNS name
        hostname = request.json_body.get('hostname', '')
        plugins = request.json_body.get('plugins')
        cloud_init = request.json_body.get('cloud_init', '')
        associate_floating_ip = request.json_body.get('associate_floating_ip', False)
        associate_floating_ip_subnet = request.json_body.get('attach_floating_ip_subnet', None)
        project_id = request.json_body.get('project', None)
    except Exception as e:
        raise RequiredParameterMissingError(e)

    user = user_from_request(request)
    import uuid
    job_id = uuid.uuid4().hex
    from mist.io import tasks
    args = (cloud_id, key_id, machine_name,
            location_id, image_id, size_id, script,
            image_extra, disk, image_name, size_name,
            location_name, ips, monitoring, networks,
            docker_env, docker_command)
    kwargs = {'script_id': script_id, 'script_params': script_params,
              'job_id': job_id, 'docker_port_bindings': docker_port_bindings,
              'docker_exposed_ports': docker_exposed_ports,
              'azure_port_bindings': azure_port_bindings,
              'hostname': hostname, 'plugins': plugins,
              'post_script_id': post_script_id,
              'post_script_params': post_script_params, 'disk_size': disk_size,
              'disk_path': disk_path,
              'cloud_init': cloud_init,
              'associate_floating_ip': associate_floating_ip,
              'associate_floating_ip_subnet': associate_floating_ip_subnet,
              'project_id': project_id}
    if not async:
        ret = methods.create_machine(user, *args, **kwargs)
    else:
        args = (user.email, ) + args
        kwargs.update({'quantity': quantity, 'persist': persist})
        tasks.create_machine_async.apply_async(args, kwargs, countdown=2)
        ret = {'job_id': job_id}

    return ret


@view_config(route_name='machine', request_method='POST', renderer="json")
def machine_actions(request):
    # TODO: We shouldn't return list_machines, just 200. Save the API!
    cloud_id = request.matchdict['cloud']
    machine_id = request.matchdict['machine']
    user = user_from_request(request)
    params = params_from_request(request)
    action = params.get('action', '')
    plan_id = params.get('plan_id', '')
    # plan_id is the id of the plan to resize
    name = params.get('name', '')

    if action in ('start', 'stop', 'reboot', 'destroy', 'resize', 'rename',
                  'undefine', 'suspend', 'resume'):
        if action == 'start':
            methods.start_machine(user, cloud_id, machine_id)
        elif action == 'stop':
            methods.stop_machine(user, cloud_id, machine_id)
        elif action == 'reboot':
            methods.reboot_machine(user, cloud_id, machine_id)
        elif action == 'destroy':
            methods.destroy_machine(user, cloud_id, machine_id)
        elif action == 'resize':
            methods.resize_machine(user, cloud_id, machine_id, plan_id)
        elif action == 'rename':
            methods.rename_machine(user, cloud_id, machine_id, name)
        elif action == 'undefine':
            methods.undefine_machine(user, cloud_id, machine_id)
        elif action == 'resume':
            methods.resume_machine(user, cloud_id, machine_id)
        elif action == 'suspend':
            methods.suspend_machine(user, cloud_id, machine_id)

        # return OK
        return methods.list_machines(user, cloud_id)
    raise BadRequestError()


@view_config(route_name='machine_rdp', request_method='GET', renderer="json")
def machine_rdp(request):
    "Generate and return an rdp file for windows machines"

    cloud_id = request.matchdict['cloud']
    machine_id = request.matchdict['machine']
    user = user_from_request(request)
    rdp_port = request.params.get('rdp_port', 3389)
    host = request.params.get('host')

    if not host:
        raise BadRequestError('no hostname specified')
    try:
        1 < int(rdp_port) < 65535
    except:
        rdp_port = 3389

    rdp_content = 'full address:s:%s:%s\nprompt for credentials:i:1' % \
                  (host, rdp_port)
    return Response(content_type='application/octet-stream',
                    content_disposition='attachment; filename="%s.rdp"' % host,
                    charset='utf8',
                    pragma='no-cache',
                    body=rdp_content)


@view_config(route_name='machine_tags', request_method='POST',
             renderer='json')
def set_machine_tags(request):
    """Sets metadata for a machine, given the cloud and machine id."""
    cloud_id = request.matchdict['cloud']
    machine_id = request.matchdict['machine']
    try:
        tags = request.json_body['tags']
    except:
        raise BadRequestError('tags should be list of tags')
    if type(tags) != list:
        raise BadRequestError('tags should be list of tags')

    user = user_from_request(request)
    methods.set_machine_tags(user, cloud_id, machine_id, tags)
    return OK


@view_config(route_name='machine_tag', request_method='DELETE',
             renderer='json')
def delete_machine_tag(request):
    """Deletes tag for a machine, given the machine id and the tag to be
    deleted.

    """
    cloud_id = request.matchdict['cloud']
    machine_id = request.matchdict['machine']
    tag = request.matchdict['tag']
    user = user_from_request(request)
    methods.delete_machine_tag(user, cloud_id, machine_id, tag)
    return OK


@view_config(route_name='images', request_method='POST', renderer='json')
def list_specific_images(request):
    # FIXME: 1) i shouldn't exist, 2) i shouldn't be a post
    return list_images(request)


@view_config(route_name='images', request_method='GET', renderer='json')
def list_images(request):
    """List images from each cloud.
    Furthermore if a search_term is provided, we loop through each
    cloud and search for that term in the ids and the names of
    the community images"""

    cloud_id = request.matchdict['cloud']
    try:
        term = request.json_body.get('search_term', '').lower()
    except:
        term = None
    user = user_from_request(request)
    return methods.list_images(user, cloud_id, term)


@view_config(route_name='image', request_method='POST', renderer='json')
def star_image(request):
    """Toggle image as starred."""

    cloud_id = request.matchdict['cloud']
    image_id = request.matchdict['image']
    user = user_from_request(request)
    return methods.star_image(user, cloud_id, image_id)


@view_config(route_name='sizes', request_method='GET', renderer='json')
def list_sizes(request):
    """List sizes (aka flavors) from each cloud."""
    cloud_id = request.matchdict['cloud']
    user = user_from_request(request)
    return methods.list_sizes(user, cloud_id)


@view_config(route_name='locations', request_method='GET', renderer='json')
def list_locations(request):
    """List locations from each cloud."""
    cloud_id = request.matchdict['cloud']
    user = user_from_request(request)
    return methods.list_locations(user, cloud_id)


@view_config(route_name='networks', request_method='GET', renderer='json')
def list_networks(request):
    """List networks from each cloud."""
    cloud_id = request.matchdict['cloud']
    user = user_from_request(request)
    return methods.list_networks(user, cloud_id)


@view_config(route_name='networks', request_method='POST', renderer='json')
def create_network(request):
    """
    Creates a new network. Currently working only with OPENSTACK cloud
    """
    cloud_id = request.matchdict['cloud']

    try:
        network = request.json_body.get('network')
    except Exception as e:
        raise RequiredParameterMissingError(e)

    subnet = request.json_body.get('subnet', None)
    router = request.json_body.get('router', None)
    user = user_from_request(request)
    return methods.create_network(user, cloud_id, network, subnet, router)


@view_config(route_name='network', request_method='DELETE')
def delete_network(request):
    """
    Deletes a network. Currently working only with OPENSTACK cloud
    """
    cloud_id = request.matchdict['cloud']
    network_id = request.matchdict['network']

    user = user_from_request(request)
    methods.delete_network(user, cloud_id, network_id)

    return OK


@view_config(route_name='network', request_method='POST')
def associate_ip(request):

    cloud_id = request.matchdict['cloud']
    network_id = request.matchdict['network']
    params = params_from_request(request)
    ip = params.get('ip')
    machine = params.get('machine')
    assign = params.get('assign', True)
    user = user_from_request(request)

    ret = methods.associate_ip(user, cloud_id, network_id, ip, machine,
                               assign)
    if ret:
        return OK
    else:
        return Response("Bad Request", 400)


@view_config(route_name='probe', request_method='POST', renderer='json')
def probe(request):
    """Probes a machine using ping and ssh to collect metrics.

    .. note:: Used for getting uptime and a list of deployed keys.

    """
    machine_id = request.matchdict['machine']
    cloud_id = request.matchdict['cloud']
    params = params_from_request(request)
    host = params.get('host', None)
    key_id = params.get('key', None)
    ssh_user = params.get('ssh_user', '')
    # FIXME: simply don't pass a key parameter
    if key_id == 'undefined':
        key_id = ''
    user = user_from_request(request)
    ret = methods.probe(user, cloud_id, machine_id, host, key_id, ssh_user)
    return ret


@view_config(route_name='monitoring', request_method='GET', renderer='json')
def check_monitoring(request):
    """Ask the mist.io service if monitoring is enabled for this machine.

    """
    user = user_from_request(request)
    ret = methods.check_monitoring(user)
    return ret


@view_config(route_name='update_monitoring', request_method='POST',
             renderer='json')
def update_monitoring(request):
    """Enable/disable monitoring for this machine using the hosted mist.io
    service.

    """
    user = user_from_request(request)
    cloud_id = request.matchdict['cloud']
    machine_id = request.matchdict['machine']
    params = params_from_request(request)
    if not user.mist_api_token:
        log.info("trying to authenticate to service first")
        email = params.get('email')
        password = params.get('password')
        if not email or not password:
            raise UnauthorizedError("You need to authenticate to mist.io.")
        payload = {'email': email, 'password': password}
        try:
            ret = requests.post(config.CORE_URI + '/auth', params=payload,
                                verify=config.SSL_VERIFY)
        except requests.exceptions.SSLError as exc:
            log.error("%r", exc)
            raise SSLError()
        if ret.status_code == 200:
            ret_dict = json.loads(ret.content)
            user.email = email
            user.mist_api_token = ret_dict.pop('token', '')
            user.save()
            log.info("succesfully check_authed")
        elif ret.status_code in [400, 401]:
            user.email = ""
            user.mist_api_token = ""
            user.save()
            raise UnauthorizedError("You need to authenticate to mist.io.")
        else:
            raise UnauthorizedError("You need to authenticate to mist.io.")

    action = params.get('action') or 'enable'
    name = params.get('name', '')
    public_ips = params.get('public_ips', [])
    dns_name = params.get('dns_name', '')
    no_ssh = bool(params.get('no_ssh', False))
    dry = bool(params.get('dry', False))

    if action == 'enable':
        ret_dict = methods.enable_monitoring(
            user, cloud_id, machine_id, name, dns_name, public_ips,
            no_ssh=no_ssh, dry=dry
        )
    elif action == 'disable':
        methods.disable_monitoring(user, cloud_id, machine_id, no_ssh=no_ssh)
        ret_dict = {}
    else:
        raise BadRequestError()

    return ret_dict


@view_config(route_name='stats', request_method='GET', renderer='json')
def get_stats(request):
    data = methods.get_stats(
        user_from_request(request),
        request.matchdict['cloud'],
        request.matchdict['machine'],
        request.params.get('start'),
        request.params.get('stop'),
        request.params.get('step'),
        request.params.get('metrics')
    )
    data['request_id'] = request.params.get('request_id')
    return data


@view_config(route_name='metrics', request_method='GET',
             renderer='json')
def find_metrics(request):
    user = user_from_request(request)
    cloud_id = request.matchdict['cloud']
    machine_id = request.matchdict['machine']
    return methods.find_metrics(user, cloud_id, machine_id)


@view_config(route_name='metrics', request_method='PUT', renderer='json')
def assoc_metric(request):
    user = user_from_request(request)
    cloud_id = request.matchdict['cloud']
    machine_id = request.matchdict['machine']
    params = params_from_request(request)
    metric_id = params.get('metric_id')
    if not metric_id:
        raise RequiredParameterMissingError('metric_id')
    methods.assoc_metric(user, cloud_id, machine_id, metric_id)
    return {}


@view_config(route_name='metrics', request_method='DELETE', renderer='json')
def disassoc_metric(request):
    user = user_from_request(request)
    cloud_id = request.matchdict['cloud']
    machine_id = request.matchdict['machine']
    params = params_from_request(request)
    metric_id = params.get('metric_id')
    if not metric_id:
        raise RequiredParameterMissingError('metric_id')
    methods.disassoc_metric(user, cloud_id, machine_id, metric_id)
    return {}


@view_config(route_name='metric', request_method='PUT', renderer='json')
def update_metric(request):
    user = user_from_request(request)
    metric_id = request.matchdict['metric']
    params = params_from_request(request)
    methods.update_metric(
        user,
        metric_id,
        name=params.get('name'),
        unit=params.get('unit'),
        cloud_id=params.get('cloud_id'),
        machine_id=params.get('machine_id'),
    )
    return {}


@view_config(route_name='deploy_plugin', request_method='POST',
             renderer='json')
def deploy_plugin(request):
    user = user_from_request(request)
    cloud_id = request.matchdict['cloud']
    machine_id = request.matchdict['machine']
    plugin_id = request.matchdict['plugin']
    params = params_from_request(request)
    plugin_type = params.get('plugin_type')
    host = params.get('host')
    if plugin_type == 'python':
        ret = methods.deploy_python_plugin(
            user, cloud_id, machine_id, plugin_id,
            value_type=params.get('value_type', 'gauge'),
            read_function=params.get('read_function'),
            host=host,
        )
        methods.update_metric(
            user,
            metric_id=ret['metric_id'],
            name=params.get('name'),
            unit=params.get('unit'),
            cloud_id=cloud_id,
            machine_id=machine_id,
        )
        return ret
    else:
        raise BadRequestError("Invalid plugin_type: '%s'" % plugin_type)


@view_config(route_name='deploy_plugin', request_method='DELETE',
             renderer='json')
def undeploy_plugin(request):
    user = user_from_request(request)
    cloud_id = request.matchdict['cloud']
    machine_id = request.matchdict['machine']
    plugin_id = request.matchdict['plugin']
    params = params_from_request(request)
    plugin_type = params.get('plugin_type')
    host = params.get('host')
    if plugin_type == 'python':
        ret = methods.undeploy_python_plugin(user, cloud_id,
                                             machine_id, plugin_id, host)
        return ret
    else:
        raise BadRequestError("Invalid plugin_type: '%s'" % plugin_type)


# @view_config(route_name='metric', request_method='DELETE', renderer='json')
# def remove_metric(request):
    # user = user_from_request(request)
    # metric_id = request.matchdict['metric']
    # url = "%s/metrics/%s" % (config.CORE_URI, metric_id)
    # headers={'Authorization': get_auth_header(user)}
    # try:
        # resp = requests.delete(url, headers=headers,
        #                        verify=config.SSL_VERIFY)
    # except requests.exceptions.SSLError as exc:
        # raise SSLError()
    # except Exception as exc:
        # log.error("Exception removing metric: %r", exc)
        # raise ServiceUnavailableError()
    # if not resp.ok:
        # log.error("Error removing metric %d:%s", resp.status_code, resp.text)
        # raise BadRequestError(resp.text)
    # return resp.json()


@view_config(route_name='rules', request_method='POST', renderer='json')
def update_rule(request):
    """Creates or updates a rule.

    """
    user = user_from_request(request)
    params = params_from_request(request)
    try:
        ret = requests.post(
            config.CORE_URI + request.path,
            params=params,
            headers={'Authorization': get_auth_header(user)},
            verify=config.SSL_VERIFY
        )
    except requests.exceptions.SSLError as exc:
        log.error("%r", exc)
        raise SSLError()
    if ret.status_code != 200:
        log.error("Error updating rule %d:%s", ret.status_code, ret.text)
        raise ServiceUnavailableError()
    trigger_session_update(user.email, ['monitoring'])
    return ret.json()


@view_config(route_name='rule', request_method='DELETE')
def delete_rule(request):
    """Deletes a rule.

    """
    user = user_from_request(request)
    try:
        ret = requests.delete(
            config.CORE_URI + request.path,
            headers={'Authorization': get_auth_header(user)},
            verify=config.SSL_VERIFY
        )
    except requests.exceptions.SSLError as exc:
        log.error("%r", exc)
        raise SSLError()
    if ret.status_code != 200:
        log.error("Error deleting rule %d:%s", ret.status_code, ret.text)
        raise ServiceUnavailableError()
    trigger_session_update(user.email, ['monitoring'])
    return OK


@view_config(route_name='providers', request_method='GET', renderer='json')
def list_supported_providers(request):
    """
    @param request: A simple GET request
    @return: Return all of our SUPPORTED PROVIDERS
    """

    api_version = request.headers.get('Api-Version', 1)
    if int(api_version) == 2:
        return {'supported_providers': config.SUPPORTED_PROVIDERS_V_2}
    else:
        return {'supported_providers': config.SUPPORTED_PROVIDERS}<|MERGE_RESOLUTION|>--- conflicted
+++ resolved
@@ -235,15 +235,10 @@
             remove_on_error=remove_on_error,
         )
 
-<<<<<<< HEAD
-    cloud = Cloud.objects.get(id=cloud_id)
-    ret = {
-=======
     cloud = Cloud.objects.get(owner=user, id=cloud_id)
     c_count = Cloud.objects(owner=user).count()
     ret = {
         'index': c_count - 1,
->>>>>>> 5ab3dc3e
         'id': cloud_id,
         'apikey': cloud.apikey,
         'apiurl': cloud.apiurl,
