--- conflicted
+++ resolved
@@ -181,14 +181,6 @@
 @view_config(route_name='api_v1_clouds', request_method='POST', renderer='json')
 @view_config(route_name='clouds', request_method='POST', renderer='json')
 def add_cloud(request):
-<<<<<<< HEAD
-    """Adds a new cloud."""
-    auth_context = auth_context_from_request(request)
-    if not auth_context.has_perm('cloud', 'add'):
-        raise UnauthorizedError()
-    owner = auth_context.owner
-    params = params_from_request(request)
-=======
     """
     Add a new cloud
      Adds a new cloud to the user and returns the cloud_id
@@ -239,12 +231,11 @@
       required: true
       type: string
     """
-    params = params_from_request(request)
-    auth_context = mist.core.auth.methods.auth_context_from_request(request)
+    auth_context = auth_context_from_request(request)
     if not auth_context.has_perm('cloud', 'add'):
         raise UnauthorizedError()
-    user = auth_context.owner
->>>>>>> 9423856e
+    owner = auth_context.owner
+    params = params_from_request(request)
     # remove spaces from start/end of string fields that are often included
     # when pasting keys, preventing thus succesfull connection with the
     # cloud
