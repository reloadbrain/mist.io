--- conflicted
+++ resolved
@@ -70,27 +70,14 @@
     user = user_from_request(request)
     return {
         'project': 'mist.io',
-<<<<<<< HEAD
-        'email': user.email,
-        'supported_providers': config.SUPPORTED_PROVIDERS,
-        'core_uri': config.CORE_URI,
-        'auth': bool(user.mist_api_token) and 1 or 0,
-        'js_build': config.JS_BUILD,
-        'css_build': config.CSS_BUILD,
-        'js_log_level': config.JS_LOG_LEVEL,
-        'google_analytics_id': config.GOOGLE_ANALYTICS_ID,
-        'is_core': 0,
-        'csrf_token': "",
-=======
-        'email': json.dumps(user.email),
-        'supported_providers': json.dumps(config.SUPPORTED_PROVIDERS),
         'core_uri': json.dumps(config.CORE_URI),
         'auth': json.dumps(request.registry.settings.get('auth')),
         'js_build': config.JS_BUILD,
+        'css_build': config.CSS_BUILD,
         'js_log_level': json.dumps(config.JS_LOG_LEVEL),
         'google_analytics_id': config.GOOGLE_ANALYTICS_ID,
         'is_core': json.dumps(False),
->>>>>>> 30e1ff01
+        'csrf_token': "",
     }
 
 
