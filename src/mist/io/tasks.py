--- conflicted
+++ resolved
@@ -817,21 +817,8 @@
         index = len(errors) - 6
         if index < len(times):
             return times[index]
-<<<<<<< HEAD
-        else:  # If cloud still unresponsive disable it & notify user
-            with user.lock_n_load():
-                user.clouds[cloud_id].enabled = False
-                user.save()
-            notify_user(user,
-                        "Cloud %s disabled after not responding for 30 mins"
-                        % user.clouds[cloud_id].title,
-                        email_notify=True, cloud_id=cloud_id)
-            log_event(user.email, 'incident', action='disable_cloud',
-                      cloud_id=cloud_id, error="Cloud unresponsive")
-=======
         else:
             return 20*60
->>>>>>> 554e2375
 
 
 class ProbeSSH(UserTask):
