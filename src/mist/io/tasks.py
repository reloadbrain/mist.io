--- conflicted
+++ resolved
@@ -159,11 +159,7 @@
 
         if node.state != NodeState.RUNNING:
             tmp_log('not running state')
-<<<<<<< HEAD
-            raise self.retry(exc=Exception(), countdown=60, max_retries=20)
-=======
             raise self.retry(exc=Exception(), countdown=120, max_retries=30)
->>>>>>> 8414e2c9
 
         try:
             from mist.io.shell import Shell
@@ -927,12 +923,8 @@
                          disk_size=None, disk_path=None,
                          cloud_init='', associate_floating_ip=False,
                          associate_floating_ip_subnet=None, project_id=None,
-<<<<<<< HEAD
-                         tags=None, bare_metal=False, hourly=True, cronjob={}):
-=======
                          tags=None, cronjob={}, bare_metal=False, hourly=True,
                          softlayer_backend_vlan_id=None):
->>>>>>> 8414e2c9
     from multiprocessing.dummy import Pool as ThreadPool
     from mist.io.methods import create_machine
     from mist.io.exceptions import MachineCreationError
