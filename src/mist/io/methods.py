import random
import json
import requests
import subprocess
import re
from time import sleep, time
from datetime import datetime
from hashlib import sha256
from StringIO import StringIO

from libcloud.compute.providers import get_driver
from libcloud.compute.base import Node, NodeSize, NodeImage, NodeLocation
from libcloud.compute.base import NodeAuthSSHKey
from libcloud.compute.deployment import MultiStepDeployment, ScriptDeployment
from libcloud.compute.deployment import SSHKeyDeployment
from libcloud.compute.types import Provider, NodeState
from libcloud.common.types import InvalidCredsError
from libcloud.utils.networking import is_private_subnet

try:
    from mist.core import config, model
    from mist.core.helpers import core_wrapper
except ImportError:
    from mist.io import config, model
    from mist.io.helpers import core_wrapper

from mist.io.shell import Shell
from mist.io.helpers import get_temp_file
from mist.io.helpers import get_auth_header
from mist.io.helpers import parse_ping
from mist.io.bare_metal import BareMetalDriver
from mist.io.exceptions import *


from mist.io.helpers import trigger_session_update
from mist.io.helpers import amqp_publish_user
from mist.io.tasks import run_deploy_script
from mist.io.tasks import ssh_command as async_ssh_command

## # add curl ca-bundle default path to prevent libcloud certificate error
import libcloud.security
libcloud.security.CA_CERTS_PATH.append('cacert.pem')
libcloud.security.CA_CERTS_PATH.append('./src/mist.io/cacert.pem')

import logging
logging.basicConfig(level=config.PY_LOG_LEVEL,
                    format=config.PY_LOG_FORMAT,
                    datefmt=config.PY_LOG_FORMAT_DATE)
log = logging.getLogger(__name__)

HPCLOUD_AUTH_URL = 'https://region-a.geo-1.identity.hpcloudsvc.com:35357/v2.0/tokens'
GCE_IMAGES = ['debian-cloud', 'centos-cloud', 'suse-cloud', 'rhel-cloud']


@core_wrapper
def add_backend(user, title, provider, apikey, apisecret, apiurl, tenant_name,
                machine_hostname="", region="", machine_key="", machine_user="",
                compute_endpoint="", port=22, docker_port=4243, remove_on_error=True):
    """Adds a new backend to the user and returns the new backend_id."""

    if not provider:
        raise RequiredParameterMissingError("provider")
    log.info("Adding new backend in provider '%s'", provider)

    baremetal = provider == 'bare_metal'
    if provider == 'bare_metal':
        if not machine_hostname:
            raise RequiredParameterMissingError('machine_hostname')
        if remove_on_error:
            if not machine_key:
                raise RequiredParameterMissingError('machine_key')
            if machine_key not in user.keypairs:
                raise KeypairNotFoundError(machine_key)
            if not machine_user:
                machine_user = 'root'

        machine = model.Machine()
        machine.dns_name = machine_hostname
        machine.ssh_port = port
        machine.public_ips = [machine_hostname]
        machine_id = machine_hostname.replace('.', '').replace(' ', '')
        machine.name = machine_hostname
        backend = model.Backend()
        backend.title = machine_hostname
        backend.provider = provider
        backend.enabled = True
        backend.machines[machine_id] = machine
        backend_id = backend.get_id()
        with user.lock_n_load():
            if backend_id in user.backends:
                raise BackendExistsError(backend_id)
            user.backends[backend_id] = backend
            # try to connect. this will either fail and we'll delete the
            # backend, or it will work and it will create the association
            if remove_on_error:
                try:
                    ssh_command(
                        user, backend_id, machine_id, machine_hostname, 'uptime',
                        key_id=machine_key, username=machine_user, password=None,
                        port=port
                    )
                except MachineUnauthorizedError as exc:
                    # remove backend
                    del user.backends[backend_id]
                    user.save()
                    raise BackendUnauthorizedError(exc)
            user.save()
    else:
        # if api secret not given, search if we already know it
        # FIXME: just pass along an empty apisecret
        if apisecret == 'getsecretfromdb':
            for backend_id in user.backends:
                if apikey == user.backends[backend_id].apikey:
                    apisecret = user.backends[backend_id].apisecret
                    break

        if not provider.__class__ is int and ':' in provider:
            provider, region = provider.split(':')[0], provider.split(':')[1]

        if remove_on_error and provider != 'docker':
            #docker url is the only piece needed in docker
            if not apikey:
                raise RequiredParameterMissingError("apikey")
            if not apisecret:
                raise RequiredParameterMissingError("apisecret")

        backend = model.Backend()
        backend.title = title
        backend.provider = provider
        backend.apikey = apikey
        backend.apisecret = apisecret
        backend.apiurl = apiurl
        backend.tenant_name = tenant_name
        backend.region = region
        if provider == 'docker':
            backend.docker_port = docker_port

        #OpenStack specific: compute_endpoint is passed only when there is a
        # custom endpoint for the compute/nova-compute service
        backend.compute_endpoint = compute_endpoint
        backend.enabled = True

        #OpenStack does not like trailing slashes
        #so https://192.168.1.101:5000 will work but https://192.168.1.101:5000/ won't!
        if backend.provider == 'openstack':
            #Strip the v2.0 or v2.0/ at the end of the url if they are there
            if backend.apiurl.endswith('v2.0/'):
                backend.apiurl = backend.apiurl.strip('v2.0/')
            elif backend.apiurl.endswith('v2.0'):
                backend.apiurl = backend.apiurl.strip('v2.0')

            backend.apiurl = backend.apiurl.rstrip('/')

        #for HP Cloud
        if 'hpcloudsvc' in apiurl:
            backend.apiurl = HPCLOUD_AUTH_URL

        backend_id = backend.get_id()
        if backend_id in user.backends:
            raise BackendExistsError(backend_id)

        # validate backend before adding
        if remove_on_error:
            try:
                conn = connect_provider(backend)
            except:
                raise BackendUnauthorizedError()
            try:
                machines = conn.list_nodes()
            except InvalidCredsError:
                raise BackendUnauthorizedError()
            except Exception as exc:
                log.error("Error while trying list_nodes: %r", exc)
                raise BackendUnavailableError()

        with user.lock_n_load():
            user.backends[backend_id] = backend
            user.save()
    log.info("Backend with id '%s' added succesfully.", backend_id)
    trigger_session_update(user.email, ['backends'])
    return backend_id


def rename_backend(user, backend_id, new_name):
    """Renames backend with given backend_id."""

    log.info("Renaming backend: %s", backend_id)
    if backend_id not in user.backends:
        raise BackendNotFoundError(backend_id)
    for backend in user.backends:
        if backend.title == new_name:
            raise BackendNameExistsError(new_name)
    with user.lock_n_load():
        user.backends[backend_id].title = new_name
        user.save()
    log.info("Succesfully renamed backend '%s'", backend_id)
    trigger_session_update(user.email, ['backends'])


@core_wrapper
def delete_backend(user, backend_id):
    """Deletes backend with given backend_id."""

    log.info("Deleting backend: %s", backend_id)

    # if a core/io installation, disable monitoring for machines
    try:
        from mist.core.methods import disable_monitoring_backend
    except ImportError:
        # this is a standalone io installation, don't bother
        pass
    else:
        # this a core/io installation, disable directly using core's function
        log.info("Disabling monitoring before deleting backend.")
        try:
            disable_monitoring_backend(user, backend_id)
        except Exception as exc:
            log.warning("Couldn't disable monitoring before deleting backend. "
                        "Error: %r", exc)

    if backend_id not in user.backends:
        raise BackendNotFoundError(backend_id)
    with user.lock_n_load():
        del user.backends[backend_id]
        user.save()
    log.info("Succesfully deleted backend '%s'", backend_id)
    trigger_session_update(user.email, ['backends'])


@core_wrapper
def add_key(user, key_id, private_key):
    """Adds a new keypair and returns the new key_id."""

    log.info("Adding key with id '%s'.", key_id)
    if not key_id:
        raise KeypairParameterMissingError(key_id)
    if not private_key:
        raise RequiredParameterMissingError("Private key is not provided")

    if key_id in user.keypairs:
        raise KeypairExistsError(key_id)

    keypair = model.Keypair()
    keypair.private = private_key
    keypair.construct_public_from_private()
    keypair.default = not len(user.keypairs)
    keypair.machines = []

    if not keypair.isvalid():
        raise KeyValidationError()

    with user.lock_n_load():
        user.keypairs[key_id] = keypair
        user.save()

    log.info("Added key with id '%s'", key_id)
    trigger_session_update(user.email, ['keys'])
    return key_id


@core_wrapper
def delete_key(user, key_id):
    """Deletes given keypair.

    If key was default, then it checks
    if there are still keys left and assignes another one as default.

    @param user: The User
    @param key_id: The key_id to be deleted
    @return: Returns nothing

    """

    log.info("Deleting key with id '%s'.", key_id)
    if key_id not in user.keypairs:
        raise KeypairNotFoundError(key_id)

    keypair = user.keypairs[key_id]

    with user.lock_n_load():
        keypair = user.keypairs[key_id]
        del user.keypairs[key_id]

        if keypair.default and len(user.keypairs):
            other_key = user.keypairs.keys()[0]
            user.keypairs[other_key].default = True

        user.save()
    log.info("Deleted key with id '%s'.", key_id)
    trigger_session_update(user.email, ['keys'])


def set_default_key(user, key_id):
    """Sets a new default key

    @param user: The user
    @param key_id: The id of the key we want to set as default
    @return: Nothing. Raises only exceptions if needed.

    """

    log.info("Setting key with id '%s' as default.", key_id)
    keypairs = user.keypairs

    if not key_id in keypairs:
        raise KeypairNotFoundError(key_id)

    with user.lock_n_load():
        keypairs = user.keypairs
        for key in keypairs:
            if keypairs[key].default:
                keypairs[key].default = False
        keypairs[key_id].default = True
        user.save()
    log.info("Succesfully set key with id '%s' as default.", key_id)
    trigger_session_update(user.email, ['keys'])


def edit_key(user, new_key, old_key):
    """
    Edits a given key's name from old_key ---> new_key
    @param user: The User
    @param new_key: The new Key name (id)
    @param old_key: The old key name (id)
    @return: Nothing, only raises exceptions if needed

    """

    log.info("Renaming key '%s' to '%s'.", old_key, new_key)
    if not new_key:
        raise KeypairParameterMissingError("new name")
    if old_key not in user.keypairs:
        raise KeypairNotFoundError(old_key)

    if old_key == new_key:
        log.warning("Same name provided, will not edit key. No reason")
        return

    old_keypair = user.keypairs[old_key]
    with user.lock_n_load():
        del user.keypairs[old_key]
        user.keypairs[new_key] = old_keypair
        user.save()
    log.info("Renamed key '%s' to '%s'.", old_key, new_key)
    trigger_session_update(user.email, ['keys'])


@core_wrapper
def associate_key(user, key_id, backend_id, machine_id, host='', username=None, port=22):
    """Associates a key with a machine.

    If host is set it will also attempt to actually deploy it to the
    machine. To do that it requires another keypair (existing_key) that can
    connect to the machine.

    """

    log.info("Associating key %s to host %s", key_id, host)
    if not host:
        log.info("Host not given so will only create association without "
                 "actually deploying the key to the server.")
    if key_id not in user.keypairs:
        raise KeypairNotFoundError(key_id)
    if backend_id not in user.backends:
        raise BackendNotFoundError(backend_id)

    keypair = user.keypairs[key_id]
    machine_uid = [backend_id, machine_id]

    # check if key already associated
    associated = False
    for machine in keypair.machines:
        if machine[:2] == machine_uid:
            log.warning("Keypair '%s' already associated with machine '%s' "
                        "in backend '%s'", key_id, backend_id, machine_id)
            associated = True
    # if not already associated, create the association
    # this is only needed if association doesn't exist and host is not provided
    # associations will otherwise be created by shell.autoconfigure upon
    # succesful connection
    if not host:
        if not associated:
            with user.lock_n_load():
                assoc = [backend_id,
                         machine_id,
                         0,
                         username,
                         False,
                         port]
                user.keypairs[key_id].machines.append(assoc)
                user.save()
            trigger_session_update(user.email, ['keys'])
        return

    # if host is specified, try to actually deploy
    log.info("Deploying key to machine.")
    filename = '~/.ssh/authorized_keys'
    grep_output = '`grep \'%s\' %s`' % (keypair.public, filename)
    new_line_check_cmd = (
        'if [ "$(tail -c1 %(file)s; echo x)" != "\\nx" ];'
        ' then echo "" >> %(file)s; fi' % {'file': filename}
    )
    append_cmd = ('if [ -z "%s" ]; then echo "%s" >> %s; fi'
                  % (grep_output, keypair.public, filename))
    command = new_line_check_cmd + " ; " + append_cmd
    log.debug("command = %s", command)

    try:
        # deploy key
        ssh_command(user, backend_id, machine_id, host, command, username=username, port=port)
    except MachineUnauthorizedError:
        # couldn't deploy key
        try:
            # maybe key was already deployed?
            ssh_command(user, backend_id, machine_id, host, 'uptime', key_id=key_id, username=username, port=port)
            log.info("Key was already deployed, local association created.")
        except MachineUnauthorizedError:
            # oh screw this
            raise MachineUnauthorizedError(
                "Couldn't connect to deploy new SSH keypair."
            )
    else:
        # deployment probably succeeded
        # attemp to connect with new key
        # if it fails to connect it'll raise exception
        # there is no need to manually set the association in keypair.machines
        # that is automatically handled by Shell, if it is configured by
        # shell.autoconfigure (which ssh_command does)
        ssh_command(user, backend_id, machine_id, host, 'uptime', key_id=key_id, username=username, port=port)
        log.info("Key associated and deployed succesfully.")


@core_wrapper
def disassociate_key(user, key_id, backend_id, machine_id, host=None):
    """Disassociates a key from a machine.

    If host is set it will also attempt to actually remove it from
    the machine.

    """

    log.info("Disassociating key, undeploy = %s" % host)

    if key_id not in user.keypairs:
        raise KeypairNotFoundError(key_id)
    ## if backend_id not in user.backends:
        ## raise BackendNotFoundError(backend_id)

    keypair = user.keypairs[key_id]
    machine_uid = [backend_id, machine_id]
    key_found = False
    for machine in keypair.machines:
        if machine[:2] == machine_uid:
            key_found = True
            break
    # key not associated
    if not key_found:
        raise BadRequestError("Keypair '%s' is not associated with "
                              "machine '%s'" % (key_id, machine_id))

    if host:
        log.info("Trying to actually remove key from authorized_keys.")
        command = 'grep -v "' + keypair.public +\
                  '" ~/.ssh/authorized_keys ' +\
                  '> ~/.ssh/authorized_keys.tmp ; ' +\
                  'mv ~/.ssh/authorized_keys.tmp ~/.ssh/authorized_keys ' +\
                  '&& chmod go-w ~/.ssh/authorized_keys'
        try:
            ssh_command(user, backend_id, machine_id, host, command)
        except:
            pass

    # removing key association
    with user.lock_n_load():
        keypair = user.keypairs[key_id]
        for machine in keypair.machines:
            if machine[:2] == machine_uid:
                keypair.machines.remove(machine)
                user.save()
                break
    trigger_session_update(user.email, ['keys'])


def connect_provider(backend):
    """Establishes backend connection using the credentials specified.

    It has been tested with:

        * EC2, and the alternative providers like EC2_EU,
        * Rackspace, old style and the new Nova powered one,
        * Openstack Diablo through Trystack, should also try Essex,
        * Linode

    Backend is expected to be a mist.io.model.Backend

    """
    if backend.provider != 'bare_metal':
        driver = get_driver(backend.provider)
    if backend.provider == Provider.OPENSTACK:
        #keep this for backend compatibility, however we now use HPCLOUD
        #as separate provider
        if 'hpcloudsvc' in backend.apiurl:
            conn = driver(
                backend.apikey,
                backend.apisecret,
                ex_force_auth_version=backend.auth_version or '2.0_password',
                ex_force_auth_url=backend.apiurl,
                ex_tenant_name=backend.tenant_name or backend.apikey,
                ex_force_service_region = backend.region,
                ex_force_service_name='Compute'
            )
        else:
            conn = driver(
                backend.apikey,
                backend.apisecret,
                ex_force_auth_version=backend.auth_version or '2.0_password',
                ex_force_auth_url=backend.apiurl,
                ex_tenant_name=backend.tenant_name,
                ex_force_service_region=backend.region,
                ex_force_base_url=backend.compute_endpoint,
            )
    elif backend.provider == Provider.HPCLOUD:
        conn = driver(backend.apikey, backend.apisecret, backend.tenant_name,
                      region=backend.region)
    elif backend.provider == Provider.LINODE:
        conn = driver(backend.apisecret)
    elif backend.provider == Provider.GCE:
        conn = driver(backend.apikey, backend.apisecret, project=backend.tenant_name)
    elif backend.provider == Provider.DOCKER:
        conn = driver(backend.apikey, backend.apisecret, backend.apiurl, backend.docker_port)
    elif backend.provider in [Provider.RACKSPACE_FIRST_GEN,
                              Provider.RACKSPACE]:
        conn = driver(backend.apikey, backend.apisecret,
                      region=backend.region)
    elif backend.provider in [Provider.NEPHOSCALE,
                              Provider.DIGITAL_OCEAN,
                              Provider.SOFTLAYER]:
        conn = driver(backend.apikey, backend.apisecret)
    elif backend.provider == 'bare_metal':
        conn = BareMetalDriver(backend.machines)
    else:
        # ec2
        conn = driver(backend.apikey, backend.apisecret)
        # Account for sub-provider regions (EC2_US_WEST, EC2_US_EAST etc.)
        conn.type = backend.provider
    return conn


def get_machine_actions(machine_from_api, conn):
    """Returns available machine actions based on backend type.

    Rackspace, Linode and openstack support the same options, but EC2 also
    supports start/stop.

    The available actions are based on the machine state. The state
    codes supported by mist.io are those of libcloud, check config.py.

    """

    # defaults for running state
    can_start = False
    can_stop = True
    can_destroy = True
    can_reboot = True
    can_tag = True

    if conn.type in (Provider.RACKSPACE_FIRST_GEN, Provider.LINODE,
                     Provider.NEPHOSCALE, Provider.SOFTLAYER,
                     Provider.DIGITAL_OCEAN, Provider.DOCKER):
        can_tag = False

    # for other states
    if machine_from_api.state in (NodeState.REBOOTING, NodeState.PENDING):
        can_start = False
        can_stop = False
        can_reboot = False
    elif machine_from_api.state in (NodeState.UNKNOWN, NodeState.STOPPED):
        # We assume unknown state mean stopped
        can_stop = False
        can_start = True
        can_reboot = False
    elif machine_from_api.state in (NodeState.TERMINATED,):
        can_start = False
        can_destroy = False
        can_stop = False
        can_reboot = False
        can_tag = False

    if conn.type == 'bare_metal':
        can_start = False
        can_destroy = False
        can_stop = False
        can_reboot = True
        can_tag = False

    if conn.type is Provider.GCE:
        can_start = False
        can_stop = False

    return {'can_stop': can_stop,
            'can_start': can_start,
            'can_destroy': can_destroy,
            'can_reboot': can_reboot,
            'can_tag': can_tag}


def list_machines(user, backend_id):
    """List all machines in this backend via API call to the provider."""

    if backend_id not in user.backends:
        raise BackendNotFoundError(backend_id)
    conn = connect_provider(user.backends[backend_id])

    try:
        machines = conn.list_nodes()
    except InvalidCredsError:
        raise BackendUnauthorizedError()
    except Exception as exc:
        log.error("Error while running list_nodes: %r", exc)
        raise BackendUnavailableError()

    ret = []
    for m in machines:
        if m.driver.type == 'gce':
            #tags and metadata exist in GCE
            tags = m.extra.get('tags')
        else:
            tags = m.extra.get('tags') or m.extra.get('metadata') or {}
        if type(tags) == dict:
            tags = [value for key, value in tags.iteritems() if key != 'Name']

        if m.extra.get('availability', None):
            # for EC2
            tags.append(m.extra['availability'])
        elif m.extra.get('DATACENTERID', None):
            # for Linode
            tags.append(config.LINODE_DATACENTERS[m.extra['DATACENTERID']])

        image_id = m.image or m.extra.get('imageId', None)
        size = m.size or m.extra.get('flavorId', None)
        size = size or m.extra.get('instancetype', None)

        for k in m.extra.keys():
            try:
                json.dumps(m.extra[k])
            except TypeError:
                m.extra[k] = str(m.extra[k])

        machine = {'id': m.id,
                   'uuid': m.get_uuid(),
                   'name': m.name,
                   'imageId': image_id,
                   'size': size,
                   'state': config.STATES[m.state],
                   'private_ips': m.private_ips,
                   'public_ips': m.public_ips,
                   'tags': tags,
                   'extra': m.extra}
        machine.update(get_machine_actions(m, conn))
        ret.append(machine)

    return ret


@core_wrapper
def create_machine(user, backend_id, key_id, machine_name, location_id,
                   image_id, size_id, script, image_extra, disk, image_name,
                   size_name, location_name, ssh_port=22):

    """Creates a new virtual machine on the specified backend.

    If the backend is Rackspace it attempts to deploy the node with an ssh key
    provided in config. the method used is the only one working in the old
    Rackspace backend. create_node(), from libcloud.compute.base, with 'auth'
    kwarg doesn't do the trick. Didn't test if you can upload some ssh related
    files using the 'ex_files' kwarg from openstack 1.0 driver.

    In Linode creation is a bit different. There you can pass the key file
    directly during creation. The Linode API also requires to set a disk size
    and doesn't get it from size.id. So, send size.disk from the client and
    use it in all cases just to avoid provider checking. Finally, Linode API
    does not support association between a machine and the image it came from.
    We could set this, at least for machines created through mist.io in
    ex_comment, lroot or lconfig. lroot seems more appropriate. However,
    liblcoud doesn't support linode.config.list at the moment, so no way to
    get them. Also, it will create inconsistencies for machines created
    through mist.io and those from the Linode interface.

    """

    log.info('Creating machine %s on backend %s' % (machine_name, backend_id))

    if backend_id not in user.backends:
        raise BackendNotFoundError(backend_id)
    conn = connect_provider(user.backends[backend_id])

    if key_id and key_id not in user.keypairs:
        raise KeypairNotFoundError(key_id)

    # if key_id not provided, search for default key
    if not key_id:
        for kid in user.keypairs:
            if user.keypairs[kid].default:
                key_id = kid
                break
    if key_id is None:
        raise KeypairNotFoundError("Couldn't find default keypair")

    keypair = user.keypairs[key_id]
    private_key = keypair.private
    public_key = keypair.public

    size = NodeSize(size_id, name=size_name, ram='', disk=disk,
                    bandwidth='', price='', driver=conn)
    image = NodeImage(image_id, name=image_name, extra=image_extra, driver=conn)
    location = NodeLocation(location_id, name=location_name, country='', driver=conn)

    if conn.type is Provider.DOCKER:
        node = _create_machine_docker(conn, machine_name, image_id, '', public_key=public_key)
        if key_id and key_id in user.keypairs:
            node_info = conn.inspect_node(node)
            try:
                ssh_port = int(node_info.extra['network_settings']['Ports']['22/tcp'][0]['HostPort'])
            except:
                pass
    elif conn.type in [Provider.RACKSPACE_FIRST_GEN,
                     Provider.RACKSPACE]:
        node = _create_machine_rackspace(conn, public_key, script, machine_name,
                                        image, size, location)
    elif conn.type in [Provider.OPENSTACK]:
        node = _create_machine_openstack(conn, private_key, public_key, script, machine_name,
                                        image, size, location)
    elif conn.type is Provider.HPCLOUD:
        node = _create_machine_hpcloud(conn, private_key, public_key, script, machine_name,
                                        image, size, location)
    elif conn.type in config.EC2_PROVIDERS and private_key:
        locations = conn.list_locations()
        for loc in locations:
            if loc.id == location_id:
                location = loc
                break
        node = _create_machine_ec2(conn, key_id, private_key, public_key,
                                  script, machine_name, image, size, location)
    elif conn.type is Provider.NEPHOSCALE:
        node = _create_machine_nephoscale(conn, key_id, private_key, public_key,
                                         script, machine_name, image, size,
                                         location)
    elif conn.type is Provider.GCE:
        sizes = conn.list_sizes(location=location_name)
        for size in sizes:
            if size.id == size_id:
                size = size
                break
        node = _create_machine_gce(conn, key_id, private_key, public_key,
                                         script, machine_name, image, size,
                                         location)
    elif conn.type is Provider.SOFTLAYER:
        node = _create_machine_softlayer(conn, key_id, private_key, public_key,
                                        script, machine_name, image, size,
                                        location)
    elif conn.type is Provider.DIGITAL_OCEAN:
        node = _create_machine_digital_ocean(conn, key_id, private_key,
                                            public_key, script, machine_name,
                                            image, size, location)
    elif conn.type is Provider.LINODE and private_key:
        node = _create_machine_linode(conn, key_id, private_key, public_key,
                                     script, machine_name, image, size,
                                     location)
    else:
        raise BadRequestError("Provider unknown.")

    associate_key(user, key_id, backend_id, node.id, port=ssh_port)

    if script:
        from mist.io.tasks import run_deploy_script
        run_deploy_script.delay(user.email, backend_id, node.id, script, key_id)

    return {'id': node.id,
            'name': node.name,
            'extra': node.extra,
            'public_ips': node.public_ips,
            'private_ips': node.private_ips,
            }


def _create_machine_rackspace(conn, public_key, script, machine_name,
                             image, size, location):
    """Create a machine in Rackspace.

    Here there is no checking done, all parameters are expected to be
    sanitized by create_machine.

    """

    key = SSHKeyDeployment(str(public_key))
    deploy_script = ScriptDeployment(script)
    msd = MultiStepDeployment([key, deploy_script])
    key = str(public_key).replace('\n','')

    try:
        server_key = ''
        keys = conn.ex_list_keypairs()
        for k in keys:
            if key == k.public_key:
                server_key = k.name
                break
        if not server_key:
            server_key = conn.ex_import_keypair_from_string(name=machine_name, key_material=key)
            server_key = server_key.name
    except:
        server_key = conn.ex_import_keypair_from_string(name='mistio'+str(random.randint(1,100000)), key_material=key)
        server_key = server_key.name

    try:
        node = conn.create_node(name=machine_name, image=image, size=size,
                                location=location, ex_keyname=server_key)

        return node
    except Exception as e:
        raise MachineCreationError("Rackspace, got exception %r" % e)


def _create_machine_openstack(conn, private_key, public_key, script, machine_name,
                             image, size, location):
    """Create a machine in Openstack.

    Here there is no checking done, all parameters are expected to be
    sanitized by create_machine.

    """
    key = SSHKeyDeployment(str(public_key))
    deploy_script = ScriptDeployment(script)
    msd = MultiStepDeployment([key, deploy_script])
    key = str(public_key).replace('\n','')

    try:
        server_key = ''
        keys = conn.ex_list_keypairs()
        for k in keys:
            if key == k.public_key:
                server_key = k.name
                break
        if not server_key:
            server_key = conn.ex_import_keypair_from_string(name=machine_name, key_material=key)
            server_key = server_key.name
    except:
        server_key = conn.ex_import_keypair_from_string(name='mistio'+str(random.randint(1,100000)), key_material=key)
        server_key = server_key.name

<<<<<<< HEAD
    if script:
        with get_temp_file(private_key) as tmp_key_path:
            try:
                node = conn.deploy_node(name=machine_name,
                    image=image,
                    size=size,
                    location=location,
                    deploy=msd,
                    ssh_key=tmp_key_path,
                    ssh_alternate_usernames=['ec2-user', 'ubuntu'],
                    max_tries=1,
                    ex_keyname=server_key)
            except Exception as e:
                raise MachineCreationError("OpenStack, got exception %s" % e)
        return node
    else:
        with get_temp_file(private_key) as tmp_key_path:
            try:
                node = conn.create_node(name=machine_name,
                    image=image,
                    size=size,
                    location=location,
                    ssh_key=tmp_key_path,
                    ssh_alternate_usernames=['ec2-user', 'ubuntu'],
                    max_tries=1,
                    ex_keyname=server_key)
            except Exception as e:
                raise MachineCreationError("OpenStack, got exception %s" % e)
        return node

def _create_machine_hpcloud(conn, private_key, public_key, script, machine_name,
                             image, size, location):
    """Create a machine in HP Cloud.

    Here there is no checking done, all parameters are expected to be
    sanitized by create_machine.

    """
    key = SSHKeyDeployment(str(public_key))
    deploy_script = ScriptDeployment(script)
    msd = MultiStepDeployment([key, deploy_script])
    key = str(public_key).replace('\n','')
=======
    with get_temp_file(private_key) as tmp_key_path:
        try:
            node = conn.create_node(name=machine_name,
                image=image,
                size=size,
                location=location,
                ssh_key=tmp_key_path,
                ssh_alternate_usernames=['ec2-user', 'ubuntu'],
                max_tries=1,
                ex_keyname=server_key)
        except Exception as e:
            raise MachineCreationError("OpenStack, got exception %s" % e)
    return node
>>>>>>> d7c9fe92

    try:
        server_key = ''
        keys = conn.ex_list_keypairs()
        for k in keys:
            if key == k.public_key:
                server_key = k.name
                break
        if not server_key:
            server_key = conn.ex_import_keypair_from_string(name=machine_name, key_material=key)
            server_key = server_key.name
    except:
        server_key = conn.ex_import_keypair_from_string(name='mistio'+str(random.randint(1,100000)), key_material=key)
        server_key = server_key.name
    #FIXME: Neutron API not currently supported by libcloud
    #need to pass the network on create node - can only omitted if one network only exists
    if script:
        with get_temp_file(private_key) as tmp_key_path:
            try:
                node = conn.deploy_node(name=machine_name,
                    image=image,
                    size=size,
                    location=location,
                    deploy=msd,
                    ssh_key=tmp_key_path,
                    ssh_alternate_usernames=['ec2-user', 'ubuntu'],
                    max_tries=1,
                    ex_keyname=server_key)
            except Exception as e:
                raise MachineCreationError("HP Cloud, got exception %s" % e)
        return node
    else:
        with get_temp_file(private_key) as tmp_key_path:
            try:
                node = conn.create_node(name=machine_name,
                    image=image,
                    size=size,
                    location=location,
                    ssh_key=tmp_key_path,
                    ssh_alternate_usernames=['ec2-user', 'ubuntu'],
                    max_tries=1,
                    ex_keyname=server_key)
            except Exception as e:
                raise MachineCreationError("HP Cloud, got exception %s" % e)
        return node

def _create_machine_ec2(conn, key_name, private_key, public_key, script,
                       machine_name, image, size, location):
    """Create a machine in Amazon EC2.

    Here there is no checking done, all parameters are expected to be
    sanitized by create_machine.

    """

    # import key. This is supported only for EC2 at the moment.
    with get_temp_file(public_key) as tmp_key_path:
        try:
            log.info("Attempting to import key (ec2-only)")
            conn.ex_import_keypair(name=key_name, keyfile=tmp_key_path)
        except Exception as exc:
            if 'Duplicate' in exc.message:
                log.debug('Key already exists, not importing anything.')
            else:
                log.error('Failed to import key.')
                raise BackendUnavailableError("Failed to import key "
                                              "(ec2-only): %r" % exc)

    # create security group
    name = config.EC2_SECURITYGROUP.get('name', '')
    description = config.EC2_SECURITYGROUP.get('description', '')
    try:
        log.info("Attempting to create security group")
        conn.ex_create_security_group(name=name, description=description)
        conn.ex_authorize_security_group_permissive(name=name)
    except Exception as exc:
        if 'Duplicate' in exc.message:
            log.info('Security group already exists, not doing anything.')
        else:
            raise InternalServerError("Couldn't create security group")

    with get_temp_file(private_key) as tmp_key_path:
        #deploy_node wants path for ssh private key
        try:
            node = conn.create_node(
                name=machine_name,
                image=image,
                size=size,
                location=location,
                ssh_key=tmp_key_path,
                max_tries=1,
                ex_keyname=key_name,
                ex_securitygroup=config.EC2_SECURITYGROUP['name']
            )
        except Exception as e:
            raise MachineCreationError("EC2, got exception %s" % e)

    return node


def _create_machine_nephoscale(conn, key_name, private_key, public_key, script,
                              machine_name, image, size, location):
    """Create a machine in Nephoscale.

    Here there is no checking done, all parameters are expected to be
    sanitized by create_machine.

    """

    machine_name = machine_name[:64].replace(' ', '-')
    # name in NephoScale must start with a letter, can contain mixed
    # alpha-numeric characters, hyphen ('-') and underscore ('_')
    # characters, cannot exceed 64 characters, and can end with a
    # letter or a number."

    # Hostname must start with a letter, can contain mixed alpha-numeric
    # characters and the hyphen ('-') character, cannot exceed 15 characters,
    # and can end with a letter or a number.
    key = public_key.replace('\n', '')
    deploy_script = ScriptDeployment(script)

    # NephoScale has 2 keys that need be specified, console and ssh key
    # get the id of the ssh key if it exists, otherwise add the key
    try:
        server_key = ''
        keys = conn.ex_list_keypairs(ssh=True, key_group=1)
        for k in keys:
            if key == k.public_key:
                server_key = k.id
                break
        if not server_key:
            server_key = conn.ex_create_keypair(machine_name, public_key=key)
    except:
        server_key = conn.ex_create_keypair(
            'mistio' + str(random.randint(1, 100000)),
            public_key=key
        )

    # mist.io does not support console key add through the wizzard.
    # Try to add one
    try:
        console_key = conn.ex_create_keypair(
            'mistio' + str(random.randint(1, 100000)),
            key_group=4
        )
    except:
        console_keys = conn.ex_list_keypairs(key_group=4)
        if console_keys:
            console_key = console_keys[0].id

    with get_temp_file(private_key) as tmp_key_path:
        try:
            node = conn.create_node(
                name=machine_name,
                hostname=machine_name[:15],
                image=image,
                size=size,
                zone=location.id,
                server_key=server_key,
                console_key=console_key,
                ssh_key=tmp_key_path,
                connect_attempts=20,
                nowait=True,
                deploy=deploy_script
            )
        except Exception as e:
            raise MachineCreationError("Nephoscale, got exception %s" % e)
        return node


def _create_machine_softlayer(conn, key_name, private_key, public_key, script,
                             machine_name, image, size, location):
    """Create a machine in Softlayer.

    Here there is no checking done, all parameters are expected to be
    sanitized by create_machine.

    """

    key = SSHKeyDeployment(public_key)
    deploy_script = ScriptDeployment(script)
    msd = MultiStepDeployment([key, deploy_script])
    if '.' in machine_name:
        domain = '.'.join(machine_name.split('.')[1:])
        name = machine_name.split('.')[0]
    else:
        domain = None
        name = machine_name

    with get_temp_file(private_key) as tmp_key_path:
        try:
            node = conn.create_node(
                name=name,
                ex_domain=domain,
                image=image,
                size=size,
                location=location,
                ssh_key=tmp_key_path
            )
        except Exception as e:
            raise MachineCreationError("Softlayer, got exception %s" % e)
    return node

def _create_machine_docker(conn, machine_name, image, script, public_key=None):
    """Create a machine in docker.

    """

    try:
        if public_key:
            environment = ['PUBLIC_KEY=%s' % public_key.strip()]
        else:
            environment = None
        node = conn.create_node(
            name=machine_name,
            image=image,
            command=script,
            environment=environment,
        )
    except Exception as e:
        raise MachineCreationError("Docker, got exception %s" % e)

    return node

def _create_machine_digital_ocean(conn, key_name, private_key, public_key,
                                 script, machine_name, image, size, location):
    """Create a machine in Digital Ocean.

    Here there is no checking done, all parameters are expected to be
    sanitized by create_machine.

    """

    key = public_key.replace('\n', '')
    deploy_script = ScriptDeployment(script)

    try:
        key = conn.ex_create_ssh_key(machine_name, key)
    except:
        key = conn.ex_create_ssh_key('mist.io', key)

    with get_temp_file(private_key) as tmp_key_path:
        try:
            node = conn.create_node(
                name=machine_name,
                image=image,
                size=size,
                ex_ssh_key_ids=[str(key.id)],
                location=location,
                ssh_key=tmp_key_path,
                ssh_alternate_usernames=['root']*5,
                #attempt to fix the Connection reset by peer exception
                #that is (most probably) created due to a race condition
                #while deploy_node establishes a connection and the
                #ssh server is restarted on the created node
                private_networking=True,
            )
        except Exception as e:
            raise MachineCreationError("Digital Ocean, got exception %s" % e)

        return node


def _create_machine_gce(conn, key_name, private_key, public_key,
                                 script, machine_name, image, size, location):
    """Create a machine in GCE.

    Here there is no checking done, all parameters are expected to be
    sanitized by create_machine.

    """
    key = public_key.replace('\n', '')

    metadata = {'items': [{'key': 'startup-script', 'value': script},
                          {'key': 'sshKeys', 'value': 'user:%s' % key}]}
    with get_temp_file(private_key) as tmp_key_path:
        try:
            node = conn.create_node(
                name=machine_name,
                image=image,
                size=size,
                location=location,
                ex_metadata=metadata
            )
        except Exception as e:
            raise MachineCreationError("Google Compute Engine, got exception %s" % e)
    return node


def _create_machine_linode(conn, key_name, private_key, public_key, script,
                          machine_name, image, size, location):
    """Create a machine in Linode.

    Here there is no checking done, all parameters are expected to be
    sanitized by create_machine.

    """

    auth = NodeAuthSSHKey(public_key)
    deploy_script = ScriptDeployment(script)

    with get_temp_file(private_key) as tmp_key_path:
        try:
            node = conn.create_node(
                name=machine_name,
                image=image,
                size=size,
                location=location,
                auth=auth,
                ssh_key=tmp_key_path
            )
        except Exception as e:
            raise MachineCreationError("Linode, got exception %s" % e)
    return node


def _machine_action(user, backend_id, machine_id, action):
    """Start, stop, reboot and destroy have the same logic underneath, the only
    thing that changes is the action. This helper function saves us some code.

    """

    actions = ('start', 'stop', 'reboot', 'destroy')
    if action not in actions:
        raise BadRequestError("Action '%s' should be one of %s" % (action,
                                                                   actions))

    if backend_id not in user.backends:
        raise BackendNotFoundError()

    bare_metal = False
    if user.backends[backend_id].provider == 'bare_metal':
        bare_metal = True
    conn = connect_provider(user.backends[backend_id])
    #GCE needs machine.extra as well, so we need the real machine object
    try:
        for node in conn.list_nodes():
            if node.id == machine_id:
                machine = node
                break
    except:
        machine = Node(machine_id,
                   name=machine_id,
                   state=0,
                   public_ips=[],
                   private_ips=[],
                   driver=conn)
    try:
        if action is 'start':
            # In liblcoud it is not possible to call this with machine.start()
            conn.ex_start_node(machine)

            if conn.type is Provider.DOCKER:
                node_info = conn.inspect_node(node)
                try:
                    port = node_info.extra['network_settings']['Ports']['22/tcp'][0]['HostPort']
                except KeyError:
                    port = 22

            with user.lock_n_load():
                machine_uid = [backend_id, machine_id]

                for keypair in user.keypairs:
                    for machine in user.keypairs[keypair].machines:
                        if machine[:2] == machine_uid:
                            key_id = keypair
                            machine[-1] = int(port)
                user.save()

        elif action is 'stop':
            # In libcloud it is not possible to call this with machine.stop()
            conn.ex_stop_node(machine)
        elif action is 'reboot':
            if bare_metal:
                try:
                    hostname = user.backends[backend_id].machines[machine_id].public_ips[0]
                    command = '$(command -v sudo) shutdown -r now'
                    ssh_command(user, backend_id, machine_id, hostname, command)
                    return True
                except:
                    return False
            else:
                machine.reboot()
                if conn.type is Provider.DOCKER:
                    node_info = conn.inspect_node(node)
                    try:
                        port = node_info.extra['network_settings']['Ports']['22/tcp'][0]['HostPort']
                    except KeyError:
                        port = 22

                    with user.lock_n_load():
                        machine_uid = [backend_id, machine_id]

                        for keypair in user.keypairs:
                            for machine in user.keypairs[keypair].machines:
                                if machine[:2] == machine_uid:
                                    key_id = keypair
                                    machine[-1] = int(port)
                        user.save()

        elif action is 'destroy':
            if conn.type is Provider.DOCKER and node.state == 0:
                conn.ex_stop_node(node)
                machine.destroy()
            else:
                machine.destroy()
    except AttributeError:
        raise BadRequestError("Action %s not supported for this machine"
                              % action)

    except Exception as e:
        log.error("%r", e)
        raise MachineUnavailableError("Error while attempting to %s machine"
                                  % action)


def start_machine(user, backend_id, machine_id):
    """Starts a machine on backends that support it.

    Currently only EC2 supports that.
    Normally try won't get an AttributeError exception because this
    action is not allowed for machines that don't support it. Check
    helpers.get_machine_actions.

    """
    _machine_action(user, backend_id, machine_id, 'start')


def stop_machine(user, backend_id, machine_id):
    """Stops a machine on backends that support it.

    Currently only EC2 supports that.
    Normally try won't get an AttributeError exception because this
    action is not allowed for machines that don't support it. Check
    helpers.get_machine_actions.

    """
    _machine_action(user, backend_id, machine_id, 'stop')


def reboot_machine(user, backend_id, machine_id):
    """Reboots a machine on a certain backend."""
    _machine_action(user, backend_id, machine_id, 'reboot')


@core_wrapper
def destroy_machine(user, backend_id, machine_id):
    """Destroys a machine on a certain backend.

    After destroying a machine it also deletes all key associations. However,
    it doesn't undeploy the keypair. There is no need to do it because the
    machine will be destroyed.

    """

    log.info('Destroying machine %s in backend %s' % (machine_id, backend_id))
    # if machine has monitoring, disable it. the way we disable depends on
    # whether this is a standalone io installation or not
    disable_monitoring_function = None
    try:
        from mist.core.methods import disable_monitoring as dis_mon_core
        disable_monitoring_function = dis_mon_core
    except ImportError:
        # this is a standalone io installation, using io's disable_monitoring
        # if we have an authentication token for the core service
        if user.mist_api_token:
            disable_monitoring_function = disable_monitoring
    if disable_monitoring_function is not None:
        log.info("Will try to disable monitoring for machine before "
                 "destroying it (we don't bother to check if it "
                 "actually has monitoring enabled.")
        try:
            # we don't actually bother to undeploy collectd
            disable_monitoring_function(user, backend_id, machine_id,
                                        no_ssh=True)
        except Exception as exc:
            log.warning("Didn't manage to disable monitoring, maybe the "
                        "machine never had monitoring enabled. Error: %r", exc)

    _machine_action(user, backend_id, machine_id, 'destroy')

    pair = [backend_id, machine_id]
    with user.lock_n_load():
        for key_id in user.keypairs:
            keypair = user.keypairs[key_id]
            for machine in keypair.machines:
                if machine[:2] == pair:
                    disassociate_key(user, key_id, backend_id, machine_id)


def ssh_command(user, backend_id, machine_id, host, command,
                key_id=None, username=None, password=None, port=22):
    """
    We initialize a Shell instant (for mist.io.shell).

    Autoconfigures shell and returns command's output as string.
    Raises MachineUnauthorizedError if it doesn't manage to connect.

    """

    shell = Shell(host)
    key_id, ssh_user = shell.autoconfigure(user, backend_id, machine_id,
                                           key_id, username, password, port)
    retval, output = shell.command(command)
    shell.disconnect()
    return output


def list_images(user, backend_id, term=None):
    """List images from each backend.

    Furthermore if a search_term is provided, we loop through each
    backend and search for that term in the ids and the names of
    the community images

    """

    if backend_id not in user.backends:
        raise BackendNotFoundError(backend_id)

    backend = user.backends[backend_id]
    conn = connect_provider(backend)
    try:
        starred = list(backend.starred)
        # Initialize arrays
        starred_images = []
        ec2_images = []
        rest_images = []
        images = []
        if conn.type in config.EC2_PROVIDERS:
            imgs = config.EC2_IMAGES[conn.type].keys() + starred
            ec2_images = conn.list_images(None, imgs)
            for image in ec2_images:
                image.name = config.EC2_IMAGES[conn.type].get(image.id, image.name)
            ec2_images += conn.list_images(ex_owner="amazon")
            ec2_images += conn.list_images(ex_owner="self")
        elif conn.type == Provider.GCE:
            # Currently not other way to receive all images :(
            rest_images = conn.list_images()
            for OS in GCE_IMAGES:
                try:
                    gce_images = conn.list_images(ex_project=OS)
                    rest_images += gce_images
                except:
                    #eg ResourceNotFoundError
                    pass
            rest_images = [image for image in rest_images if not image.extra['deprecated']]
        elif conn.type == Provider.DOCKER:
            #get mist.io default docker images from config
            rest_images = [NodeImage(id=image, name=name, driver=conn, extra={})
                              for image, name in config.DOCKER_IMAGES.items()]
            rest_images += conn.list_images()
        else:
            rest_images = conn.list_images()
            starred_images = [image for image in rest_images
                              if image.id in starred]
        if term and conn.type in config.EC2_PROVIDERS:
            ec2_images += conn.list_images(ex_owner="aws-marketplace")

        images = starred_images + ec2_images + rest_images
        images = [img for img in images
                  if img.name and img.id[:3] not in ['aki', 'ari']
                  and 'windows' not in img.name.lower()
                  and 'hvm' not in img.name.lower()]

        if term and conn.type == 'docker':
            images = conn.search_images(term=term)[:40]
        #search directly on docker registry for the query
        elif term:
            images = [img for img in images
                      if term in img.id.lower()
                      or term in img.name.lower()][:40]
    except Exception as e:
        log.error(repr(e))
        raise BackendUnavailableError(backend_id)

    ret = [{'id': image.id,
            'extra': image.extra,
            'name': image.name,
            'star': _image_starred(user, backend_id, image.id)}
           for image in images]
    return ret


def _image_starred(user, backend_id, image_id):
    """Check if an image should appear as starred or not to the user"""
    backend = user.backends[backend_id]
    if backend.provider.startswith('ec2'):
        default = False
        if backend.provider in config.EC2_IMAGES:
            if image_id in config.EC2_IMAGES[backend.provider]:
                default = True
    elif backend.provider == 'docker':
        # do not consider docker backend's images as default
        default = False
        if image_id in config.DOCKER_IMAGES:
            default = True
    else:
        # consider all images default for backends with few images
        default = True
    starred = image_id in backend.starred
    unstarred = image_id in backend.unstarred
    return starred or (default and not unstarred)


def star_image(user, backend_id, image_id):
    """Toggle image star (star/unstar)"""

    with user.lock_n_load():
        backend = user.backends[backend_id]
        star = _image_starred(user, backend_id, image_id)
        if star:
            if image_id in backend.starred:
                backend.starred.remove(image_id)
            if image_id not in backend.unstarred:
                backend.unstarred.append(image_id)
        else:
            if image_id not in backend.starred:
                backend.starred.append(image_id)
            if image_id in backend.unstarred:
                backend.unstarred.remove(image_id)
        user.save()
    return not star


def list_backends(user):
    ret = []
    for backend_id in user.backends:
        backend = user.backends[backend_id]
        ret.append({'id': backend_id,
                    'apikey': backend.apikey,
                    'title': backend.title or backend.provider,
                    'provider': backend.provider,
                    'poll_interval': backend.poll_interval,
                    'state': 'online' if backend.enabled else 'offline',
                    # for Provider.RACKSPACE_FIRST_GEN
                    'region': backend.region,
                    # for Provider.RACKSPACE (the new Nova provider)
                    ## 'datacenter': backend.datacenter,
                    'enabled': backend.enabled})
    return ret


def list_keys(user):
    return [{'id': key,
             'machines': user.keypairs[key].machines,
             'isDefault': user.keypairs[key].default}
            for key in user.keypairs]


def list_sizes(user, backend_id):
    """List sizes (aka flavors) from each backend."""

    if backend_id not in user.backends:
        raise BackendNotFoundError(backend_id)
    backend = user.backends[backend_id]
    conn = connect_provider(backend)

    try:
        if conn.type == Provider.GCE:
            #have to get sizes for one location only, since list_sizes returns
            #sizes for all zones (currently 88 sizes)
            sizes = conn.list_sizes(location='us-central1-a')
            sizes = [s for s in sizes if s.name and not s.name.endswith('-d')]
            #deprecated sizes for GCE

        else:
            sizes = conn.list_sizes()
    except:
        raise BackendUnavailableError(backend_id)

    ret = []
    for size in sizes:
        ret.append({'id': size.id,
                    'bandwidth': size.bandwidth,
                    'disk': size.disk,
                    'driver': size.driver.name,
                    'name': size.name,
                    'price': size.price,
                    'ram': size.ram})

    return ret


def list_locations(user, backend_id):
    """List locations from each backend.

    Locations mean different things in each backend. e.g. EC2 uses it as a
    datacenter in a given availability zone, whereas Linode lists availability
    zones. However all responses share id, name and country eventhough in some
    cases might be empty, e.g. Openstack.

    In EC2 all locations by a provider have the same name, so the availability
    zones are listed instead of name.

    """

    if backend_id not in user.backends:
        raise BackendNotFoundError(backend_id)
    backend = user.backends[backend_id]
    conn = connect_provider(backend)

    try:
        locations = conn.list_locations()
    except:
        locations = [NodeLocation('', name='default', country='', driver=conn)]

    ret = []
    for location in locations:
        if conn.type in config.EC2_PROVIDERS:
            try:
                name = location.availability_zone.name
            except:
                name = location.name
        else:
            name = location.name

        ret.append({'id': location.id,
                    'name': name,
                    'country': location.country})

    return ret


def set_machine_metadata(user, backend_id, machine_id, tag):
    """Sets metadata for a machine, given the backend and machine id.

    Libcloud handles this differently for each provider. Linode and Rackspace,
    at least the old Rackspace providers, don't support metadata adding.

    machine_id comes as u'...' but the rest are plain strings so use == when
    comparing in ifs. u'f' is 'f' returns false and 'in' is too broad.

    """

    if backend_id not in user.backends:
        raise BackendNotFoundError(backend_id)
    backend = user.backends[backend_id]
    if not tag:
        raise RequiredParameterMissingError("tag")
    conn = connect_provider(backend)

    if conn.type in [Provider.LINODE, Provider.RACKSPACE_FIRST_GEN]:
        raise MethodNotAllowedError("Adding metadata is not supported in %s"
                                    % conn.type)

    unique_key = 'mist.io_tag-' + datetime.now().isoformat()
    pair = {unique_key: tag}

    if conn.type in config.EC2_PROVIDERS:
        try:
            machine = Node(machine_id, name='', state=0, public_ips=[],
                           private_ips=[], driver=conn)
            conn.ex_create_tags(machine, pair)
        except:
            raise BackendUnavailableError(backend_id)
    else:
        machine = None
        try:
            for node in conn.list_nodes():
                if node.id == machine_id:
                    machine = node
                    break
        except:
            raise BackendUnavailableError(backend_id)
        if not machine:
            raise MachineNotFoundError(machine_id)
        if conn.type == 'gce':
            try:
                machine.extra['tags'].append(tag)
                conn.ex_set_node_tags(machine, machine.extra['tags'])
            except:
                raise InternalServerError("error creating tag")
        else:
            try:
                machine.extra['metadata'].update(pair)
                conn.ex_set_metadata(machine, machine.extra['metadata'])
            except:
                raise InternalServerError("error creating tag")


def delete_machine_metadata(user, backend_id, machine_id, tag):
    """Deletes metadata for a machine, given the machine id and the tag to be
    deleted.

    Libcloud handles this differently for each provider. Linode and Rackspace,
    at least the old Rackspace providers, don't support metadata updating. In
    EC2 you can delete just the tag you like. In Openstack you can only set a
    new list and not delete from the existing.

    Mist.io client knows only the value of the tag and not it's key so it
    has to loop through the machine list in order to find it.

    Don't forget to check string encoding before using them in ifs.
    u'f' is 'f' returns false.

    """

    if backend_id not in user.backends:
        raise BackendNotFoundError(backend_id)
    backend = user.backends[backend_id]
    if not tag:
        raise RequiredParameterMissingError("tag")
    conn = connect_provider(backend)

    if conn.type in [Provider.LINODE, Provider.RACKSPACE_FIRST_GEN]:
        raise MethodNotAllowedError("Deleting metadata is not supported in %s"
                                    % conn.type)

    machine = None
    try:
        for node in conn.list_nodes():
            if node.id == machine_id:
                machine = node
                break
    except:
        raise BackendUnavailableError(backend_id)
    if not machine:
        raise MachineNotFoundError(machine_id)

    if conn.type in config.EC2_PROVIDERS:
        tags = machine.extra.get('tags', None)
        pair = None
        for mkey, mdata in tags.iteritems():
            if tag == mdata:
                pair = {mkey: tag}
                break
        if not pair:
            raise NotFoundError("tag not found")

        try:
            conn.ex_delete_tags(machine, pair)
        except:
            raise BackendUnavailableError("Error deleting metadata in EC2")

    else:
        if conn.type == 'gce':
            try:
                machine.extra['tags'].remove(tag)
                conn.ex_set_node_tags(machine, machine.extra['tags'])
            except:
                raise InternalServerError("Error while updating metadata")
        else:
            tags = machine.extra.get('metadata', None)
            key = None
            for mkey, mdata in tags.iteritems():
                if tag == mdata:
                    key = mkey
            if key:
                tags.pop(key)
            else:
                raise NotFoundError("tag not found")

            try:
                conn.ex_set_metadata(machine, tags)
            except:
                BackendUnavailableError("Error while updating metadata")


def check_monitoring(user):
    """Ask the mist.io service if monitoring is enabled for this machine."""
    try:
        ret = requests.get(config.CORE_URI + '/monitoring',
                           headers={'Authorization': get_auth_header(user)},
                           verify=config.SSL_VERIFY)
    except requests.exceptions.SSLError as exc:
        log.error("%r", exc)
        raise SSLError()
    if ret.status_code == 200:
        return ret.json()
    else:
        log.error("Error getting stats %d:%s", ret.status_code, ret.text)
        raise ServiceUnavailableError()


def enable_monitoring(user, backend_id, machine_id,
                      name='', dns_name='', public_ips=None,
                      no_ssh=False, dry=False):
    """Enable monitoring for a machine."""
    backend = user.backends[backend_id]
    payload = {
        'action': 'enable',
        'no_ssh': True,
        'dry': dry,
        'name': name,
        'public_ips': ",".join(public_ips),
        'dns_name': dns_name,
        'backend_title': backend.title,
        'backend_provider': backend.provider,
        'backend_region': backend.region,
        'backend_apikey': backend.apikey,
        'backend_apisecret': backend.apisecret,
        'backend_apiurl': backend.apiurl,
        'backend_tenant_name': backend.tenant_name,
    }
    url_scheme = "%s/backends/%s/machines/%s/monitoring"
    try:
        resp = requests.post(
            url_scheme % (config.CORE_URI, backend_id, machine_id),
            data=json.dumps(payload),
            headers={'Authorization': get_auth_header(user)},
            verify=config.SSL_VERIFY
        )
    except requests.exceptions.SSLError as exc:
        log.error("%r", exc)
        raise SSLError()
    if not resp.ok:
        if resp.status_code == 402:
            raise PaymentRequiredError(resp.text.replace('Payment required: ', ''))
        else:
            raise ServiceUnavailableError()

    resp_dict = resp.json()
    host = resp_dict.get('host')
    deploy_kwargs = resp_dict.get('deploy_kwargs')
    command = deploy_collectd_command(deploy_kwargs)
    ret_dict = {
        'host': host,
        'deploy_kwargs': deploy_kwargs,
        'command': command,
    }
    if dry:
        return ret_dict
    stdout = ''
    if not no_ssh:
        async_ssh_command.delay(user.email, backend_id, machine_id, host, command)

    trigger_session_update(user.email, ['monitoring'])

    return ret_dict


def disable_monitoring(user, backend_id, machine_id, no_ssh=False):
    """Disable monitoring for a machine."""
    payload = {
        'action': 'disable',
        'no_ssh': True
    }
    url_scheme = "%s/backends/%s/machines/%s/monitoring"
    try:
        ret = requests.post(
            url_scheme % (config.CORE_URI, backend_id, machine_id),
            params=payload,
            headers={'Authorization': get_auth_header(user)},
            verify=config.SSL_VERIFY
        )
    except requests.exceptions.SSLError as exc:
        log.error("%r", exc)
        raise SSLError()
    if ret.status_code != 200:
        raise ServiceUnavailableError()

    ret_dict = json.loads(ret.content)
    host = ret_dict.get('host')

    stdout = ""
    try:
        if not no_ssh:
            stdout = _undeploy_collectd(user, backend_id, machine_id, host)
    except:
        pass
    trigger_session_update(user.email, ['monitoring'])
    return stdout


def deploy_collectd_command(deploy_kwargs):
    """Return command that must be run to deploy collectd on a machine."""
    parts = ["%s=%s" % (key, value) for key, value in deploy_kwargs.items()]
    query = "&".join(parts)
    url = "%s/deploy_script" % config.CORE_URI
    if query:
        url += "?" + query
    command = "$(command -v sudo) bash -c \"$(wget -O - %s '%s')\"" % (
        "--no-check-certificate" if not config.SSL_VERIFY else "",
        url,
    )
    return command


def _undeploy_collectd(user, backend_id, machine_id, host):
    """Uninstall collectd from the machine and return command's output"""
    #FIXME: do not hard-code stuff!
    command = (
        "sudo=$(command -v sudo); "
        "[ -f /etc/cron.d/mistio-collectd ] && $sudo rm -f /etc/cron.d/mistio-collectd || "
        "$sudo su -c 'cat /etc/rc.local | grep -v mistio-collectd > /etc/rc.local';"
        "$sudo /opt/mistio-collectd/collectd.sh stop; "
        "sleep 2; $sudo kill -9 `cat /opt/mistio-collectd/collectd.pid`"
    )

    async_ssh_command.delay(user.email, backend_id, machine_id, host, command)


def probe(user, backend_id, machine_id, host, key_id='', ssh_user=''):
    """Ping and SSH to machine and collect various metrics."""

    if not host:
        raise RequiredParameterMissingError('host')

    # start pinging the machine in the background
    log.info("Starting ping in the background for host %s", host)
    ping = subprocess.Popen(
        ["ping", "-c", "10", "-i", "0.4", "-W", "1", "-q", host],
        stdout=subprocess.PIPE
    )
    try:
        ret = probe_ssh_only(user, backend_id, machine_id, host,
                             key_id=key_id, ssh_user=ssh_user)
    except:
        log.warning("SSH failed when probing, let's see what ping has to say.")
        ret = {}
    ping_out = ping.stdout.read()
    ping.wait()
    log.info("ping output: %s" % ping_out)
    ret.update(parse_ping(ping_out))
    return ret


def probe_ssh_only(user, backend_id, machine_id, host, key_id='', ssh_user=''):
    """Ping and SSH to machine and collect various metrics."""

    # run SSH commands
    command = (
       "echo \""
       "sudo -n uptime 2>&1|"
       "grep load|"
       "wc -l && "
       "echo -------- && "
       "uptime && "
       "echo -------- && "
       "if [ -f /proc/uptime ]; then cat /proc/uptime; "
       "else expr `date '+%s'` - `sysctl kern.boottime | sed -En 's/[^0-9]*([0-9]+).*/\\1/p'`;"
       "fi; "
       "echo -------- && "
       "if [ -f /proc/cpuinfo ]; then grep -c processor /proc/cpuinfo;"
       "else sysctl hw.ncpu | awk '{print $2}';"
       "fi;"
       "echo -------- && "
       "/sbin/ifconfig;"
       "echo --------"
       "\"|sh" # In case there is a default shell other than bash/sh (e.g. csh)
    )

    if key_id:
        log.warn('probing with key %s' % key_id)

    cmd_output = ssh_command(user, backend_id, machine_id,
                             host, command, key_id=key_id)
    cmd_output = cmd_output.replace('\r\n','').split('--------')
    log.warn(cmd_output)
    uptime_output = cmd_output[1]
    loadavg = re.split('load averages?: ', uptime_output)[1].split(', ')
    users = re.split(' users?', uptime_output)[0].split(', ')[-1].strip()
    uptime = cmd_output[2]
    cores = cmd_output[3]
    ips = re.findall('inet addr:(\S+)', cmd_output[4])
    if '127.0.0.1' in ips:
        ips.remove('127.0.0.1')
    pub_ips = find_public_ips(ips)
    priv_ips = [ip for ip in ips if ip not in pub_ips]
    return {
        'uptime': uptime,
        'loadavg': loadavg,
        'cores': cores,
        'users': users,
        'pub_ips': pub_ips,
        'priv_ips': priv_ips,
        'timestamp': time(),
    }


def ping(host):
    ping = subprocess.Popen(
        ["ping", "-c", "10", "-i", "0.4", "-W", "1", "-q", host],
        stdout=subprocess.PIPE
    )
    ping_out = ping.stdout.read()
    ping.wait()
    return parse_ping(ping_out)


def find_public_ips(ips):
    public_ips = []
    for ip in ips:
        #is_private_subnet does not check for ipv6
        try:
            if not is_private_subnet(ip):
                public_ips.append(ip)
        except:
            pass
    return public_ips


def notify_admin(title, message=""):
    """ This will only work on a multi-user setup configured to send emails """
    try:
        from mist.core.helpers import send_email
        send_email(title, message, config.NOTIFICATION_EMAIL)
    except ImportError:
        pass


def notify_user(user, title, message="", **kwargs):
    # Notify connected user via amqp
    payload = {'title': title, 'message': message}
    payload.update(kwargs)
    amqp_publish_user(user, routing_key='notify', data=payload)

    try: # Send email in multi-user env
        from mist.core.helpers import send_email
        send_email("[mist.io] %s" % title, message, user.email)
    except ImportError:
        pass


def find_metrics(user, backend_id, machine_id):
    url = "%s/backends/%s/machines/%s/metrics" % (config.CORE_URI,
                                                  backend_id, machine_id)
    headers={'Authorization': get_auth_header(user)}
    try:
        resp = requests.get(url, headers=headers, verify=config.SSL_VERIFY)
    except requests.exceptions.SSLError as exc:
        raise SSLError()
    except Exception as exc:
        log.error("Exception requesting find_metrics: %r", exc)
        raise ServiceUnavailableError()
    if not resp.ok:
        log.error("Error in find_metrics %d:%s", resp.status_code, resp.text)
        raise ServiceUnavailableError(resp.text)
    return resp.json()


def assoc_metric(user, backend_id, machine_id, metric_id):
    url = "%s/backends/%s/machines/%s/metrics" % (config.CORE_URI,
                                                  backend_id, machine_id)
    try:
        resp = requests.put(url,
                            headers={'Authorization': get_auth_header(user)},
                            params={'metric_id': metric_id},
                            verify=config.SSL_VERIFY)
    except requests.exceptions.SSLError as exc:
        raise SSLError()
    except Exception as exc:
        log.error("Exception requesting assoc_metric: %r", exc)
        raise ServiceUnavailableError()
    if not resp.ok:
        log.error("Error in assoc_metric %d:%s", resp.status_code, resp.text)
        raise ServiceUnavailableError(resp.text)
    trigger_session_update(user.email, [])


def disassoc_metric(user, backend_id, machine_id, metric_id):
    url = "%s/backends/%s/machines/%s/metrics" % (config.CORE_URI,
                                                  backend_id, machine_id)
    try:
        resp = requests.delete(url,
                               headers={'Authorization': get_auth_header(user)},
                               params={'metric_id': metric_id},
                               verify=config.SSL_VERIFY)
    except requests.exceptions.SSLError as exc:
        raise SSLError()
    except Exception as exc:
        log.error("Exception requesting disassoc_metric: %r", exc)
        raise ServiceUnavailableError()
    if not resp.ok:
        log.error("Error in disassoc_metric %d:%s", resp.status_code, resp.text)
        raise ServiceUnavailableError(resp.text)
    trigger_session_update(user.email, [])


def update_metric(user, metric_id, name=None, unit=None,
                  backend_id=None, machine_id=None):
    url = "%s/metrics/%s" % (config.CORE_URI, metric_id)
    headers={'Authorization': get_auth_header(user)}
    params = {
        'name': name,
        'unit': unit,
        'backend_id': backend_id,
        'machine_id': machine_id,
    }
    try:
        resp = requests.put(url, headers=headers, params=params,
                            verify=config.SSL_VERIFY)
    except requests.exceptions.SSLError as exc:
        raise SSLError()
    except Exception as exc:
        log.error("Exception updating metric: %r", exc)
        raise ServiceUnavailableError()
    if not resp.ok:
        log.error("Error updating metric %d:%s", resp.status_code, resp.text)
        raise BadRequestError(resp.text)
    trigger_session_update(user.email, [])


def deploy_python_plugin(user, backend_id, machine_id, plugin_id,
                         value_type, read_function, host):
    # Sanity checks
    if not plugin_id:
        raise RequiredParameterMissingError('plugin_id')
    if not value_type:
        raise RequiredParameterMissingError('value_type')
    if not read_function:
        raise RequiredParameterMissingError('read_function')
    if not host:
        raise RequiredParameterMissingError('host')
    chars = [chr(ord('a') + i) for i in range(26)] + list('0123456789_')
    for c in plugin_id:
        if c not in chars:
            raise BadRequestError("Invalid plugin_id '%s'.plugin_id can only "
                                  "lower case chars, numeric digits and"
                                  "underscores" % plugin_id)
    if plugin_id.startswith('_') or plugin_id.endswith('_'):
        raise BadRequestError("Invalid plugin_id '%s'. plugin_id can't start "
                              "or end with an underscore." % plugin_id)
    if value_type not in ('gauge', 'derive'):
        raise BadRequestError("Invalid value_type '%s'. Must be 'gauge' or "
                              "'derive'." % value_type)

    # Iniatilize SSH connection
    shell = Shell(host)
    key_id, ssh_user = shell.autoconfigure(user, backend_id, machine_id)
    sftp = shell.ssh.open_sftp()

    tmp_dir = "/tmp/mist-python-plugin-%d" % random.randrange(2 ** 20)
    retval, stdout = shell.command(
"""
sudo=$(command -v sudo)
mkdir -p %s
cd /opt/mistio-collectd/
$sudo mkdir -p plugins/mist-python/
$sudo chown -R root plugins/mist-python/
""" % tmp_dir
    )

    # Test read function
    test_code = """
import time

from %s_read import *

for i in range(3):
    val = read()
    if val is not None and not isinstance(val, (int, float)):
        raise Exception("read() must return a single int or float "
                        "(or None to not submit any sample to collectd)")
    time.sleep(1)
print("READ FUNCTION TEST PASSED")
    """ % plugin_id

    sftp.putfo(StringIO(read_function), "%s/%s_read.py" % (tmp_dir, plugin_id))
    sftp.putfo(StringIO(test_code), "%s/test.py" % tmp_dir)

    retval, test_out = shell.command("$(command -v sudo) python %s/test.py" % tmp_dir)
    stdout += test_out

    if not test_out.strip().endswith("READ FUNCTION TEST PASSED"):
        stdout += "\nERROR DEPLOYING PLUGIN\n"
        raise BadRequestError(stdout)

    # Generate plugin script
    plugin = """# Generated by mist.io web ui

import collectd

%(read_function)s

def read_callback():
    val = read()
    if val is None:
        return
    vl = collectd.Values(type="%(value_type)s")
    vl.plugin = "mist.python"
    vl.plugin_instance = "%(plugin_instance)s"
    vl.dispatch(values=[val])

collectd.register_read(read_callback)
""" % {'read_function': read_function,
       'value_type': value_type,
       'plugin_instance': plugin_id}

    sftp.putfo(StringIO(plugin), "%s/%s.py" % (tmp_dir, plugin_id))
    retval, cmd_out = shell.command("""
cd /opt/mistio-collectd/
$(command -v sudo) mv %s/%s.py plugins/mist-python/
$(command -v sudo) chown -R root plugins/mist-python/
""" % (tmp_dir, plugin_id)
    )

    stdout += cmd_out

    # Prepare collectd.conf
    script = """
sudo=$(command -v sudo)
cd /opt/mistio-collectd/

if ! grep '^Include.*plugins/mist-python' collectd.conf; then
    echo "Adding Include line in collectd.conf for plugins/mist-python/include.conf"
    $sudo su -c 'echo Include \\"/opt/mistio-collectd/plugins/mist-python/include.conf\\" >> collectd.conf'
else
    echo "plugins/mist-python/include.conf is already included in collectd.conf"
fi
if [ ! -f plugins/mist-python/include.conf ]; then
    echo "Generating plugins/mist-python/include.conf"
    $sudo su -c 'echo -e "# Do not edit this file, unless you are looking for trouble.\n\n<LoadPlugin python>\n    Globals true\n</LoadPlugin>\n\n\n<Plugin python>\n    ModulePath \\"/opt/mistio-collectd/plugins/mist-python/\\"\n    LogTraces true\n    Interactive false\n</Plugin>\n" > plugins/mist-python/include.conf'
else
    echo "plugins/mist-python/include.conf already exists, continuing"
fi

echo "Adding Import line for plugin in plugins/mist-python/include.conf"
if ! grep '^ *Import %(plugin_id)s *$' plugins/mist-python/include.conf; then
    $sudo cp plugins/mist-python/include.conf plugins/mist-python/include.conf.backup
    $sudo sed -i 's/^<\/Plugin>$/    Import %(plugin_id)s\\n<\/Plugin>/' plugins/mist-python/include.conf
    echo "Checking that python plugin is available"
    if $sudo /usr/bin/collectd -C /opt/mistio-collectd/collectd.conf -t 2>&1 | grep 'Could not find plugin python'; then
        echo "WARNING: collectd python plugin is not installed, will attempt to install it"
        zypper in -y collectd-plugin-python
        if $sudo /usr/bin/collectd -C /opt/mistio-collectd/collectd.conf -t 2>&1 | grep 'Could not find plugin python'; then
            echo "Install collectd-plugin-python failed"
            $sudo cp plugins/mist-python/include.conf.backup plugins/mist-python/include.conf
            echo "ERROR DEPLOYING PLUGIN"
        fi
    fi
    echo "Restarting collectd"
    $sudo /opt/mistio-collectd/collectd.sh restart
    sleep 2
    if ! $sudo /opt/mistio-collectd/collectd.sh status; then
        echo "Restarting collectd failed, restoring include.conf"
        $sudo cp plugins/mist-python/include.conf.backup plugins/mist-python/include.conf
        $sudo /opt/mistio-collectd/collectd.sh restart
        echo "ERROR DEPLOYING PLUGIN"
    fi
else
    echo "Plugin already imported in include.conf"
fi
$sudo rm -rf %(tmp_dir)s
""" % {'plugin_id': plugin_id, 'tmp_dir': tmp_dir}

    retval, cmd_out = shell.command(script)
    stdout += cmd_out
    if stdout.strip().endswith("ERROR DEPLOYING PLUGIN"):
        raise BadRequestError(stdout)

    shell.disconnect()

    parts = ["mist", "python"]  # strip duplicates (bucky also does this)
    for part in plugin_id.split("."):
        if part != parts[-1]:
            parts.append(part)
    ## parts.append(value_type)  # not needed since MistPythonConverter in bucky
    metric_id = ".".join(parts)

    return {'metric_id': metric_id, 'stdout': stdout}


def undeploy_python_plugin(user, backend_id, machine_id, plugin_id, host):

    # Sanity checks
    if not plugin_id:
        raise RequiredParameterMissingError('plugin_id')
    if not host:
        raise RequiredParameterMissingError('host')

    # Iniatilize SSH connection
    shell = Shell(host)
    key_id, ssh_user = shell.autoconfigure(user, backend_id, machine_id)

    # Prepare collectd.conf
    script = """
sudo=$(command -v sudo)
cd /opt/mistio-collectd/

echo "Removing Include line for plugin conf from plugins/mist-python/include.conf"
$sudo grep -v 'Import %(plugin_id)s$' plugins/mist-python/include.conf > /tmp/include.conf
$sudo mv /tmp/include.conf plugins/mist-python/include.conf

echo "Restarting collectd"
$sudo /opt/mistio-collectd/collectd.sh restart
""" % {'plugin_id': plugin_id}

    retval, stdout = shell.command(script)

    shell.disconnect()

    return {'metric_id': None, 'stdout': stdout}


def get_stats(user, backend_id, machine_id, start, stop, step):
    try:
        resp = requests.get(
            "%s/backends/%s/machines/%s/stats" % (config.CORE_URI,
                                                  backend_id, machine_id),
            params={'start': start, 'stop': stop, 'step': step, 'v': 2},
            headers={'Authorization': get_auth_header(user)},
            verify=config.SSL_VERIFY
        )
    except requests.exceptions.SSLError as exc:
        log.error("%r", exc)
        raise SSLError()
    if resp.status_code == 200:
        return resp.json()
    else:
        log.error("Error getting stats %d:%s", resp.status_code, resp.text)
        raise ServiceUnavailableError(resp.text)<|MERGE_RESOLUTION|>--- conflicted
+++ resolved
@@ -847,50 +847,6 @@
         server_key = conn.ex_import_keypair_from_string(name='mistio'+str(random.randint(1,100000)), key_material=key)
         server_key = server_key.name
 
-<<<<<<< HEAD
-    if script:
-        with get_temp_file(private_key) as tmp_key_path:
-            try:
-                node = conn.deploy_node(name=machine_name,
-                    image=image,
-                    size=size,
-                    location=location,
-                    deploy=msd,
-                    ssh_key=tmp_key_path,
-                    ssh_alternate_usernames=['ec2-user', 'ubuntu'],
-                    max_tries=1,
-                    ex_keyname=server_key)
-            except Exception as e:
-                raise MachineCreationError("OpenStack, got exception %s" % e)
-        return node
-    else:
-        with get_temp_file(private_key) as tmp_key_path:
-            try:
-                node = conn.create_node(name=machine_name,
-                    image=image,
-                    size=size,
-                    location=location,
-                    ssh_key=tmp_key_path,
-                    ssh_alternate_usernames=['ec2-user', 'ubuntu'],
-                    max_tries=1,
-                    ex_keyname=server_key)
-            except Exception as e:
-                raise MachineCreationError("OpenStack, got exception %s" % e)
-        return node
-
-def _create_machine_hpcloud(conn, private_key, public_key, script, machine_name,
-                             image, size, location):
-    """Create a machine in HP Cloud.
-
-    Here there is no checking done, all parameters are expected to be
-    sanitized by create_machine.
-
-    """
-    key = SSHKeyDeployment(str(public_key))
-    deploy_script = ScriptDeployment(script)
-    msd = MultiStepDeployment([key, deploy_script])
-    key = str(public_key).replace('\n','')
-=======
     with get_temp_file(private_key) as tmp_key_path:
         try:
             node = conn.create_node(name=machine_name,
@@ -904,7 +860,19 @@
         except Exception as e:
             raise MachineCreationError("OpenStack, got exception %s" % e)
     return node
->>>>>>> d7c9fe92
+
+def _create_machine_hpcloud(conn, private_key, public_key, script, machine_name,
+                             image, size, location):
+    """Create a machine in HP Cloud.
+
+    Here there is no checking done, all parameters are expected to be
+    sanitized by create_machine.
+
+    """
+    key = SSHKeyDeployment(str(public_key))
+    deploy_script = ScriptDeployment(script)
+    msd = MultiStepDeployment([key, deploy_script])
+    key = str(public_key).replace('\n','')
 
     try:
         server_key = ''
@@ -919,37 +887,24 @@
     except:
         server_key = conn.ex_import_keypair_from_string(name='mistio'+str(random.randint(1,100000)), key_material=key)
         server_key = server_key.name
+
     #FIXME: Neutron API not currently supported by libcloud
     #need to pass the network on create node - can only omitted if one network only exists
-    if script:
-        with get_temp_file(private_key) as tmp_key_path:
-            try:
-                node = conn.deploy_node(name=machine_name,
-                    image=image,
-                    size=size,
-                    location=location,
-                    deploy=msd,
-                    ssh_key=tmp_key_path,
-                    ssh_alternate_usernames=['ec2-user', 'ubuntu'],
-                    max_tries=1,
-                    ex_keyname=server_key)
-            except Exception as e:
-                raise MachineCreationError("HP Cloud, got exception %s" % e)
-        return node
-    else:
-        with get_temp_file(private_key) as tmp_key_path:
-            try:
-                node = conn.create_node(name=machine_name,
-                    image=image,
-                    size=size,
-                    location=location,
-                    ssh_key=tmp_key_path,
-                    ssh_alternate_usernames=['ec2-user', 'ubuntu'],
-                    max_tries=1,
-                    ex_keyname=server_key)
-            except Exception as e:
-                raise MachineCreationError("HP Cloud, got exception %s" % e)
-        return node
+
+    with get_temp_file(private_key) as tmp_key_path:
+        try:
+            node = conn.create_node(name=machine_name,
+                image=image,
+                size=size,
+                location=location,
+                ssh_key=tmp_key_path,
+                ssh_alternate_usernames=['ec2-user', 'ubuntu'],
+                max_tries=1,
+                ex_keyname=server_key)
+        except Exception as e:
+            raise MachineCreationError("HP Cloud, got exception %s" % e)
+    return node
+
 
 def _create_machine_ec2(conn, key_name, private_key, public_key, script,
                        machine_name, image, size, location):
