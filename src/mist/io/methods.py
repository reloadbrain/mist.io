import os
import shutil
import random
import socket
import tempfile
import json
import base64
import requests
import subprocess
import re
from time import sleep, time
from datetime import datetime
from hashlib import sha256
from StringIO import StringIO
from tempfile import NamedTemporaryFile
from netaddr import IPSet, IPNetwork
from xml.sax.saxutils import escape

from libcloud.compute.providers import get_driver
from libcloud.compute.base import Node, NodeSize, NodeImage, NodeLocation
from libcloud.compute.base import NodeAuthSSHKey
from libcloud.compute.deployment import MultiStepDeployment, ScriptDeployment
from libcloud.compute.deployment import SSHKeyDeployment
from libcloud.compute.types import Provider, NodeState
from libcloud.common.types import InvalidCredsError
from libcloud.utils.networking import is_private_subnet
from libcloud.dns.types import Provider as DnsProvider
from libcloud.dns.types import RecordType
from libcloud.dns.providers import get_driver as get_dns_driver

import ansible.playbook
import ansible.utils.template
import ansible.callbacks
import ansible.utils
import ansible.constants

try:
    from mist.core import config, model
except ImportError:
    from mist.io import config, model

from mist.io.shell import Shell
from mist.io.helpers import get_temp_file
from mist.io.helpers import get_auth_header
from mist.io.helpers import parse_ping
from mist.io.bare_metal import BareMetalDriver, CoreOSDriver
from mist.io.helpers import check_host, sanitize_host
from mist.io.exceptions import *


from mist.io.helpers import trigger_session_update
from mist.io.helpers import amqp_publish_user
from mist.io.helpers import StdStreamCapture

import mist.io.tasks
import mist.io.inventory


## # add curl ca-bundle default path to prevent libcloud certificate error
import libcloud.security
libcloud.security.CA_CERTS_PATH.append('cacert.pem')
libcloud.security.CA_CERTS_PATH.append('./src/mist.io/cacert.pem')

import logging
logging.basicConfig(level=config.PY_LOG_LEVEL,
                    format=config.PY_LOG_FORMAT,
                    datefmt=config.PY_LOG_FORMAT_DATE)
log = logging.getLogger(__name__)



def add_cloud(user, title, provider, apikey, apisecret, apiurl, tenant_name,
                machine_hostname="", region="", machine_key="", machine_user="",
                compute_endpoint="", port=22, docker_port=4243, remove_on_error=True):
    """Adds a new cloud to the user and returns the new cloud_id."""
    if not provider:
        raise RequiredParameterMissingError("provider")
    log.info("Adding new cloud in provider '%s'", provider)

    baremetal = provider == 'bare_metal'

    if provider == 'bare_metal':
        if not machine_hostname:
            raise RequiredParameterMissingError('machine_hostname')
        if remove_on_error:
            if not machine_key:
                raise RequiredParameterMissingError('machine_key')
            if machine_key not in user.keypairs:
                raise KeypairNotFoundError(machine_key)
            if not machine_user:
                machine_user = 'root'

        machine = model.Machine()
        machine.dns_name = machine_hostname
        machine.ssh_port = port
        machine.public_ips = [machine_hostname]
        machine_id = machine_hostname.replace('.', '').replace(' ', '')
        machine.name = machine_hostname
        cloud = model.Cloud()
        cloud.title = machine_hostname
        cloud.provider = provider
        cloud.enabled = True
        cloud.machines[machine_id] = machine
        cloud_id = cloud.get_id()
        if cloud_id in user.clouds:
            raise CloudExistsError(cloud_id)

        with user.lock_n_load():
            user.clouds[cloud_id] = cloud
            user.save()

        # try to connect. this will either fail and we'll delete the
        # cloud, or it will work and it will create the association
        if remove_on_error:
            try:
                ssh_command(
                    user, cloud_id, machine_id, machine_hostname, 'uptime',
                    key_id=machine_key, username=machine_user, password=None,
                    port=port
                )
            except MachineUnauthorizedError as exc:
                # remove cloud
                with user.lock_n_load():
                    del user.clouds[cloud_id]
                    user.save()
                raise CloudUnauthorizedError(exc)
    else:
        # if api secret not given, search if we already know it
        # FIXME: just pass along an empty apisecret
        if apisecret == 'getsecretfromdb':
            for cloud_id in user.clouds:
                if apikey == user.clouds[cloud_id].apikey:
                    apisecret = user.clouds[cloud_id].apisecret
                    break

        if not provider.__class__ is int and ':' in provider:
            provider, region = provider.split(':')[0], provider.split(':')[1]

        #docker url is the only piece needed in docker
        if remove_on_error and provider != 'docker':
            #a few providers need only the apisecret
            if not apikey and provider not in ['digitalocean', 'linode']:
                raise RequiredParameterMissingError("apikey")
            if not apisecret:
                raise RequiredParameterMissingError("apisecret")

        cloud = model.Cloud()
        cloud.title = title
        cloud.provider = provider
        cloud.apikey = apikey
        cloud.apisecret = apisecret
        cloud.apiurl = apiurl
        cloud.tenant_name = tenant_name
        cloud.region = region
        if provider == 'docker':
            cloud.docker_port = docker_port
        #For digital ocean v2 of the API, only apisecret is needed.
        #However, in v1 both api_key and api_secret are needed. In order
        #for both versions to be supported (existing v1, and new v2 which
        #is now the default) we set api_key same to api_secret to
        #distinguish digitalocean v2 logins, to avoid adding another
        #arguement on digital ocean libcloud driver

        if provider == 'digitalocean':
            cloud.apikey = cloud.apisecret
        #OpenStack specific: compute_endpoint is passed only when there is a
        # custom endpoint for the compute/nova-compute service
        cloud.compute_endpoint = compute_endpoint
        cloud.enabled = True

        #OpenStack does not like trailing slashes
        #so https://192.168.1.101:5000 will work but https://192.168.1.101:5000/ won't!
        if cloud.provider == 'openstack':
            #Strip the v2.0 or v2.0/ at the end of the url if they are there
            if cloud.apiurl.endswith('/v2.0/'):
                cloud.apiurl = cloud.apiurl.split('/v2.0/')[0]
            elif cloud.apiurl.endswith('/v2.0'):
                cloud.apiurl = cloud.apiurl.split('/v2.0')[0]

            cloud.apiurl = cloud.apiurl.rstrip('/')


        if provider == 'vcloud':
            for prefix in ['https://', 'http://']:
                cloud.apiurl = cloud.apiurl.replace(prefix, '')
            cloud.apiurl = cloud.apiurl.split('/')[0] #need host, not url

        cloud_id = cloud.get_id()
        if cloud_id in user.clouds:
            raise CloudExistsError(cloud_id)

        # validate cloud before adding
        if remove_on_error:
            try:
                conn = connect_provider(cloud)
            except Exception as exc:
                raise CloudUnauthorizedError(exc=exc)
            try:
                machines = conn.list_nodes()
            except InvalidCredsError:
                raise CloudUnauthorizedError()
            except Exception as exc:
                log.error("Error while trying list_nodes: %r", exc)
                raise CloudUnavailableError(exc=exc)

        with user.lock_n_load():
            user.clouds[cloud_id] = cloud
            user.save()
    log.info("Cloud with id '%s' added succesfully.", cloud_id)
    trigger_session_update(user.email, ['clouds'])
    return cloud_id


def add_cloud_v_2(user, title, provider, params):
    """
    Version 2 of add_cloud
    Adds a new cloud to the user and returns the cloud_id
    """
    if not provider:
        raise RequiredParameterMissingError("provider")
    log.info("Adding new cloud in provider '%s' with Api-Version: 2", provider)

    # perform hostname validation if hostname is supplied
    if provider in ['vcloud', 'bare_metal', 'docker', 'libvirt', 'openstack', 'vsphere', 'coreos']:
        if provider == 'vcloud':
            hostname = params.get('host', '')
        elif provider == 'bare_metal':
            hostname = params.get('machine_ip', '')
        elif provider == 'docker':
            hostname = params.get('docker_host', '')
        elif provider == 'libvirt':
            hostname = params.get('machine_hostname', '')
        elif provider == 'openstack':
            hostname = params.get('auth_url', '')
        elif provider == 'vsphere':
            hostname = params.get('host', '')
        elif provider == 'coreos':
            hostname = params.get('machine_ip', '')

        if hostname:
            check_host(sanitize_host(hostname))

    baremetal = provider == 'bare_metal'

    if provider == 'bare_metal':
        cloud_id, mon_dict = _add_cloud_bare_metal(user, title, provider, params)
        log.info("Cloud with id '%s' added successfully.", cloud_id)
        trigger_session_update(user.email, ['clouds'])
        return {'cloud_id': cloud_id, 'monitoring': mon_dict}
    elif provider == 'coreos':
        cloud_id, mon_dict = _add_cloud_coreos(user, title, provider, params)
        log.info("Cloud with id '%s' added successfully.", cloud_id)
        trigger_session_update(user.email, ['clouds'])
        return {'cloud_id': cloud_id, 'monitoring': mon_dict}
    elif provider == 'ec2':
        cloud_id, cloud = _add_cloud_ec2(user, title, params)
    elif provider == 'rackspace':
        cloud_id, cloud = _add_cloud_rackspace(user, title, provider, params)
    elif provider == 'nephoscale':
        cloud_id, cloud = _add_cloud_nephoscale(title, provider, params)
    elif provider == 'digitalocean':
        cloud_id, cloud = _add_cloud_digitalocean(title, provider, params)
    elif provider == 'softlayer':
        cloud_id, cloud = _add_cloud_softlayer(title, provider, params)
    elif provider == 'gce':
        cloud_id, cloud = _add_cloud_gce(title, provider, params)
    elif provider == 'azure':
        cloud_id, cloud = _add_cloud_azure(title, provider, params)
    elif provider == 'linode':
        cloud_id, cloud = _add_cloud_linode(title, provider, params)
    elif provider == 'docker':
        cloud_id, cloud = _add_cloud_docker(title, provider, params)
    elif provider == 'openstack':
        cloud_id, cloud = _add_cloud_openstack(title, provider, params)
    elif provider in ['vcloud', 'indonesian_vcloud']:
        cloud_id, cloud = _add_cloud_vcloud(title, provider, params)
    elif provider == 'libvirt':
        cloud_id, cloud = _add_cloud_libvirt(user, title, provider, params)
    elif provider == 'hostvirtual':
        cloud_id, cloud = _add_cloud_hostvirtual(title, provider, params)
    elif provider == 'vultr':
        cloud_id, cloud = _add_cloud_vultr(title, provider, params)
    elif provider == 'vsphere':
        cloud_id, cloud = _add_cloud_vsphere(title, provider, params)
    elif provider == 'packet':
        cloud_id, cloud = _add_cloud_packet(title, provider, params)
    else:
        raise BadRequestError("Provider unknown.")

    if cloud_id in user.clouds:
        raise CloudExistsError(cloud_id)
    remove_on_error = params.get('remove_on_error', True)
    # validate cloud before adding
    if remove_on_error:
        try:
            conn = connect_provider(cloud)
        except InvalidCredsError as exc:
            log.error("Error while adding cloud: %r" % exc)
            raise CloudUnauthorizedError(exc)
        except Exception as exc:
            log.error("Error while adding cloud%r" % exc)
            raise CloudUnavailableError(exc)
        if provider not in ['vshere']:
            # in some providers -eg vSphere- this is not needed
            # as we are sure we got a succesfull connection with
            # the provider if connect_provider doesn't fail
            try:
                machines = conn.list_nodes()
            except InvalidCredsError as exc:
                raise CloudUnauthorizedError(exc)
            except Exception as exc:
                log.error("Error while trying list_nodes: %r", exc)
                raise CloudUnavailableError(exc=exc)

    with user.lock_n_load():
        user.clouds[cloud_id] = cloud
        user.save()
    log.info("Cloud with id '%s' added succesfully with Api-Version: 2.", cloud_id)
    trigger_session_update(user.email, ['clouds'])

    if provider == 'libvirt' and cloud.apisecret:
    # associate libvirt hypervisor witht the ssh key, if on qemu+ssh
        key_id = params.get('machine_key')
        node_id = cloud.apiurl # id of the hypervisor is the hostname provided
        username = cloud.apikey
        associate_key(user, key_id, cloud_id, node_id, username=username)

    return {'cloud_id': cloud_id}


def _add_cloud_bare_metal(user, title, provider, params):
    """
    Add a bare metal cloud
    """
    remove_on_error = params.get('remove_on_error', True)
    machine_key = params.get('machine_key', '')
    machine_user = params.get('machine_user', '')
    is_windows = params.get('windows', False)
    if is_windows:
        os_type = 'windows'
    else:
        os_type = 'unix'
    try:
        port = int(params.get('machine_port', 22))
    except:
        port = 22
    try:
        rdp_port = int(params.get('remote_desktop_port', 3389))
    except:
        rdp_port = 3389
    machine_hostname = params.get('machine_ip', '')

    use_ssh = remove_on_error and os_type == 'unix' and machine_key
    if use_ssh:
        if machine_key not in user.keypairs:
            raise KeypairNotFoundError(machine_key)
        if not machine_hostname:
            raise BadRequestError("You have specified an SSH key but machine "
                                  "hostname is empty.")
        if not machine_user:
            machine_user = 'root'

    machine_hostname = sanitize_host(machine_hostname)
    machine = model.Machine()
    machine.ssh_port = port
    machine.remote_desktop_port = rdp_port
    if machine_hostname:
        machine.dns_name = machine_hostname
        machine.public_ips = [machine_hostname]
    machine_id = title.replace('.', '').replace(' ', '')
    machine.name = title
    machine.os_type = os_type
    cloud = model.Cloud()
    cloud.title = title
    cloud.provider = provider
    cloud.enabled = True
    cloud.machines[machine_id] = machine
    cloud_id = cloud.get_id()
    if cloud_id in user.clouds:
        raise CloudExistsError(cloud_id)

    with user.lock_n_load():
        user.clouds[cloud_id] = cloud
        user.save()

    # try to connect. this will either fail and we'll delete the
    # cloud, or it will work and it will create the association
    if use_ssh:
        try:
            ssh_command(
                user, cloud_id, machine_id, machine_hostname, 'uptime',
                key_id=machine_key, username=machine_user, password=None,
                port=port
            )
        except MachineUnauthorizedError as exc:
            raise CloudUnauthorizedError(exc)
        except ServiceUnavailableError as exc:
            raise MistError("Couldn't connect to host '%s'."
                            % machine_hostname)
    if params.get('monitoring'):
        try:
            from mist.core.methods import enable_monitoring as _en_monitoring
        except ImportError:
            _en_monitoring = enable_monitoring
        mon_dict = _en_monitoring(user, cloud_id, machine_id,
                                  no_ssh=not use_ssh)
    else:
        mon_dict = {}

    return cloud_id, mon_dict


def _add_cloud_coreos(user, title, provider, params):
    remove_on_error = params.get('remove_on_error', True)
    machine_key = params.get('machine_key', '')
    machine_user = params.get('machine_user', '')
    os_type = 'coreos'

    try:
        port = int(params.get('machine_port', 22))
    except:
        port = 22
    machine_hostname = str(params.get('machine_ip', ''))

    if not machine_hostname:
        raise RequiredParameterMissingError('machine_ip')
    machine_hostname = sanitize_host(machine_hostname)

    use_ssh = remove_on_error and machine_key
    if use_ssh:
        if machine_key not in user.keypairs:
            raise KeypairNotFoundError(machine_key)
        if not machine_user:
            machine_user = 'root'

    machine = model.Machine()
    machine.ssh_port = port
    if machine_hostname:
        machine.dns_name = machine_hostname
        machine.public_ips = [machine_hostname]
    machine_id = machine_hostname.replace('.', '').replace(' ', '')
    machine.name = title
    machine.os_type = os_type
    cloud = model.Cloud()
    cloud.title = title
    cloud.provider = provider
    cloud.enabled = True
    cloud.machines[machine_id] = machine
    cloud_id = cloud.get_id()

    if cloud_id in user.clouds:
        raise CloudExistsError(cloud_id)

    with user.lock_n_load():
        user.clouds[cloud_id] = cloud
        user.save()

        # try to connect. this will either fail and we'll delete the
        # cloud, or it will work and it will create the association
        if use_ssh:
            try:
                ssh_command(
                    user, cloud_id, machine_id, machine_hostname, 'uptime',
                    key_id=machine_key, username=machine_user, password=None,
                    port=port
                )
            except MachineUnauthorizedError as exc:
                raise CloudUnauthorizedError(exc)
            except ServiceUnavailableError as exc:
                raise MistError("Couldn't connect to host '%s'."
                                % machine_hostname)

    if params.get('monitoring'):
        try:
            from mist.core.methods import enable_monitoring as _en_monitoring
        except ImportError:
            _en_monitoring = enable_monitoring
        mon_dict = _en_monitoring(user, cloud_id, machine_id,
                                  no_ssh=not use_ssh)
    else:
        mon_dict = {}

    return cloud_id, mon_dict


def _add_cloud_vcloud(title, provider, params):
    username = params.get('username', '')
    if not username:
        raise RequiredParameterMissingError('username')

    password = params.get('password', '')
    if not password:
        raise RequiredParameterMissingError('password')

    organization = params.get('organization', '')
    if not organization:
        raise RequiredParameterMissingError('organization')

    username = '%s@%s' % (username, organization)

    host = params.get('host', '')
    if provider == 'vcloud':
        if not host:
            raise RequiredParameterMissingError('host')
        host = sanitize_host(host)
    elif provider == 'indonesian_vcloud':
        host = params.get('indonesianRegion','my.idcloudonline.com')
        if host not in ['my.idcloudonline.com', 'compute.idcloudonline.com']:
            host = 'my.idcloudonline.com'

    cloud = model.Cloud()
    cloud.title = title
    cloud.provider = provider
    cloud.apikey = username
    cloud.apisecret = password
    cloud.apiurl = host
    cloud.enabled = True
    cloud_id = cloud.get_id()

    return cloud_id, cloud


def _add_cloud_ec2(user, title, params):
        api_key = params.get('api_key', '')
        if not api_key:
            raise RequiredParameterMissingError('api_key')

        api_secret = params.get('api_secret', '')
        if not api_secret:
            raise RequiredParameterMissingError('api_secret')

        region = params.get('region', '')
        if not region:
            raise RequiredParameterMissingError('region')

        if api_secret == 'getsecretfromdb':
            for cloud_id in user.clouds:
                if api_key == user.clouds[cloud_id].apikey:
                    api_secret = user.clouds[cloud_id].apisecret
                    break

        cloud = model.Cloud()
        cloud.title = title
        cloud.provider = region
        cloud.apikey = api_key
        cloud.apisecret = api_secret
        cloud.enabled = True
        cloud_id = cloud.get_id()

        return cloud_id, cloud


def _add_cloud_rackspace(user, title, provider, params):
    username = params.get('username', '')
    if not username:
        raise RequiredParameterMissingError('username')

    api_key = params.get('api_key', '')
    if not api_key:
        raise RequiredParameterMissingError('api_key')

    region = params.get('region', '')
    if not region:
        raise RequiredParameterMissingError('region')

    if 'rackspace_first_gen' in region:
        provider, region = region.split(':')[0], region.split(':')[1]

    if api_key == 'getsecretfromdb':
        for cloud_id in user.clouds:
            if username == user.clouds[cloud_id].apikey:
                api_key = user.clouds[cloud_id].apisecret
                break

    cloud = model.Cloud()
    cloud.title = title
    cloud.provider = provider
    cloud.apikey = username
    cloud.apisecret = api_key
    cloud.enabled = True
    cloud.region = region
    cloud_id = cloud.get_id()

    return cloud_id, cloud


def _add_cloud_nephoscale(title, provider, params):
    username = params.get('username', '')
    if not username:
        raise RequiredParameterMissingError('username')

    password = params.get('password', '')
    if not password:
        raise RequiredParameterMissingError('password')

    cloud = model.Cloud()
    cloud.title = title
    cloud.provider = provider
    cloud.apikey = username
    cloud.apisecret = password
    cloud.enabled = True
    cloud_id = cloud.get_id()

    return cloud_id, cloud


def _add_cloud_softlayer(title, provider, params):
    username = params.get('username', '')
    if not username:
        raise RequiredParameterMissingError('username')

    api_key = params.get('api_key', '')
    if not api_key:
        raise RequiredParameterMissingError('api_key')

    cloud = model.Cloud()
    cloud.title = title
    cloud.provider = provider
    cloud.apikey = username
    cloud.apisecret = api_key
    cloud.enabled = True
    cloud_id = cloud.get_id()

    return cloud_id, cloud


def _add_cloud_digitalocean(title, provider, params):
    token = params.get('token', '')
    if not token:
        raise RequiredParameterMissingError('token')

    cloud = model.Cloud()
    cloud.title = title
    cloud.provider = provider
    cloud.apikey = token
    cloud.apisecret = token
    cloud.enabled = True
    cloud_id = cloud.get_id()

    return cloud_id, cloud


def _add_cloud_gce(title, provider, params):
    private_key = params.get('private_key', '')
    if not private_key:
        raise RequiredParameterMissingError('private_key')

    project_id = params.get('project_id', '')
    if not project_id:
        raise RequiredParameterMissingError('project_id')

    email = params.get('email', '')
    if not email:
        # support both ways to authenticate a service account,
        # by either using a project id and json key file (highly reccomended)
        # and also by specifying email, project id and private key file
        try:
            creds = json.loads(private_key)
            email = creds['client_email']
            private_key = creds['private_key']
        except:
            raise MistError("Make sure you upload a valid json file")

    cloud = model.Cloud()
    cloud.title = title
    cloud.provider = provider
    cloud.apikey = email
    cloud.apisecret = private_key
    cloud.tenant_name = project_id
    cloud.enabled = True
    cloud_id = cloud.get_id()

    return cloud_id, cloud


def _add_cloud_azure(title, provider, params):
    subscription_id = params.get('subscription_id', '')
    if not subscription_id:
        raise RequiredParameterMissingError('subscription_id')

    certificate = params.get('certificate', '')
    if not certificate:
        raise RequiredParameterMissingError('certificate')

    cloud = model.Cloud()
    cloud.title = title
    cloud.provider = provider
    cloud.apikey = subscription_id
    cloud.apisecret = certificate
    cloud.enabled = True
    cloud_id = cloud.get_id()

    return cloud_id, cloud


def _add_cloud_linode(title, provider, params):
    api_key = params.get('api_key', '')
    if not api_key:
        raise RequiredParameterMissingError('api_key')

    cloud = model.Cloud()
    cloud.title = title
    cloud.provider = provider
    cloud.apikey = api_key
    cloud.apisecret = api_key
    cloud.enabled = True
    cloud_id = cloud.get_id()

    return cloud_id, cloud


def _add_cloud_docker(title, provider, params):
    try:
        docker_port = int(params.get('docker_port', 4243))
    except:
        docker_port = 4243

    docker_host = params.get('docker_host', '')
    if not docker_host:
        raise RequiredParameterMissingError('docker_host')

    auth_user = params.get('auth_user', '')
    auth_password = params.get('auth_password', '')

    # tls auth
    key_file = params.get('key_file', '')
    cert_file = params.get('cert_file', '')
    ca_cert_file = params.get('ca_cert_file', '')

    cloud = model.Cloud()
    cloud.title = title
    cloud.provider = provider
    cloud.docker_port = docker_port
    cloud.apikey = auth_user
    cloud.key_file = key_file
    cloud.cert_file = cert_file
    cloud.ca_cert_file = ca_cert_file
    cloud.apisecret = auth_password
    cloud.apiurl = docker_host
    cloud.enabled = True
    cloud_id = cloud.get_id()

    return cloud_id, cloud


def _add_cloud_libvirt(user, title, provider, params):
    machine_hostname = params.get('machine_hostname', '')
    if not machine_hostname:
        raise RequiredParameterMissingError('machine_hostname')
    machine_hostname = sanitize_host(machine_hostname)
    apikey = params.get('machine_user', 'root')

    apisecret = params.get('machine_key', '')
    images_location = params.get('images_location', '/var/lib/libvirt/images')

    if apisecret:
        if apisecret not in user.keypairs:
            raise KeypairNotFoundError(apisecret)
        apisecret = user.keypairs[apisecret].private

    try:
        port = int(params.get('ssh_port', 22))
    except:
        port = 22

    cloud = model.Cloud()
    cloud.title = title
    cloud.provider = provider
    cloud.apikey = apikey
    cloud.apisecret = apisecret
    cloud.apiurl = machine_hostname
    cloud.enabled = True
    cloud.ssh_port = port
    cloud_id = cloud.get_id()
    cloud.images_location = images_location

    return cloud_id, cloud


def _add_cloud_openstack(title, provider, params):
    username = params.get('username', '')
    if not username:
        raise RequiredParameterMissingError('username')

    password = params.get('password', '')
    if not password:
        raise RequiredParameterMissingError('password')

    auth_url = params.get('auth_url')
    if not auth_url:
        raise RequiredParameterMissingError('auth_url')

    if auth_url.endswith('/v2.0/'):
        auth_url = auth_url.split('/v2.0/')[0]
    elif auth_url.endswith('/v2.0'):
        auth_url = auth_url.split('/v2.0')[0]

    auth_url = auth_url.rstrip('/')

    tenant_name = params.get('tenant_name', '')
    if not tenant_name:
        raise RequiredParameterMissingError('tenant_name')

    region = params.get('region', '')
    compute_endpoint = params.get('compute_endpoint', '')


    cloud = model.Cloud()
    cloud.title = title
    cloud.provider = provider
    cloud.apikey = username
    cloud.apisecret = password
    cloud.apiurl = auth_url
    cloud.tenant_name = tenant_name
    cloud.region = region
    cloud.compute_endpoint = compute_endpoint
    cloud.enabled = True
    cloud_id = cloud.get_id()

    return cloud_id, cloud


def _add_cloud_hostvirtual(title, provider, params):
    api_key = params.get('api_key', '')
    if not api_key:
        raise RequiredParameterMissingError('api_key')

    cloud = model.Cloud()
    cloud.title = title
    cloud.provider = provider
    cloud.apikey = api_key
    cloud.apisecret = api_key
    cloud.enabled = True
    cloud_id = cloud.get_id()

    return cloud_id, cloud


def _add_cloud_vultr(title, provider, params):
    api_key = params.get('api_key', '')
    if not api_key:
        raise RequiredParameterMissingError('api_key')

    cloud = model.Cloud()
    cloud.title = title
    cloud.provider = provider
    cloud.apikey = api_key
    cloud.apisecret = api_key
    cloud.enabled = True
    cloud_id = cloud.get_id()

    return cloud_id, cloud


def _add_cloud_packet(title, provider, params):
    api_key = params.get('api_key', '')
    if not api_key:
        raise RequiredParameterMissingError('api_key')
    project_id = params.get('project_id', '')

    cloud = model.Cloud()
    cloud.title = title
    cloud.provider = provider
    cloud.apikey = api_key
    cloud.apisecret = api_key
    cloud.enabled = True
    cloud_id = cloud.get_id()
    if project_id:
        cloud.tenant_name = project_id
    return cloud_id, cloud


def _add_cloud_vsphere(title, provider, params):
    username = params.get('username', '')
    if not username:
        raise RequiredParameterMissingError('username')

    password = params.get('password', '')
    if not password:
        raise RequiredParameterMissingError('password')

    host = params.get('host', '')
    if not host:
        raise RequiredParameterMissingError('host')
    host = sanitize_host(host)

    cloud = model.Cloud()
    cloud.title = title
    cloud.provider = provider
    cloud.apikey = username
    cloud.apisecret = password
    cloud.apiurl = host
    cloud.enabled = True
    cloud_id = cloud.get_id()

    return cloud_id, cloud


def rename_cloud(user, cloud_id, new_name):
    """Renames cloud with given cloud_id."""

    log.info("Renaming cloud: %s", cloud_id)
    if cloud_id not in user.clouds:
        raise CloudNotFoundError(cloud_id)
    for cloud in user.clouds:
        if cloud.title == new_name:
            raise CloudNameExistsError(new_name)
    with user.lock_n_load():
        user.clouds[cloud_id].title = new_name
        user.save()
    log.info("Succesfully renamed cloud '%s'", cloud_id)
    trigger_session_update(user.email, ['clouds'])


def delete_cloud(user, cloud_id):
    """Deletes cloud with given cloud_id."""

    log.info("Deleting cloud: %s", cloud_id)

    # if a core/io installation, disable monitoring for machines
    try:
        from mist.core.methods import disable_monitoring_cloud
    except ImportError:
        # this is a standalone io installation, don't bother
        pass
    else:
        # this a core/io installation, disable directly using core's function
        log.info("Disabling monitoring before deleting cloud.")
        try:
            disable_monitoring_cloud(user, cloud_id)
        except Exception as exc:
            log.warning("Couldn't disable monitoring before deleting cloud. "
                        "Error: %r", exc)

    if cloud_id not in user.clouds:
        raise CloudNotFoundError(cloud_id)
    with user.lock_n_load():
        del user.clouds[cloud_id]
        user.save()
    log.info("Succesfully deleted cloud '%s'", cloud_id)
    trigger_session_update(user.email, ['clouds'])


def add_key(user, key_id, private_key):
    """Adds a new keypair and returns the new key_id."""

    log.info("Adding key with id '%s'.", key_id)
    if not key_id:
        raise KeypairParameterMissingError(key_id)
    if not private_key:
        raise RequiredParameterMissingError("Private key is not provided")

    if key_id in user.keypairs:
        raise KeypairExistsError(key_id)

    keypair = model.Keypair()
    keypair.private = private_key
    keypair.construct_public_from_private()
    keypair.default = not len(user.keypairs)
    keypair.machines = []

    if not keypair.isvalid():
        raise KeyValidationError()

    with user.lock_n_load():
        user.keypairs[key_id] = keypair
        user.save()

    log.info("Added key with id '%s'", key_id)
    trigger_session_update(user.email, ['keys'])
    return key_id


def delete_key(user, key_id):
    """Deletes given keypair.

    If key was default, then it checks
    if there are still keys left and assignes another one as default.

    @param user: The User
    @param key_id: The key_id to be deleted
    @return: Returns nothing

    """

    log.info("Deleting key with id '%s'.", key_id)
    if key_id not in user.keypairs:
        raise KeypairNotFoundError(key_id)

    keypair = user.keypairs[key_id]

    with user.lock_n_load():
        keypair = user.keypairs[key_id]
        del user.keypairs[key_id]

        if keypair.default and len(user.keypairs):
            other_key = user.keypairs.keys()[0]
            user.keypairs[other_key].default = True

        user.save()
    log.info("Deleted key with id '%s'.", key_id)
    trigger_session_update(user.email, ['keys'])


def set_default_key(user, key_id):
    """Sets a new default key

    @param user: The user
    @param key_id: The id of the key we want to set as default
    @return: Nothing. Raises only exceptions if needed.

    """

    log.info("Setting key with id '%s' as default.", key_id)
    keypairs = user.keypairs

    if not key_id in keypairs:
        raise KeypairNotFoundError(key_id)

    with user.lock_n_load():
        keypairs = user.keypairs
        for key in keypairs:
            if keypairs[key].default:
                keypairs[key].default = False
        keypairs[key_id].default = True
        user.save()
    log.info("Succesfully set key with id '%s' as default.", key_id)
    trigger_session_update(user.email, ['keys'])


def edit_key(user, new_key, old_key):
    """
    Edits a given key's name from old_key ---> new_key
    @param user: The User
    @param new_key: The new Key name (id)
    @param old_key: The old key name (id)
    @return: Nothing, only raises exceptions if needed

    """

    log.info("Renaming key '%s' to '%s'.", old_key, new_key)
    if not new_key:
        raise KeypairParameterMissingError("new name")
    if old_key not in user.keypairs:
        raise KeypairNotFoundError(old_key)

    if old_key == new_key:
        log.warning("Same name provided, will not edit key. No reason")
        return

    old_keypair = user.keypairs[old_key]
    with user.lock_n_load():
        del user.keypairs[old_key]
        user.keypairs[new_key] = old_keypair
        user.save()
    log.info("Renamed key '%s' to '%s'.", old_key, new_key)
    trigger_session_update(user.email, ['keys'])


def associate_key(user, key_id, cloud_id, machine_id, host='', username=None, port=22):
    """Associates a key with a machine.

    If host is set it will also attempt to actually deploy it to the
    machine. To do that it requires another keypair (existing_key) that can
    connect to the machine.

    """

    log.info("Associating key %s to host %s", key_id, host)
    if not host:
        log.info("Host not given so will only create association without "
                 "actually deploying the key to the server.")
    if key_id not in user.keypairs:
        raise KeypairNotFoundError(key_id)
    if cloud_id not in user.clouds:
        raise CloudNotFoundError(cloud_id)

    keypair = user.keypairs[key_id]
    machine_uid = [cloud_id, machine_id]

    # check if key already associated
    associated = False
    for machine in keypair.machines:
        if machine[:2] == machine_uid:
            log.warning("Keypair '%s' already associated with machine '%s' "
                        "in cloud '%s'", key_id, cloud_id, machine_id)
            associated = True
    # if not already associated, create the association
    # this is only needed if association doesn't exist and host is not provided
    # associations will otherwise be created by shell.autoconfigure upon
    # succesful connection
    if not host:
        if not associated:
            for i in range(3):
                try:
                    with user.lock_n_load():
                        assoc = [cloud_id,
                                 machine_id,
                                 0,
                                 username,
                                 False,
                                 port]
                        user.keypairs[key_id].machines.append(assoc)
                        user.save()
                except:
                    if i == 2:
                        log.error('RACE CONDITION: failed to recover from previous race conditions')
                        raise
                    else:
                        log.error('RACE CONDITION: trying to recover from race condition')
                else:
                    break
            trigger_session_update(user.email, ['keys'])
        return

    # if host is specified, try to actually deploy
    log.info("Deploying key to machine.")
    filename = '~/.ssh/authorized_keys'
    grep_output = '`grep \'%s\' %s`' % (keypair.public, filename)
    new_line_check_cmd = (
        'if [ "$(tail -c1 %(file)s; echo x)" != "\\nx" ];'
        ' then echo "" >> %(file)s; fi' % {'file': filename}
    )
    append_cmd = ('if [ -z "%s" ]; then echo "%s" >> %s; fi'
                  % (grep_output, keypair.public, filename))
    command = new_line_check_cmd + " ; " + append_cmd
    log.debug("command = %s", command)

    try:
        # deploy key
        ssh_command(user, cloud_id, machine_id, host, command, username=username, port=port)
    except MachineUnauthorizedError:
        # couldn't deploy key
        try:
            # maybe key was already deployed?
            ssh_command(user, cloud_id, machine_id, host, 'uptime', key_id=key_id, username=username, port=port)
            log.info("Key was already deployed, local association created.")
        except MachineUnauthorizedError:
            # oh screw this
            raise MachineUnauthorizedError(
                "Couldn't connect to deploy new SSH keypair."
            )
    else:
        # deployment probably succeeded
        # attemp to connect with new key
        # if it fails to connect it'll raise exception
        # there is no need to manually set the association in keypair.machines
        # that is automatically handled by Shell, if it is configured by
        # shell.autoconfigure (which ssh_command does)
        ssh_command(user, cloud_id, machine_id, host, 'uptime', key_id=key_id, username=username, port=port)
        log.info("Key associated and deployed succesfully.")


def disassociate_key(user, key_id, cloud_id, machine_id, host=None):
    """Disassociates a key from a machine.

    If host is set it will also attempt to actually remove it from
    the machine.

    """

    log.info("Disassociating key, undeploy = %s" % host)

    if key_id not in user.keypairs:
        raise KeypairNotFoundError(key_id)
    ## if cloud_id not in user.clouds:
        ## raise CloudNotFoundError(cloud_id)

    keypair = user.keypairs[key_id]
    machine_uid = [cloud_id, machine_id]
    key_found = False
    for machine in keypair.machines:
        if machine[:2] == machine_uid:
            key_found = True
            break
    # key not associated
    if not key_found:
        raise BadRequestError("Keypair '%s' is not associated with "
                              "machine '%s'" % (key_id, machine_id))

    if host:
        log.info("Trying to actually remove key from authorized_keys.")
        command = 'grep -v "' + keypair.public +\
                  '" ~/.ssh/authorized_keys ' +\
                  '> ~/.ssh/authorized_keys.tmp ; ' +\
                  'mv ~/.ssh/authorized_keys.tmp ~/.ssh/authorized_keys ' +\
                  '&& chmod go-w ~/.ssh/authorized_keys'
        try:
            ssh_command(user, cloud_id, machine_id, host, command)
        except:
            pass

    # removing key association
    with user.lock_n_load():
        keypair = user.keypairs[key_id]
        for machine in keypair.machines:
            if machine[:2] == machine_uid:
                keypair.machines.remove(machine)
                user.save()
                break
    trigger_session_update(user.email, ['keys'])


def connect_provider(cloud):
    """Establishes cloud connection using the credentials specified.

    It has been tested with:

        * EC2, and the alternative providers like EC2_EU,
        * Rackspace, old style and the new Nova powered one,
        * Openstack Diablo through Trystack, should also try Essex,
        * Linode

    Cloud is expected to be a mist.io.model.Cloud

    """
    import libcloud.security
    if cloud.provider == Provider.LIBVIRT:
        import libcloud.compute.drivers.libvirt_driver
        libcloud.compute.drivers.libvirt_driver.ALLOW_LIBVIRT_LOCALHOST = config.ALLOW_LIBVIRT_LOCALHOST
    if cloud.provider not in ['bare_metal', 'coreos']:
        driver = get_driver(cloud.provider)
    if cloud.provider == Provider.AZURE:
        # create a temp file and output the cert there, so that
        # Azure driver is instantiated by providing a string with the key instead of
        # a cert file
        temp_key_file = NamedTemporaryFile(delete=False)
        temp_key_file.write(cloud.apisecret)
        temp_key_file.close()
        conn = driver(cloud.apikey, temp_key_file.name)
    elif cloud.provider == Provider.OPENSTACK:
        conn = driver(
            cloud.apikey,
            cloud.apisecret,
            ex_force_auth_version=cloud.auth_version or '2.0_password',
            ex_force_auth_url=cloud.apiurl,
            ex_tenant_name=cloud.tenant_name,
            ex_force_service_region=cloud.region,
            ex_force_base_url=cloud.compute_endpoint,
        )
    elif cloud.provider in [Provider.LINODE, Provider.HOSTVIRTUAL, Provider.VULTR]:
        conn = driver(cloud.apisecret)
    elif cloud.provider == Provider.PACKET:
        if cloud.tenant_name:
            conn = driver(cloud.apisecret, project=cloud.tenant_name)
        else:
            conn = driver(cloud.apisecret)
    elif cloud.provider == Provider.GCE:
        conn = driver(cloud.apikey, cloud.apisecret, project=cloud.tenant_name)
    elif cloud.provider == Provider.DOCKER:
        libcloud.security.VERIFY_SSL_CERT = False;
        if cloud.key_file and cloud.cert_file:
            # tls auth, needs to pass the key and cert as files
            key_temp_file = NamedTemporaryFile(delete=False)
            key_temp_file.write(cloud.key_file)
            key_temp_file.close()
            cert_temp_file = NamedTemporaryFile(delete=False)
            cert_temp_file.write(cloud.cert_file)
            cert_temp_file.close()
            if cloud.ca_cert_file:
                # docker started with tlsverify
                ca_cert_temp_file = NamedTemporaryFile(delete=False)
                ca_cert_temp_file.write(cloud.ca_cert_file)
                ca_cert_temp_file.close()
                libcloud.security.VERIFY_SSL_CERT = True;
                libcloud.security.CA_CERTS_PATH.insert(0,ca_cert_temp_file.name)
            conn = driver(host=cloud.apiurl, port=cloud.docker_port, key_file=key_temp_file.name, cert_file=cert_temp_file.name)
        else:
            conn = driver(cloud.apikey, cloud.apisecret, cloud.apiurl, cloud.docker_port)
    elif cloud.provider in [Provider.RACKSPACE_FIRST_GEN,
                              Provider.RACKSPACE]:
        conn = driver(cloud.apikey, cloud.apisecret,
                      region=cloud.region)
    elif cloud.provider in [Provider.NEPHOSCALE, Provider.SOFTLAYER]:
        conn = driver(cloud.apikey, cloud.apisecret)
    elif cloud.provider in [Provider.VCLOUD, Provider.INDONESIAN_VCLOUD]:
        libcloud.security.VERIFY_SSL_CERT = False;
        conn = driver(cloud.apikey, cloud.apisecret, host=cloud.apiurl)
    elif cloud.provider == Provider.DIGITAL_OCEAN:
        if cloud.apikey == cloud.apisecret:  # API v2
            conn = driver(cloud.apisecret)
        else:   # API v1
            driver = get_driver('digitalocean_first_gen')
            conn = driver(cloud.apikey, cloud.apisecret)
    elif cloud.provider == Provider.VSPHERE:
        conn = driver(host=cloud.apiurl, username=cloud.apikey, password=cloud.apisecret)
    elif cloud.provider == 'bare_metal':
        conn = BareMetalDriver(cloud.machines)
    elif cloud.provider == 'coreos':
        conn = CoreOSDriver(cloud.machines)
    elif cloud.provider == Provider.LIBVIRT:
        # support the three ways to connect: local system, qemu+tcp, qemu+ssh
        if cloud.apisecret:
           conn = driver(cloud.apiurl, user=cloud.apikey, ssh_key=cloud.apisecret, ssh_port=cloud.ssh_port)
        else:
            conn = driver(cloud.apiurl, user=cloud.apikey)
    else:
        # ec2
        conn = driver(cloud.apikey, cloud.apisecret)
        # Account for sub-provider regions (EC2_US_WEST, EC2_US_EAST etc.)
        conn.type = cloud.provider
    return conn


def get_machine_actions(machine_from_api, conn, extra):
    """Returns available machine actions based on cloud type.

    Rackspace, Linode and openstack support the same options, but EC2 also
    supports start/stop.

    The available actions are based on the machine state. The state
    codes supported by mist.io are those of libcloud, check config.py.

    """

    # defaults for running state
    can_start = False
    can_stop = True
    can_destroy = True
    can_reboot = True
    can_tag = True
    can_undefine = False
    can_resume = False
    can_suspend = False
    # resume, suspend and undefine are states related to KVM

    # tag allowed on mist.core only for all providers, mist.io
    # supports only EC2, RackSpace, GCE, OpenStack
    try:
        from mist.core.views import set_machine_tags
    except ImportError:
        if conn.type in (Provider.RACKSPACE_FIRST_GEN, Provider.LINODE,
                         Provider.NEPHOSCALE, Provider.SOFTLAYER,
                         Provider.DIGITAL_OCEAN, Provider.DOCKER, Provider.AZURE,
                         Provider.VCLOUD, Provider.INDONESIAN_VCLOUD, Provider.LIBVIRT, Provider.HOSTVIRTUAL, Provider.VSPHERE, Provider.VULTR, Provider.PACKET, 'bare_metal', 'coreos'):
            can_tag = False

    # for other states
    if machine_from_api.state in (NodeState.REBOOTING, NodeState.PENDING):
        can_start = False
        can_stop = False
        can_reboot = False
    elif machine_from_api.state in (NodeState.UNKNOWN, NodeState.STOPPED):
        # We assume unknown state mean stopped
        can_stop = False
        can_start = True
        can_reboot = False
    elif machine_from_api.state in (NodeState.TERMINATED,):
        can_start = False
        can_destroy = False
        can_stop = False
        can_reboot = False

    if conn.type in ['bare_metal', 'coreos']:
        can_start = False
        can_destroy = False
        can_stop = False
        can_reboot = False

        if extra.get('can_reboot', False):
        # allow reboot action for bare metal with key associated
            can_reboot = True


    if conn.type in [Provider.LINODE]:
        if machine_from_api.state is NodeState.PENDING:
        #after resize, node gets to pending mode, needs to be started
            can_start = True

    if conn.type in [Provider.LIBVIRT]:
        can_undefine = True
        if machine_from_api.state is NodeState.TERMINATED:
        # in libvirt a terminated machine can be started
            can_start = True
        if machine_from_api.state is NodeState.RUNNING:
            can_suspend = True
        if machine_from_api.state is NodeState.SUSPENDED:
            can_resume = True

    if conn.type in [Provider.VCLOUD, Provider.INDONESIAN_VCLOUD] and machine_from_api.state is NodeState.PENDING:
        can_start = True
        can_stop = True

    if conn.type == Provider.LIBVIRT and extra.get('tags', {}).get('type', None) == 'hypervisor':
        # allow only reboot action for libvirt hypervisor
        can_stop = False
        can_destroy = False
        can_start = False
        can_undefine = False
        can_suspend = False
        can_resume = False

    if conn.type in (Provider.LINODE, Provider.NEPHOSCALE, Provider.DIGITAL_OCEAN,
                     Provider.OPENSTACK, Provider.RACKSPACE) or conn.type in config.EC2_PROVIDERS:
        can_rename = True
    else:
        can_rename = False


    return {'can_stop': can_stop,
            'can_start': can_start,
            'can_destroy': can_destroy,
            'can_reboot': can_reboot,
            'can_tag': can_tag,
            'can_undefine': can_undefine,
            'can_rename': can_rename,
            'can_suspend': can_suspend,
            'can_resume': can_resume}


def list_machines(user, cloud_id):
    """List all machines in this cloud via API call to the provider."""

    if cloud_id not in user.clouds:
        raise CloudNotFoundError(cloud_id)

    try:
        conn = connect_provider(user.clouds[cloud_id])
        machines = conn.list_nodes()
    except InvalidCredsError:
        raise CloudUnauthorizedError()
    except Exception as exc:
        log.error("Error while running list_nodes: %r", exc)
        raise CloudUnavailableError(exc=exc)
    ret = []
    for m in machines:
        if m.driver.type == 'gce':
            #tags and metadata exist in GCE
            tags = m.extra.get('metadata', {}).get('items')
        else:
            tags = m.extra.get('tags') or m.extra.get('metadata') or {}
        # optimize for js
        if type(tags) == dict:
            tags = [{'key': key, 'value': value} for key, value in tags.iteritems() if key != 'Name']
        #if m.extra.get('availability', None):
        #    # for EC2
        #    tags.append({'key': 'availability', 'value': m.extra['availability']})
        if m.extra.get('DATACENTERID', None):
            # for Linode
            dc = config.LINODE_DATACENTERS.get(m.extra['DATACENTERID'])
            tags.append({'key': 'DATACENTERID', 'value':dc})
        elif m.extra.get('vdc', None):
            # for vCloud
            tags.append({'key': 'vdc', 'value': m.extra['vdc']})

        image_id = m.image or m.extra.get('imageId', None)
        size = m.size or m.extra.get('flavorId', None)
        size = size or m.extra.get('instancetype', None)

        if m.driver.type is Provider.GCE:
                # show specific extra metadata for GCE. Wrap in try/except
                # to prevent from future GCE API changes

                # identify Windows servers
                os_type = 'linux'
                try:
                    if 'windows-cloud' in m.extra['disks'][0].get('licenses')[0]:
                        os_type = 'windows'
                except:
                    pass
                m.extra['os_type'] = os_type

                # windows specific metadata including user/password
                try:
                    for item in m.extra.get('metadata', {}).get('items', []):
                        if item.get('key') in ['gce-initial-windows-password', 'gce-initial-windows-user']:
                            m.extra[item.get('key')] = item.get('value')
                except:
                    pass

                try:
                    if m.extra.get('boot_disk'):
                        m.extra['boot_disk_size'] = m.extra.get('boot_disk').size
                        m.extra['boot_disk_type'] = m.extra.get('boot_disk').extra.get('type')
                        m.extra.pop('boot_disk')
                except:
                    pass

                try:
                    if m.extra.get('zone'):
                        m.extra['zone'] = m.extra.get('zone').name
                except:
                    pass

                try:
                    if m.extra.get('machineType'):
                        m.extra['machineType'] = m.extra.get('machineType').split('/')[-1]
                except:
                    pass
        for k in m.extra.keys():
            try:
                json.dumps(m.extra[k])
            except TypeError:
                m.extra[k] = str(m.extra[k])

        if m.driver.type is Provider.AZURE:
            if m.extra.get('endpoints'):
                m.extra['endpoints'] = json.dumps(m.extra.get('endpoints', {}))

        if m.driver.type == 'bare_metal':
            can_reboot = False
            keypairs = user.keypairs
            for key_id in keypairs:
                for machine in keypairs[key_id].machines:
                    if [cloud_id, m.id] == machine[:2]:
                        can_reboot = True
            m.extra['can_reboot'] = can_reboot

        if m.driver.type in [Provider.NEPHOSCALE, Provider.SOFTLAYER]:
            if 'windows' in m.extra.get('image', '').lower():
                os_type = 'windows'
            else:
                os_type = 'linux'
            m.extra['os_type'] = os_type

        if m.driver.type in config.EC2_PROVIDERS:
            # this is windows for windows servers and None for Linux
            m.extra['os_type'] = m.extra.get('platform', 'linux')

        if m.driver.type is Provider.LIBVIRT:
            if m.extra.get('xml_description'):
                m.extra['xml_description'] = escape(m.extra['xml_description'])

        # tags should be a list
        if not tags:
            tags = []

        machine = {'id': m.id,
                   'uuid': m.get_uuid(),
                   'name': m.name,
                   'imageId': image_id,
                   'size': size,
                   'state': config.STATES[m.state],
                   'private_ips': m.private_ips,
                   'public_ips': m.public_ips,
                   'tags': tags,
                   'extra': m.extra}
        machine.update(get_machine_actions(m, conn, m.extra))
        ret.append(machine)
    if conn.type == 'libvirt':
        # close connection with libvirt
        conn.disconnect()
    return ret

# command is not an arg into function, but in post deploy steps there is?
def create_machine(user, cloud_id, key_id, machine_name, location_id,
                   image_id, size_id, script, image_extra, disk, image_name,
                   size_name, location_name, ips, monitoring, networks=[],
                   docker_env=[], docker_command=None, ssh_port=22,
                   script_id='', script_params='', job_id=None,
                   docker_port_bindings={}, docker_exposed_ports={},
                   azure_port_bindings='', hostname='', plugins=None,
                   disk_size=None, disk_path=None,
                   post_script_id='', post_script_params='', cloud_init='',
                   associate_floating_ip=False,
                   associate_floating_ip_subnet=None, project_id=None,
                   cronjob={}, command=None
                   ):

    """Creates a new virtual machine on the specified cloud.

    If the cloud is Rackspace it attempts to deploy the node with an ssh key
    provided in config. the method used is the only one working in the old
    Rackspace cloud. create_node(), from libcloud.compute.base, with 'auth'
    kwarg doesn't do the trick. Didn't test if you can upload some ssh related
    files using the 'ex_files' kwarg from openstack 1.0 driver.

    In Linode creation is a bit different. There you can pass the key file
    directly during creation. The Linode API also requires to set a disk size
    and doesn't get it from size.id. So, send size.disk from the client and
    use it in all cases just to avoid provider checking. Finally, Linode API
    does not support association between a machine and the image it came from.
    We could set this, at least for machines created through mist.io in
    ex_comment, lroot or lconfig. lroot seems more appropriate. However,
    liblcoud doesn't support linode.config.list at the moment, so no way to
    get them. Also, it will create inconsistencies for machines created
    through mist.io and those from the Linode interface.

    """
    log.info('Creating machine %s on cloud %s' % (machine_name, cloud_id))


    if cloud_id not in user.clouds:
        raise CloudNotFoundError(cloud_id)
    conn = connect_provider(user.clouds[cloud_id])

    machine_name = machine_name_validator(conn.type, machine_name)

    if key_id and key_id not in user.keypairs:
        raise KeypairNotFoundError(key_id)

    # if key_id not provided, search for default key
    if conn.type not in [Provider.LIBVIRT, Provider.DOCKER]:
        if not key_id:
            for kid in user.keypairs:
                if user.keypairs[kid].default:
                    key_id = kid
                    break
        if key_id is None:
            raise KeypairNotFoundError("Couldn't find default keypair")

    if key_id:
        keypair = user.keypairs[key_id]
        private_key = keypair.private
        public_key = keypair.public
    else:
        public_key = None

    size = NodeSize(size_id, name=size_name, ram='', disk=disk,
                    bandwidth='', price='', driver=conn)
    image = NodeImage(image_id, name=image_name, extra=image_extra, driver=conn)
    location = NodeLocation(location_id, name=location_name, country='', driver=conn)

    if conn.type is Provider.DOCKER:
        if key_id:
            node = _create_machine_docker(conn, machine_name, image_id, '', public_key=public_key,
                                          docker_env=docker_env, docker_command=docker_command,
                                          docker_port_bindings=docker_port_bindings,
                                          docker_exposed_ports=docker_exposed_ports)
        else:
            node = _create_machine_docker(conn, machine_name, image_id, script, docker_env=docker_env,
                                          docker_command=docker_command, docker_port_bindings=docker_port_bindings,
                                          docker_exposed_ports=docker_exposed_ports)
        if key_id and key_id in user.keypairs:
            node_info = conn.inspect_node(node)
            try:
                ssh_port = int(node_info.extra['network_settings']['Ports']['22/tcp'][0]['HostPort'])
            except:
                pass
    elif conn.type in [Provider.RACKSPACE_FIRST_GEN,
                     Provider.RACKSPACE]:
        node = _create_machine_rackspace(conn, public_key, machine_name, image,
                                         size, location, user_data=cloud_init)
    elif conn.type in [Provider.OPENSTACK]:
        node = _create_machine_openstack(conn, private_key, public_key,
                                         machine_name, image, size, location, networks, cloud_init)
    elif conn.type in config.EC2_PROVIDERS and private_key:
        locations = conn.list_locations()
        for loc in locations:
            if loc.id == location_id:
                location = loc
                break
        node = _create_machine_ec2(conn, key_id, private_key, public_key,
                                   machine_name, image, size, location, cloud_init)
    elif conn.type is Provider.NEPHOSCALE:
        node = _create_machine_nephoscale(conn, key_id, private_key, public_key,
                                          machine_name, image, size,
                                          location, ips)
    elif conn.type is Provider.GCE:
        sizes = conn.list_sizes(location=location_name)
        for size in sizes:
            if size.id == size_id:
                size = size
                break
        node = _create_machine_gce(conn, key_id, private_key, public_key,
                                         machine_name, image, size, location, cloud_init)
    elif conn.type is Provider.SOFTLAYER:
        node = _create_machine_softlayer(conn, key_id, private_key, public_key,
                                         machine_name, image, size,
                                         location)
    elif conn.type is Provider.DIGITAL_OCEAN:
        node = _create_machine_digital_ocean(conn, key_id, private_key,
                                             public_key, machine_name,
                                             image, size, location, cloud_init)
    elif conn.type == Provider.AZURE:
        node = _create_machine_azure(conn, key_id, private_key,
                                     public_key, machine_name,
                                     image, size, location, cloud_init=cloud_init,
                                     cloud_service_name=None, azure_port_bindings=azure_port_bindings)
    elif conn.type in [Provider.VCLOUD, Provider.INDONESIAN_VCLOUD]:
        node = _create_machine_vcloud(conn, machine_name, image, size, public_key, networks)
    elif conn.type is Provider.LINODE and private_key:
        node = _create_machine_linode(conn, key_id, private_key, public_key,
                                      machine_name, image, size,
                                      location)
    elif conn.type == Provider.HOSTVIRTUAL:
        node = _create_machine_hostvirtual(conn, public_key, machine_name, image,
                                         size, location)
    elif conn.type == Provider.VULTR:
        node = _create_machine_vultr(conn, public_key, machine_name, image,
                                         size, location, cloud_init)
    elif conn.type is Provider.LIBVIRT:
        try:
            # size_id should have a format cpu:ram, eg 1:2048
            cpu = size_id.split(':')[0]
            ram = size_id.split(':')[1]
        except:
            ram = 512
            cpu = 1
        node = _create_machine_libvirt(conn, machine_name,
                                       disk_size=disk_size, ram=ram, cpu=cpu,
                                       image=image_id, disk_path=disk_path,
                                       networks=networks,
                                       public_key=public_key,
                                       cloud_init=cloud_init)
    elif conn.type == Provider.PACKET:
        node = _create_machine_packet(conn, public_key, machine_name, image,
                                         size, location, cloud_init, project_id)
    else:
        raise BadRequestError("Provider unknown.")

    if conn.type == Provider.AZURE:
        #we have the username
        associate_key(user, key_id, cloud_id, node.id,
                      username=node.extra.get('username'), port=ssh_port)
    elif key_id:
        associate_key(user, key_id, cloud_id, node.id, port=ssh_port)

    # Call post_deploy_steps for every provider
    if conn.type == Provider.AZURE:
        # for Azure, connect with the generated password, deploy the ssh key
        # when this is ok, it calls post_deploy for script/monitoring
        mist.io.tasks.azure_post_create_steps.delay(
            user.email, cloud_id, node.id, monitoring, script, key_id,
            node.extra.get('username'), node.extra.get('password'), public_key,
            script_id=script_id, script_params=script_params, job_id = job_id,
            hostname=hostname, plugins=plugins,
            post_script_id=post_script_id,
            post_script_params=post_script_params, cronjob=cronjob,
        )
<<<<<<< HEAD
=======
    elif conn.type == Provider.HPCLOUD:
        mist.io.tasks.hpcloud_post_create_steps.delay(
            user.email, cloud_id, node.id, monitoring, script, key_id,
            node.extra.get('username'), node.extra.get('password'), public_key,
            script_id=script_id, script_params=script_params, job_id = job_id,
            hostname=hostname, plugins=plugins,
            post_script_id=post_script_id,
            post_script_params=post_script_params, cronjob=cronjob,
        )
>>>>>>> 195e9efd
    elif conn.type == Provider.OPENSTACK:
        if associate_floating_ip:
            networks = list_networks(user, cloud_id)
            mist.io.tasks.openstack_post_create_steps.delay(
                user.email, cloud_id, node.id, monitoring, script, key_id,
                node.extra.get('username'), node.extra.get('password'),
                public_key, script_id=script_id, script_params=script_params,
                job_id = job_id, hostname=hostname, plugins=plugins,
                post_script_id=post_script_id,
                post_script_params=post_script_params,
                networks=networks, cronjob=cronjob,
            )
    elif conn.type == Provider.RACKSPACE_FIRST_GEN:
        # for Rackspace First Gen, cannot specify ssh keys. When node is
        # created we have the generated password, so deploy the ssh key
        # when this is ok and call post_deploy for script/monitoring
        mist.io.tasks.rackspace_first_gen_post_create_steps.delay(
            user.email, cloud_id, node.id, monitoring, script, key_id,
            node.extra.get('password'), public_key,
            script_id=script_id, script_params=script_params,
            job_id = job_id, hostname=hostname, plugins=plugins,
            post_script_id=post_script_id,
            post_script_params=post_script_params, cronjob=cronjob
        )

    elif key_id:   # there is a problem here with command and script
        mist.io.tasks.post_deploy_steps.delay(
            user.email, cloud_id, node.id, monitoring, script=script,
            key_id=key_id, script_id=script_id, script_params=script_params,
            job_id=job_id, hostname=hostname, plugins=plugins,
            post_script_id=post_script_id,
            post_script_params=post_script_params, cronjob=cronjob,
        )

    ret = {'id': node.id,
           'name': node.name,
           'extra': node.extra,
           'public_ips': node.public_ips,
           'private_ips': node.private_ips,
           'job_id': job_id,
           }

    return ret


def _create_machine_rackspace(conn, public_key, machine_name,
                             image, size, location, user_data):
    """Create a machine in Rackspace.

    Here there is no checking done, all parameters are expected to be
    sanitized by create_machine.

    """

    key = str(public_key).replace('\n','')

    try:
        server_key = ''
        keys = conn.ex_list_keypairs()
        for k in keys:
            if key == k.public_key:
                server_key = k.name
                break
        if not server_key:
            server_key = conn.ex_import_keypair_from_string(name=machine_name, key_material=key)
            server_key = server_key.name
    except:
        try:
            server_key = conn.ex_import_keypair_from_string(name='mistio'+str(random.randint(1,100000)), key_material=key)
            server_key = server_key.name
        except AttributeError:
            # RackspaceFirstGenNodeDriver based on OpenStack_1_0_NodeDriver
            # has no support for keys. So don't break here, since create_node won't
            # include it anyway
            server_key = None

    try:
        node = conn.create_node(name=machine_name, image=image, size=size,
                                location=location, ex_keyname=server_key, ex_userdata=user_data)
        return node
    except Exception as e:
        raise MachineCreationError("Rackspace, got exception %r" % e, exc=e)


def _create_machine_openstack(conn, private_key, public_key, machine_name,
                             image, size, location, networks, user_data):
    """Create a machine in Openstack.

    Here there is no checking done, all parameters are expected to be
    sanitized by create_machine.

    """
    key = str(public_key).replace('\n','')

    try:
        server_key = ''
        keys = conn.ex_list_keypairs()
        for k in keys:
            if key == k.public_key:
                server_key = k.name
                break
        if not server_key:
            server_key = conn.ex_import_keypair_from_string(name=machine_name, key_material=key)
            server_key = server_key.name
    except:
        server_key = conn.ex_import_keypair_from_string(name='mistio'+str(random.randint(1,100000)), key_material=key)
        server_key = server_key.name

    # select the right OpenStack network object
    available_networks = conn.ex_list_networks()
    try:
        chosen_networks = []
        for net in available_networks:
            if net.id in networks:
                chosen_networks.append(net)
    except:
        chosen_networks = []

    with get_temp_file(private_key) as tmp_key_path:
        try:
            node = conn.create_node(
                name=machine_name,
                image=image,
                size=size,
                location=location,
                ssh_key=tmp_key_path,
                ssh_alternate_usernames=['ec2-user', 'ubuntu'],
                max_tries=1,
                ex_keyname=server_key,
                networks=chosen_networks,
                ex_userdata=user_data)
        except Exception as e:
            raise MachineCreationError("OpenStack, got exception %s" % e, e)
    return node


def _create_machine_ec2(conn, key_name, private_key, public_key,
                       machine_name, image, size, location, user_data):
    """Create a machine in Amazon EC2.

    Here there is no checking done, all parameters are expected to be
    sanitized by create_machine.

    """

    # import key. This is supported only for EC2 at the moment.
    with get_temp_file(public_key) as tmp_key_path:
        try:
            log.info("Attempting to import key (ec2-only)")
            conn.ex_import_keypair(name=key_name, keyfile=tmp_key_path)
        except Exception as exc:
            if 'Duplicate' in exc.message:
                log.debug('Key already exists, not importing anything.')
            else:
                log.error('Failed to import key.')
                raise CloudUnavailableError("Failed to import key "
                                              "(ec2-only): %r" % exc, exc=exc)

    # create security group
    name = config.EC2_SECURITYGROUP.get('name', '')
    description = config.EC2_SECURITYGROUP.get('description', '')
    try:
        log.info("Attempting to create security group")
        conn.ex_create_security_group(name=name, description=description)
        conn.ex_authorize_security_group_permissive(name=name)
    except Exception as exc:
        if 'Duplicate' in exc.message:
            log.info('Security group already exists, not doing anything.')
        else:
            raise InternalServerError("Couldn't create security group", exc)

    with get_temp_file(private_key) as tmp_key_path:
        #deploy_node wants path for ssh private key
        try:
            node = conn.create_node(
                name=machine_name,
                image=image,
                size=size,
                location=location,
                ssh_key=tmp_key_path,
                max_tries=1,
                ex_keyname=key_name,
                ex_securitygroup=config.EC2_SECURITYGROUP['name'],
                ex_userdata=user_data
            )
        except Exception as e:
            raise MachineCreationError("EC2, got exception %s" % e, e)

    return node


def _create_machine_nephoscale(conn, key_name, private_key, public_key,
                              machine_name, image, size, location, ips):
    """Create a machine in Nephoscale.

    Here there is no checking done, all parameters are expected to be
    sanitized by create_machine.

    """
    machine_name = machine_name[:64].replace(' ', '-')
    # name in NephoScale must start with a letter, can contain mixed
    # alpha-numeric characters, hyphen ('-') and underscore ('_')
    # characters, cannot exceed 64 characters, and can end with a
    # letter or a number."

    # Hostname must start with a letter, can contain mixed alpha-numeric
    # characters and the hyphen ('-') character, cannot exceed 15 characters,
    # and can end with a letter or a number.
    key = public_key.replace('\n', '')

    # NephoScale has 2 keys that need be specified, console and ssh key
    # get the id of the ssh key if it exists, otherwise add the key
    try:
        server_key = ''
        keys = conn.ex_list_keypairs(ssh=True, key_group=1)
        for k in keys:
            if key == k.public_key:
                server_key = k.id
                break
        if not server_key:
            server_key = conn.ex_create_keypair(machine_name, public_key=key)
    except:
        server_key = conn.ex_create_keypair(
            'mistio' + str(random.randint(1, 100000)),
            public_key=key
        )

    # mist.io does not support console key add through the wizzard.
    # Try to add one
    try:
        console_key = conn.ex_create_keypair(
            'mistio' + str(random.randint(1, 100000)),
            key_group=4
        )
    except:
        console_keys = conn.ex_list_keypairs(key_group=4)
        if console_keys:
            console_key = console_keys[0].id
    if size.name and size.name.startswith('D'):
        baremetal=True
    else:
        baremetal=False

    with get_temp_file(private_key) as tmp_key_path:
        try:
            node = conn.create_node(
                name=machine_name,
                hostname=machine_name[:15],
                image=image,
                size=size,
                zone=location.id,
                server_key=server_key,
                console_key=console_key,
                ssh_key=tmp_key_path,
                baremetal=baremetal,
                ips=ips
            )
        except Exception as e:
            raise MachineCreationError("Nephoscale, got exception %s" % e, e)
        return node


def _create_machine_softlayer(conn, key_name, private_key, public_key,
                             machine_name, image, size, location):
    """Create a machine in Softlayer.

    Here there is no checking done, all parameters are expected to be
    sanitized by create_machine.

    """

    key = str(public_key).replace('\n','')
    try:
        server_key = ''
        keys = conn.list_key_pairs()
        for k in keys:
            if key == k.key:
                server_key = k.id
                break
        if not server_key:
            server_key = conn.create_key_pair(machine_name, key)
            server_key = server_key.id
    except:
        server_key = conn.create_key_pair('mistio'+str(random.randint(1,100000)), key)
        server_key = server_key.id


    if '.' in machine_name:
        domain = '.'.join(machine_name.split('.')[1:])
        name = machine_name.split('.')[0]
    else:
        domain = None
        name = machine_name

    with get_temp_file(private_key) as tmp_key_path:
        try:
            node = conn.create_node(
                name=name,
                ex_domain=domain,
                image=image,
                size=size,
                location=location,
                sshKeys=server_key
            )
        except Exception as e:
            raise MachineCreationError("Softlayer, got exception %s" % e, e)
    return node

def _create_machine_docker(conn, machine_name, image, script=None, public_key=None, docker_env={}, docker_command=None,
                           tty_attach=True, docker_port_bindings={}, docker_exposed_ports={}):
    """Create a machine in docker.

    """

    try:
        if public_key:
            environment = ['PUBLIC_KEY=%s' % public_key.strip()]
        else:
            environment = []

        if docker_env:
            # docker_env is a dict, and we must convert it ot be in the form:
            # [ "key=value", "key=value"...]
            docker_environment = ["%s=%s" % (key, value) for key, value in docker_env.iteritems()]
            environment += docker_environment

        node = conn.create_node(
            name=machine_name,
            image=image,
            command=docker_command,
            environment=environment,
            tty=tty_attach,
            ports=docker_exposed_ports,
            port_bindings=docker_port_bindings,
        )
    except Exception as e:
        raise MachineCreationError("Docker, got exception %s" % e, e)

    return node

def _create_machine_digital_ocean(conn, key_name, private_key, public_key,
                                  machine_name, image, size, location, user_data):
    """Create a machine in Digital Ocean.

    Here there is no checking done, all parameters are expected to be
    sanitized by create_machine.

    """
    key = public_key.replace('\n', '')

    #on API v1 list keys returns only ids, without actual public keys
    #So the check fails. If there's already a key with the same pub key,
    #create key call will fail!
    try:
        server_key = ''
        keys = conn.ex_list_ssh_keys()
        for k in keys:
            if key == k.pub_key:
                server_key = k
                break
        if not server_key:
            server_key = conn.ex_create_ssh_key(machine_name, key)
    except:
        try:
            server_key = conn.ex_create_ssh_key('mistio'+str(random.randint(1,100000)), key)
        except:
            #on API v1 if we can't create that key, means that key is already
            #on our account. Since we don't know the id, we pass all the ids
            server_keys = [str(key.id) for key in keys]

    if not server_key:
        ex_ssh_key_ids = server_keys
    else:
        ex_ssh_key_ids = [str(server_key.id)]

    # check if location allows the private_networking setting
    private_networking = False
    try:
        locations = conn.list_locations()
        for loc in locations:
            if loc.id == location.id:
                if 'private_networking' in loc.extra:
                    private_networking = True
                break
    except:
        # do not break if this fails for some reason
        pass

    with get_temp_file(private_key) as tmp_key_path:
        try:
            node = conn.create_node(
                name=machine_name,
                image=image,
                size=size,
                ex_ssh_key_ids=ex_ssh_key_ids,
                location=location,
                ssh_key=tmp_key_path,
                private_networking=private_networking,
                user_data=user_data
            )
        except Exception as e:
            raise MachineCreationError("Digital Ocean, got exception %s" % e, e)

        return node


def _create_machine_libvirt(conn, machine_name, disk_size, ram, cpu,
                            image, disk_path, networks, public_key, cloud_init):
    """Create a machine in Libvirt.
    """

    try:
        node = conn.create_node(
            name=machine_name,
            disk_size=disk_size,
            ram=ram,
            cpu=cpu,
            image=image,
            disk_path=disk_path,
            networks=networks,
            public_key=public_key,
            cloud_init=cloud_init
        )

    except Exception as e:
        raise MachineCreationError("KVM, got exception %s" % e, e)

    return node


def _create_machine_hostvirtual(conn, public_key, machine_name, image, size, location):
    """Create a machine in HostVirtual.

    Here there is no checking done, all parameters are expected to be
    sanitized by create_machine.

    """
    key = public_key.replace('\n', '')

    auth = NodeAuthSSHKey(pubkey=key)

    try:
        node = conn.create_node(
            name=machine_name,
            image=image,
            size=size,
            auth=auth,
            location=location
        )
    except Exception as e:
        raise MachineCreationError("HostVirtual, got exception %s" % e, e)

    return node


def _create_machine_packet(conn, public_key, machine_name, image, size, location, cloud_init, project_id=None):
    """Create a machine in Packet.net.

    Here there is no checking done, all parameters are expected to be
    sanitized by create_machine.

    """
    key = public_key.replace('\n', '')
    try:
        conn.create_key_pair('mistio', key)
    except:
        # key exists and will be deployed
        pass

    # if project_id is not specified, use the project for which the driver
    # has been initiated. If driver hasn't been initiated with a project,
    # then use the first one from the projects
    ex_project_id = None
    if not project_id:
        if conn.project_id:
            ex_project_id = conn.project_id
        else:
            try:
                ex_project_id = conn.projects[0].id
            except IndexError:
                raise BadRequestError("You don't have any projects on packet.net")
    else:
        for project_obj in conn.projects:
            if project_id in [project_obj.name, project_obj.id]:
                ex_project_id = project_obj.id
                break
        if not ex_project_id:
            raise BadRequestError("Project id is invalid")

    try:
        node = conn.create_node(
            name=machine_name,
            size=size,
            image=image,
            location=location,
            ex_project_id=ex_project_id,
            cloud_init=cloud_init
        )
    except Exception as e:
        raise MachineCreationError("Packet.net, got exception %s" % e, e)

    return node


def _create_machine_vultr(conn, public_key, machine_name, image, size, location, cloud_init):
    """Create a machine in Vultr.

    Here there is no checking done, all parameters are expected to be
    sanitized by create_machine.

    """
    key = public_key.replace('\n', '')

    try:
        server_key = ''
        keys = conn.ex_list_ssh_keys()
        for k in keys:
            if key == k.ssh_key.replace('\n', ''):
                server_key = k
                break
        if not server_key:
            server_key = conn.ex_create_ssh_key(machine_name, key)
    except:
        server_key = conn.ex_create_ssh_key('mistio'+str(random.randint(1,100000)), key)

    try:
        server_key = server_key.id
    except:
        pass

    try:
        node = conn.create_node(
            name=machine_name,
            size=size,
            image=image,
            location=location,
            ssh_key=[server_key],
            userdata=cloud_init
        )
    except Exception as e:
        raise MachineCreationError("Vultr, got exception %s" % e, e)

    return node


def _create_machine_azure(conn, key_name, private_key, public_key,
                          machine_name, image, size, location, cloud_init, cloud_service_name, azure_port_bindings):
    """Create a machine Azure.

    Here there is no checking done, all parameters are expected to be
    sanitized by create_machine.

    """
    key = public_key.replace('\n', '')

    port_bindings = []
    if azure_port_bindings and type(azure_port_bindings) in [str, unicode]:
    # we receive something like: http tcp 80:80, smtp tcp 25:25, https tcp 443:443
    # and transform it to [{'name':'http', 'protocol': 'tcp', 'local_port': 80, 'port': 80},
    # {'name':'smtp', 'protocol': 'tcp', 'local_port': 25, 'port': 25}]

        for port_binding in azure_port_bindings.split(','):
            try:
                port_dict = port_binding.split()
                port_name = port_dict[0]
                protocol = port_dict[1]
                ports = port_dict[2]
                local_port = ports.split(':')[0]
                port = ports.split(':')[1]
                binding = {'name': port_name, 'protocol': protocol, 'local_port': local_port, 'port': port}
                port_bindings.append(binding)
            except:
                pass


    with get_temp_file(private_key) as tmp_key_path:
        try:
            node = conn.create_node(
                name=machine_name,
                size=size,
                image=image,
                location=location,
                ex_cloud_service_name=cloud_service_name,
                endpoint_ports=port_bindings,
                custom_data=base64.b64encode(cloud_init)
            )
        except Exception as e:
            try:
                # try to get the message only out of the XML response
                msg = re.search(r"(<Message>)(.*?)(</Message>)", e.value)
                if not msg:
                    msg = re.search(r"(Message: ')(.*?)(', Body)", e.value)
                if msg:
                    msg = msg.group(2)
            except:
                msg = e
            raise MachineCreationError('Azure, got exception %s' % msg)

        return node


def _create_machine_vcloud(conn, machine_name, image, size, public_key, networks):
    """Create a machine vCloud.

    Here there is no checking done, all parameters are expected to be
    sanitized by create_machine.

    """
    key = public_key.replace('\n', '')
    #we have the option to pass a guest customisation script as ex_vm_script. We'll pass
    #the ssh key there

    deploy_script = NamedTemporaryFile(delete=False)
    deploy_script.write('mkdir -p ~/.ssh && echo "%s" >> ~/.ssh/authorized_keys && chmod -R 700 ~/.ssh/' % key)
    deploy_script.close()

    # select the right network object
    ex_network = None
    try:
        if networks:
            network = networks[0]
            available_networks = conn.ex_list_networks()
            available_networks_ids = [net.id for net in available_networks]
            if network in available_networks_ids:
                ex_network = network
    except:
        pass

    try:
        node = conn.create_node(
            name=machine_name,
            image=image,
            size=size,
            ex_vm_script=deploy_script.name,
            ex_vm_network=ex_network,
            ex_vm_fence='bridged',
            ex_vm_ipmode='DHCP'
        )
    except Exception as e:
            raise MachineCreationError("vCloud, got exception %s" % e, e)

    return node


def _create_machine_gce(conn, key_name, private_key, public_key, machine_name,
                        image, size, location, cloud_init):
    """Create a machine in GCE.

    Here there is no checking done, all parameters are expected to be
    sanitized by create_machine.

    """
    key = public_key.replace('\n', '')

    metadata = {#'startup-script': script,
                'sshKeys': 'user:%s' % key}
    #metadata for ssh user, ssh key and script to deploy
    if cloud_init:
        metadata['startup-script'] = cloud_init

    with get_temp_file(private_key) as tmp_key_path:
        try:
            node = conn.create_node(
                name=machine_name,
                image=image,
                size=size,
                location=location,
                ex_metadata=metadata
            )
        except Exception as e:
            raise MachineCreationError("Google Compute Engine, got exception %s" % e, e)
    return node


def _create_machine_linode(conn, key_name, private_key, public_key,
                          machine_name, image, size, location):
    """Create a machine in Linode.

    Here there is no checking done, all parameters are expected to be
    sanitized by create_machine.

    """

    auth = NodeAuthSSHKey(public_key)

    with get_temp_file(private_key) as tmp_key_path:
        try:
            node = conn.create_node(
                name=machine_name,
                image=image,
                size=size,
                location=location,
                auth=auth,
                ssh_key=tmp_key_path
            )
        except Exception as e:
            raise MachineCreationError("Linode, got exception %s" % e, e)
    return node


def _machine_action(user, cloud_id, machine_id, action, plan_id=None, name=None):
    """Start, stop, reboot, resize, undefine and destroy have the same logic underneath, the only
    thing that changes is the action. This helper function saves us some code.

    """
    actions = ('start', 'stop', 'reboot', 'destroy', 'resize', 'rename', 'undefine', 'suspend', 'resume')

    if action not in actions:
        raise BadRequestError("Action '%s' should be one of %s" % (action,
                                                                   actions))

    if cloud_id not in user.clouds:
        raise CloudNotFoundError()

    bare_metal = False
    if user.clouds[cloud_id].provider == 'bare_metal':
        bare_metal = True

    try:
        conn = connect_provider(user.clouds[cloud_id])
    except InvalidCredsError:
        raise CloudUnauthorizedError()
    except Exception as exc:
        log.error("Error while connecting to cloud")
        raise CloudUnavailableError(exc=exc)

    # GCE needs machine.extra as well, so we need the real machine object
    machine = None
    try:
        if conn.type == 'azure':
            # Azure needs the cloud service specified as well as the node
            cloud_service = conn.get_cloud_service_from_node_id(machine_id)
            nodes = conn.list_nodes(ex_cloud_service_name=cloud_service)
            for node in nodes:
                if node.id == machine_id:
                    machine = node
                    break
        else:
            for node in conn.list_nodes():
                if node.id == machine_id:
                    machine = node
                    break
        if machine is None:
            # did not find the machine_id on the list of nodes, still do not fail
            raise MachineUnavailableError("Error while attempting to %s machine"
                                  % action)
    except:
        machine = Node(machine_id,
                   name=machine_id,
                   state=0,
                   public_ips=[],
                   private_ips=[],
                   driver=conn)
    try:
        if action is 'start':
            # In liblcoud it is not possible to call this with machine.start()
            if conn.type == 'azure':
                conn.ex_start_node(machine, ex_cloud_service_name=cloud_service)
            else:
                conn.ex_start_node(machine)

            if conn.type is Provider.DOCKER:
                node_info = conn.inspect_node(node)
                try:
                    port = node_info.extra['network_settings']['Ports']['22/tcp'][0]['HostPort']
                except KeyError:
                    port = 22

                with user.lock_n_load():
                    machine_uid = [cloud_id, machine_id]

                    for keypair in user.keypairs:
                        for machine in user.keypairs[keypair].machines:
                            if machine[:2] == machine_uid:
                                key_id = keypair
                                machine[-1] = int(port)
                    user.save()

        elif action is 'stop':
            # In libcloud it is not possible to call this with machine.stop()
            if conn.type == 'azure':
                conn.ex_stop_node(machine, ex_cloud_service_name=cloud_service)
            else:
                conn.ex_stop_node(machine)
        elif action is 'undefine':
            # In libcloud undefine means destroy machine and delete XML configuration
            if conn.type == 'libvirt':
                conn.ex_undefine_node(machine)
        elif action is 'suspend':
            if conn.type == 'libvirt':
                conn.ex_suspend_node(machine)
        elif action is 'resume':
            if conn.type == 'libvirt':
                conn.ex_resume_node(machine)

        elif action is 'resize':
            conn.ex_resize_node(node, plan_id)
        elif action is 'rename':
            conn.ex_rename_node(node, name)
        elif action is 'reboot':
            if bare_metal:
                try:
                    hostname = user.clouds[cloud_id].machines[machine_id].public_ips[0]
                    command = '$(command -v sudo) shutdown -r now'
                    ssh_command(user, cloud_id, machine_id, hostname, command)
                    return True
                except:
                    return False
            else:
                if conn.type == 'libvirt':
                    if machine.extra.get('tags', {}).get('type', None) == 'hypervisor':
                         # issue an ssh command for the libvirt hypervisor
                        try:
                            hostname = machine.public_ips[0]
                            command = '$(command -v sudo) shutdown -r now'
                            ssh_command(user, cloud_id, machine_id, hostname, command)
                            return True
                        except:
                            return False

                    else:
                       machine.reboot()
                if conn.type == 'azure':
                    conn.reboot_node(machine, ex_cloud_service_name=cloud_service)
                else:
                    machine.reboot()
                if conn.type is Provider.DOCKER:
                    node_info = conn.inspect_node(node)
                    try:
                        port = node_info.extra['network_settings']['Ports']['22/tcp'][0]['HostPort']
                    except KeyError:
                        port = 22

                    with user.lock_n_load():
                        machine_uid = [cloud_id, machine_id]

                        for keypair in user.keypairs:
                            for machine in user.keypairs[keypair].machines:
                                if machine[:2] == machine_uid:
                                    key_id = keypair
                                    machine[-1] = int(port)
                        user.save()

        elif action is 'destroy':
            if conn.type is Provider.DOCKER and node.state == 0:
                conn.ex_stop_node(node)
                machine.destroy()
            elif conn.type == 'azure':
                conn.destroy_node(machine, ex_cloud_service_name=cloud_service)
            else:
                machine.destroy()
    except AttributeError:
        raise BadRequestError("Action %s not supported for this machine"
                              % action)

    except Exception as e:
        log.error("%r", e)
        raise MachineUnavailableError("Error while attempting to %s machine"
                                  % action)


def start_machine(user, cloud_id, machine_id):
    """Starts a machine on clouds that support it.

    Currently only EC2 supports that.
    Normally try won't get an AttributeError exception because this
    action is not allowed for machines that don't support it. Check
    helpers.get_machine_actions.

    """
    _machine_action(user, cloud_id, machine_id, 'start')


def stop_machine(user, cloud_id, machine_id):
    """Stops a machine on clouds that support it.

    Currently only EC2 supports that.
    Normally try won't get an AttributeError exception because this
    action is not allowed for machines that don't support it. Check
    helpers.get_machine_actions.

    """
    _machine_action(user, cloud_id, machine_id, 'stop')


def reboot_machine(user, cloud_id, machine_id):
    """Reboots a machine on a certain cloud."""
    _machine_action(user, cloud_id, machine_id, 'reboot')


def undefine_machine(user, cloud_id, machine_id):
    """Undefines machine - used in KVM libvirt to destroy machine + delete XML conf"""
    _machine_action(user, cloud_id, machine_id, 'undefine')


def resume_machine(user, cloud_id, machine_id):
    """Resumes machine - used in KVM libvirt to resume suspended machine"""
    _machine_action(user, cloud_id, machine_id, 'resume')


def suspend_machine(user, cloud_id, machine_id):
    """Suspends machine - used in KVM libvirt to pause machine"""
    _machine_action(user, cloud_id, machine_id, 'suspend')


def rename_machine(user, cloud_id, machine_id, name):
    """Renames a machine on a certain cloud."""
    _machine_action(user, cloud_id, machine_id, 'rename', name=name)


def resize_machine(user, cloud_id, machine_id, plan_id):
    """Resize a machine on an other plan."""
    _machine_action(user, cloud_id, machine_id, 'resize', plan_id=plan_id)


def destroy_machine(user, cloud_id, machine_id):
    """Destroys a machine on a certain cloud.

    After destroying a machine it also deletes all key associations. However,
    it doesn't undeploy the keypair. There is no need to do it because the
    machine will be destroyed.

    """

    log.info('Destroying machine %s in cloud %s' % (machine_id, cloud_id))
    # if machine has monitoring, disable it. the way we disable depends on
    # whether this is a standalone io installation or not
    disable_monitoring_function = None
    try:
        from mist.core.methods import disable_monitoring as dis_mon_core
        disable_monitoring_function = dis_mon_core
    except ImportError:
        # this is a standalone io installation, using io's disable_monitoring
        # if we have an authentication token for the core service
        if user.mist_api_token:
            disable_monitoring_function = disable_monitoring
    if disable_monitoring_function is not None:
        log.info("Will try to disable monitoring for machine before "
                 "destroying it (we don't bother to check if it "
                 "actually has monitoring enabled.")
        try:
            # we don't actually bother to undeploy collectd
            disable_monitoring_function(user, cloud_id, machine_id,
                                        no_ssh=True)
        except Exception as exc:
            log.warning("Didn't manage to disable monitoring, maybe the "
                        "machine never had monitoring enabled. Error: %r", exc)

    _machine_action(user, cloud_id, machine_id, 'destroy')

    pair = [cloud_id, machine_id]
    with user.lock_n_load():
        for key_id in user.keypairs:
            keypair = user.keypairs[key_id]
            for machine in keypair.machines:
                if machine[:2] == pair:
                    disassociate_key(user, key_id, cloud_id, machine_id)


def ssh_command(user, cloud_id, machine_id, host, command,
                key_id=None, username=None, password=None, port=22):
    """
    We initialize a Shell instant (for mist.io.shell).

    Autoconfigures shell and returns command's output as string.
    Raises MachineUnauthorizedError if it doesn't manage to connect.

    """

    if cloud_id not in user.clouds:
        raise CloudNotFoundError(cloud_id)
    else:
        cloud = user.clouds[cloud_id]

    shell = Shell(host)
    key_id, ssh_user = shell.autoconfigure(user, cloud_id, machine_id,
                                           key_id, username, password, port)
    retval, output = shell.command(command)
    shell.disconnect()
    return output


def list_images(user, cloud_id, term=None):
    """List images from each cloud.

    Furthermore if a search_term is provided, we loop through each
    cloud and search for that term in the ids and the names of
    the community images

    """

    if cloud_id not in user.clouds:
        raise CloudNotFoundError(cloud_id)

    cloud = user.clouds[cloud_id]
    conn = connect_provider(cloud)
    try:
        starred = list(cloud.starred)
        # Initialize arrays
        starred_images = []
        ec2_images = []
        rest_images = []
        images = []
        if conn.type in config.EC2_PROVIDERS:
            imgs = config.EC2_IMAGES[conn.type].keys() + starred
            ec2_images = conn.list_images(None, imgs)
            for image in ec2_images:
                image.name = config.EC2_IMAGES[conn.type].get(image.id, image.name)
            ec2_images += conn.list_images(ex_owner="amazon")
            ec2_images += conn.list_images(ex_owner="self")
        elif conn.type == Provider.GCE:
            rest_images = conn.list_images()
            for gce_image in rest_images:
                if gce_image.extra.get('licenses'):
                    gce_image.extra['licenses'] = None
            # GCE has some objects in extra so we make sure they are not passed
        elif conn.type == Provider.AZURE:
            # do not show Microsoft Windows images
            # from Azure's response we can't know which images are default
            rest_images = conn.list_images()
            rest_images = [image for image in rest_images if 'windows' not in image.name.lower()
                           and 'RightImage' not in image.name and 'Barracuda' not in image.name and 'BizTalk' not in image.name]
            temp_dict = {}
            for image in rest_images:
                temp_dict[image.name] = image
            #there are many builds for some images -eg Ubuntu). All have the same name!
            rest_images = sorted(temp_dict.values(), key=lambda k: k.name)
        elif conn.type == Provider.DOCKER:
            #get mist.io default docker images from config
            rest_images = [NodeImage(id=image, name=name, driver=conn, extra={})
                              for image, name in config.DOCKER_IMAGES.items()]
            rest_images += conn.list_images()
        elif conn.type == Provider.LIBVIRT:
            rest_images = conn.list_images(location=cloud.images_location)
        else:
            rest_images = conn.list_images()
            starred_images = [image for image in rest_images
                              if image.id in starred]
        if term and conn.type in config.EC2_PROVIDERS:
            ec2_images += conn.list_images(ex_owner="aws-marketplace")

        images = starred_images + ec2_images + rest_images
        images = [img for img in images
                  if img.name and img.id[:3] not in ['aki', 'ari']
                  and 'windows' not in img.name.lower()]

        if term and conn.type == Provider.LIBVIRT:
            # fetch a new listing of the images and search for the term
            images = conn.list_images()

        if term and conn.type == 'docker':
            images = conn.search_images(term=term)[:40]
        #search directly on docker registry for the query
        elif term:
            images = [img for img in images
                      if term in img.id.lower()
                      or term in img.name.lower()][:40]
    except Exception as e:
        log.error(repr(e))
        raise CloudUnavailableError(cloud_id, e)
    ret = [{'id': image.id,
            'extra': image.extra,
            'name': image.name,
            'star': _image_starred(user, cloud_id, image.id)}
           for image in images]

    return ret


def _image_starred(user, cloud_id, image_id):
    """Check if an image should appear as starred or not to the user"""
    cloud = user.clouds[cloud_id]
    if cloud.provider.startswith('ec2'):
        default = False
        if cloud.provider in config.EC2_IMAGES:
            if image_id in config.EC2_IMAGES[cloud.provider]:
                default = True
    else:
        # consider all images default for clouds with few images
        default = True
    starred = image_id in cloud.starred
    unstarred = image_id in cloud.unstarred
    return starred or (default and not unstarred)


def star_image(user, cloud_id, image_id):
    """Toggle image star (star/unstar)"""

    with user.lock_n_load():
        cloud = user.clouds[cloud_id]
        star = _image_starred(user, cloud_id, image_id)
        if star:
            if image_id in cloud.starred:
                cloud.starred.remove(image_id)
            if image_id not in cloud.unstarred:
                cloud.unstarred.append(image_id)
        else:
            if image_id not in cloud.starred:
                cloud.starred.append(image_id)
            if image_id in cloud.unstarred:
                cloud.unstarred.remove(image_id)
        user.save()
    task = mist.io.tasks.ListImages()
    task.clear_cache(user.email, cloud_id)
    task.delay(user.email, cloud_id)
    return not star


def list_clouds(user):
    ret = []
    for cloud_id in user.clouds:
        cloud = user.clouds[cloud_id]
        info = {'id': cloud_id,
                    'apikey': cloud.apikey,
                    'title': cloud.title or cloud.provider,
                    'provider': cloud.provider,
                    'poll_interval': cloud.poll_interval,
                    'state': 'online' if cloud.enabled else 'offline',
                    # for Provider.RACKSPACE_FIRST_GEN
                    'region': cloud.region,
                    # for Provider.RACKSPACE (the new Nova provider)
                    ## 'datacenter': cloud.datacenter,
                    'enabled': cloud.enabled,
                    'tenant_name': cloud.tenant_name}

        if cloud.provider == 'docker':
            info['docker_port'] = cloud.docker_port

        ret.append(info)

    return ret


def list_keys(user):
    return [{'id': key,
             'machines': user.keypairs[key].machines,
             'isDefault': user.keypairs[key].default}
            for key in user.keypairs]


def list_sizes(user, cloud_id):
    """List sizes (aka flavors) from each cloud."""

    if cloud_id not in user.clouds:
        raise CloudNotFoundError(cloud_id)
    cloud = user.clouds[cloud_id]
    conn = connect_provider(cloud)

    try:
        if conn.type == Provider.GCE:
            #have to get sizes for one location only, since list_sizes returns
            #sizes for all zones (currently 88 sizes)
            sizes = conn.list_sizes(location='us-central1-a')
            sizes = [s for s in sizes if s.name and not s.name.endswith('-d')]
            #deprecated sizes for GCE
        elif conn.type == Provider.NEPHOSCALE:
            sizes = conn.list_sizes(baremetal=False)
            dedicated = conn.list_sizes(baremetal=True)
            sizes.extend(dedicated)
        else:
            sizes = conn.list_sizes()
    except Exception as exc:
        raise CloudUnavailableError(cloud_id, exc)

    ret = []
    for size in sizes:
        ret.append({'id': size.id,
                    'bandwidth': size.bandwidth,
                    'disk': size.disk,
                    'driver': size.driver.name,
                    'name': size.name,
                    'price': size.price,
                    'extra': size.extra,
                    'ram': size.ram})
    if conn.type == 'libvirt':
        # close connection with libvirt
        conn.disconnect()
    return ret


def list_locations(user, cloud_id):
    """List locations from each cloud.

    Locations mean different things in each cloud. e.g. EC2 uses it as a
    datacenter in a given availability zone, whereas Linode lists availability
    zones. However all responses share id, name and country eventhough in some
    cases might be empty, e.g. Openstack.

    In EC2 all locations by a provider have the same name, so the availability
    zones are listed instead of name.

    """

    if cloud_id not in user.clouds:
        raise CloudNotFoundError(cloud_id)
    cloud = user.clouds[cloud_id]
    conn = connect_provider(cloud)

    try:
        locations = conn.list_locations()
    except:
        locations = [NodeLocation('', name='default', country='', driver=conn)]

    ret = []
    for location in locations:
        if conn.type in config.EC2_PROVIDERS:
            try:
                name = location.availability_zone.name
            except:
                name = location.name
        else:
            name = location.name

        ret.append({'id': location.id,
                    'name': name,
                    'country': location.country})
    if conn.type == 'libvirt':
        # close connection with libvirt
        conn.disconnect()
    return ret


def list_networks(user, cloud_id):
    """List networks from each cloud.
    Currently NephoScale and Openstack networks are supported. For other providers
    this returns an empty list

    """

    if cloud_id not in user.clouds:
        raise CloudNotFoundError(cloud_id)
    cloud = user.clouds[cloud_id]
    conn = connect_provider(cloud)

    ret = {}
    ret['public'] = []
    ret['private'] = []
    ret['routers'] = []

    # Get the actual networks
    if conn.type in [Provider.NEPHOSCALE]:
        networks = conn.ex_list_networks()
        for network in networks:
            ret['public'].append(nephoscale_network_to_dict(network))
    elif conn.type in [Provider.VCLOUD, Provider.INDONESIAN_VCLOUD]:
        networks = conn.ex_list_networks()

        for network in networks:
            ret['public'].append({
                'id': network.id,
                'name': network.name,
                'extra': network.extra,
            })
    elif conn.type in (Provider.OPENSTACK,):
        networks = conn.ex_list_networks()
        subnets = conn.ex_list_subnets()
        routers = conn.ex_list_routers()
        floating_ips = conn.ex_list_floating_ips()
        if conn.connection.tenant_id:
            floating_ips = [floating_ip for floating_ip in floating_ips if floating_ip.extra.get('tenant_id') == conn.connection.tenant_id]
        if floating_ips:
            nodes = conn.list_nodes()
        else:
            nodes = []

        public_networks = []
        for net in networks:
            if net.router_external:
                net_index = networks.index(net)
                public_networks.append(networks.pop(net_index))

        for pub_net in public_networks:
            ret['public'].append(openstack_network_to_dict(pub_net, subnets, floating_ips, nodes))
        for network in networks:
            ret['private'].append(openstack_network_to_dict(network, subnets))
        for router in routers:
            ret['routers'].append(openstack_router_to_dict(router))
    elif conn.type in [Provider.GCE]:
        networks = conn.ex_list_networks()
        for network in networks:
            ret['public'].append(gce_network_to_dict(network))
    elif conn.type in [Provider.EC2, Provider.EC2_AP_NORTHEAST,
                       Provider.EC2_AP_SOUTHEAST, Provider.EC2_AP_SOUTHEAST2,
                       Provider.EC2_EU, Provider.EC2_EU_WEST,
                       Provider.EC2_SA_EAST, Provider.EC2_US_EAST,
                       Provider.EC2_US_WEST, Provider.EC2_US_WEST_OREGON]:
        networks = conn.ex_list_networks()
        for network in networks:
            ret['public'].append(ec2_network_to_dict(network))

    if conn.type == 'libvirt':
        # close connection with libvirt
        conn.disconnect()
    return ret


def list_projects(user, cloud_id):
    """List projects for each account.
    Currently supported for Packet.net. For other providers
    this returns an empty list
    """

    if cloud_id not in user.clouds:
        raise CloudNotFoundError(cloud_id)
    cloud = user.clouds[cloud_id]
    conn = connect_provider(cloud)

    ret = {}
    if conn.type in [Provider.PACKET]:
        projects = conn.ex_list_projects()
    else:
        projects = []

    ret = [{'id': project.id,
            'name': project.name,
            'extra': project.extra
            }
           for project in projects]
    return ret

    if conn.type == 'libvirt':
        # close connection with libvirt
        conn.disconnect()
    return ret


def ec2_network_to_dict(network):
    net = {}
    net['name'] = network.name
    net['id'] = network.id
    net['is_default'] = network.extra.get('is_default', False)
    net['state'] = network.extra.get('state')
    net['instance_tenancy'] = network.extra.get('instance_tenancy')
    net['dhcp_options_id'] = network.extra.get('dhcp_options_id')
    net['tags'] = network.extra.get('tags', [])
    net['subnets'] = [{'name': network.cidr_block}]
    return net


def nephoscale_network_to_dict(network):
    net = {}
    net['name'] = network.name
    net['id'] = network.id
    net['subnets'] = network.subnets
    net['is_default'] = network.is_default
    net['zone'] = network.zone
    net['domain_type'] = network.domain_type
    return net


def gce_network_to_dict(network):
    net = {}
    net['name'] = network.name
    net['id'] = network.id
    net['extra'] = network.extra
    net['subnets'] = [{'name': network.cidr,
                       'gateway_ip': network.extra.get('gatewayIPv4')}]
    return net


def openstack_network_to_dict(network, subnets=[], floating_ips=[], nodes=[]):
    net = {}
    net['name'] = network.name
    net['id'] = network.id
    net['status'] = network.status
    net['router_external'] = network.router_external
    net['extra'] = network.extra
    net['public'] = bool(network.router_external)
    net['subnets'] = [openstack_subnet_to_dict(subnet) for subnet in subnets if subnet.id in network.subnets]
    net['floating_ips'] = []
    for floating_ip in floating_ips:
        if floating_ip.floating_network_id == network.id:
            net['floating_ips'].append(openstack_floating_ip_to_dict(floating_ip, nodes))
    return net


def openstack_floating_ip_to_dict(floating_ip, nodes=[]):
    ret = {}
    ret['id'] = floating_ip.id
    ret['floating_network_id'] = floating_ip.floating_network_id
    ret['floating_ip_address'] = floating_ip.floating_ip_address
    ret['fixed_ip_address'] = floating_ip.fixed_ip_address
    ret['status'] = str(floating_ip.status)
    ret['port_id'] = floating_ip.port_id
    ret['extra'] = floating_ip.extra
    ret['node_id'] = ''

    for node in nodes:
        if floating_ip.fixed_ip_address in node.private_ips:
            ret['node_id'] = node.id

    return ret

def openstack_subnet_to_dict(subnet):
    net = {}

    net['name'] = subnet.name
    net['id'] = subnet.id
    net['cidr'] = subnet.cidr
    net['enable_dhcp'] = subnet.enable_dhcp
    net['dns_nameservers'] = subnet.dns_nameservers
    net['allocation_pools'] = subnet.allocation_pools
    net['gateway_ip'] = subnet.gateway_ip
    net['ip_version'] = subnet.ip_version
    net['extra'] = subnet.extra

    return net


def openstack_router_to_dict(router):
    ret = {}

    ret['name'] = router.name
    ret['id'] = router.id
    ret['status'] = router.status
    ret['external_gateway_info'] = router.external_gateway_info
    ret['external_gateway'] = router.external_gateway
    ret['admin_state_up'] = router.admin_state_up
    ret['extra'] = router.extra

    return ret


def associate_ip(user, cloud_id, network_id, ip, machine_id=None, assign=True):
    if cloud_id not in user.clouds:
        raise CloudNotFoundError(cloud_id)
    cloud = user.clouds[cloud_id]
    conn = connect_provider(cloud)

    if conn.type != Provider.NEPHOSCALE:
        return False

    return conn.ex_associate_ip(ip, server=machine_id, assign=assign)


def create_network(user, cloud_id, network, subnet, router):
    """
    Creates a new network. If subnet dict is specified, after creating the network
    it will use the new network's id to create a subnet

    """
    if cloud_id not in user.clouds:
        raise CloudNotFoundError(cloud_id)
    cloud = user.clouds[cloud_id]

    conn = connect_provider(cloud)
    if conn.type not in (Provider.OPENSTACK,):
        raise NetworkActionNotSupported()

    if conn.type is Provider.OPENSTACK:
        ret = _create_network_openstack(conn, network, subnet, router)

    task = mist.io.tasks.ListNetworks()
    task.clear_cache(user.email, cloud_id)
    trigger_session_update(user.email, ['clouds'])
    return ret


def _create_network_hpcloud(conn, network, subnet, router):
    """
    Create hpcloud network
    NOT used anymore, stays for reference

    """
    try:
        network_name = network.get('name')
    except Exception as e:
        raise RequiredParameterMissingError(e)

    admin_state_up = network.get('admin_state_up', True)
    shared = network.get('shared', False)

    # First we create the network

    try:
        new_network = conn.ex_create_network(name=network_name, admin_state_up=admin_state_up, shared=shared)
    except Exception as e:
        raise NetworkCreationError("Got error %s" % str(e))

    ret = dict()
    if subnet:
        network_id = new_network.id

        try:
            subnet_name = subnet.get('name')
            cidr = subnet.get('cidr')
        except Exception as e:
            raise RequiredParameterMissingError(e)

        allocation_pools = subnet.get('allocation_pools', [])
        gateway_ip = subnet.get('gateway_ip', None)
        ip_version = subnet.get('ip_version', '4')
        enable_dhcp = subnet.get('enable_dhcp', True)

        try:
            subnet = conn.ex_create_subnet(name=subnet_name, network_id=network_id, cidr=cidr,
                                           allocation_pools=allocation_pools, gateway_ip=gateway_ip,
                                           ip_version=ip_version, enable_dhcp=enable_dhcp)
        except Exception as e:
            conn.ex_delete_network(network_id)
            raise NetworkError(e)

        ret['network'] = openstack_network_to_dict(new_network)
        ret['network']['subnets'].append(openstack_subnet_to_dict(subnet))

        if router:
            try:
                router_name = router.get('name')
            except Exception as e:
                raise RequiredParameterMissingError(e)

            subnet_id = ret['network']['subnets'][0]['id']
            external_gateway = router.get('publicGateway', False)

            # If external gateway, find the ext-net
            if external_gateway:
                available_networks = conn.ex_list_networks()
                external_networks = [net for net in available_networks if net.router_external]
                if external_networks:
                    ext_net_id = external_networks[0].id
                else:
                    external_gateway = False
                    ext_net_id = ""

            # First we create the router
            router_obj = conn.ex_create_router(name=router_name, external_gateway=external_gateway,
                                               ext_net_id=ext_net_id)

            # Then we attach the router to the subnet
            router_obj = conn.ex_add_router_interface(router_obj['router']['id'], subnet_id)

    else:
        ret = openstack_network_to_dict(new_network)

    return ret


def _create_network_openstack(conn, network, subnet, router):
    """
    Create openstack specific network
    """
    try:
        network_name = network.get('name')
    except Exception as e:
        raise RequiredParameterMissingError(e)

    admin_state_up = network.get('admin_state_up', True)
    shared = network.get('shared', False)

    # First we create the network
    try:
        new_network = conn.ex_create_network(name=network_name, admin_state_up=admin_state_up, shared=shared)
    except Exception as e:
        raise NetworkCreationError("Got error %s" % str(e))

    ret = dict()
    if subnet:
        network_id = new_network.id

        try:
            subnet_name = subnet.get('name')
            cidr = subnet.get('cidr')
        except Exception as e:
            raise RequiredParameterMissingError(e)

        allocation_pools = subnet.get('allocation_pools', [])
        gateway_ip = subnet.get('gateway_ip', None)
        ip_version = subnet.get('ip_version', '4')
        enable_dhcp = subnet.get('enable_dhcp', True)

        try:
            subnet = conn.ex_create_subnet(name=subnet_name, network_id=network_id, cidr=cidr,
                                           allocation_pools=allocation_pools, gateway_ip=gateway_ip,
                                           ip_version=ip_version, enable_dhcp=enable_dhcp)
        except Exception as e:
            conn.ex_delete_network(network_id)
            raise NetworkError(e)

        ret['network'] = openstack_network_to_dict(new_network)
        ret['network']['subnets'].append(openstack_subnet_to_dict(subnet))

    else:
        ret = openstack_network_to_dict(new_network)

    return ret


def delete_network(user, cloud_id, network_id):
    """
    Delete a neutron network

    """
    if cloud_id not in user.clouds:
        raise CloudNotFoundError(cloud_id)
    cloud = user.clouds[cloud_id]

    conn = connect_provider(cloud)
    if conn.type is Provider.OPENSTACK:
        try:
            conn.ex_delete_network(network_id)
        except Exception as e:
            raise NetworkError(e)
    else:
        raise NetworkActionNotSupported()

    try:
        task = mist.io.tasks.ListNetworks()
        task.clear_cache(user.email, cloud_id)
        trigger_session_update(user.email, ['clouds'])
    except Exception as e:
        pass


def set_machine_tags(user, cloud_id, machine_id, tags):
    """Sets metadata for a machine, given the cloud and machine id.

    Libcloud handles this differently for each provider. Linode and Rackspace,
    at least the old Rackspace providers, don't support metadata adding.

    machine_id comes as u'...' but the rest are plain strings so use == when
    comparing in ifs. u'f' is 'f' returns false and 'in' is too broad.

    Tags is expected to be a list of key-value dicts
    """

    if cloud_id not in user.clouds:
        raise CloudNotFoundError(cloud_id)
    cloud = user.clouds[cloud_id]

    conn = connect_provider(cloud)

    machine = Node(machine_id, name='', state=0, public_ips=[],
                   private_ips=[], driver=conn)

    tags_dict = {}
    for tag in tags:
        for tag_key, tag_value in tag.items():
            if type(tag_key) ==  unicode:
                tag_key = tag_key.encode('utf-8')
            if type(tag_value) ==  unicode:
                tag_value = tag_value.encode('utf-8')
            tags_dict[tag_key] = tag_value

    if conn.type in config.EC2_PROVIDERS:
        try:
            # first get a list of current tags. Make sure
            # the response dict gets utf-8 encoded
            # then delete tags and update with the new ones
            ec2_tags = conn.ex_describe_tags(machine)
            ec2_tags.pop('Name')
            encoded_ec2_tags = {}
            for ec2_key, ec2_value in ec2_tags.items():
                if type(ec2_key) ==  unicode:
                    ec2_key = ec2_key.encode('utf-8')
                if type(ec2_value) ==  unicode:
                    ec2_value = ec2_value.encode('utf-8')
                encoded_ec2_tags[ec2_key] = ec2_value
            conn.ex_delete_tags(machine, encoded_ec2_tags)
            # ec2 resource can have up to 10 tags, with one of them being the Name
            if len(tags_dict) > 9:
                tags_keys = tags_dict.keys()[:9]
                pop_keys = [key for key in tags_dict.keys() if key not in tags_keys]
                for key in pop_keys:
                    tags_dict.pop(key)

            conn.ex_create_tags(machine, tags_dict)
        except Exception as exc:
            raise CloudUnavailableError(cloud_id, exc)
    else:
        if conn.type == 'gce':
            try:
                for node in conn.list_nodes():
                    if node.id == machine_id:
                        machine = node
                        break
            except Exception as exc:
                raise CloudUnavailableError(cloud_id, exc)
            if not machine:
                raise MachineNotFoundError(machine_id)
            try:
                conn.ex_set_node_metadata(machine, tags)
            except Exception as exc:
                raise InternalServerError("error setting tags", exc)
        else:
            try:
                conn.ex_set_metadata(machine, tags_dict)
            except Exception as exc:
                raise InternalServerError("error creating tags", exc)


def delete_machine_tag(user, cloud_id, machine_id, tag):
    """Deletes metadata for a machine, given the machine id and the tag to be
    deleted.

    Libcloud handles this differently for each provider. Linode and Rackspace,
    at least the old Rackspace providers, don't support metadata updating. In
    EC2 you can delete just the tag you like. In Openstack you can only set a
    new list and not delete from the existing.

    Mist.io client knows only the value of the tag and not it's key so it
    has to loop through the machine list in order to find it.

    Don't forget to check string encoding before using them in ifs.
    u'f' is 'f' returns false.

    """

    if cloud_id not in user.clouds:
        raise CloudNotFoundError(cloud_id)
    cloud = user.clouds[cloud_id]
    if not tag:
        raise RequiredParameterMissingError("tag")
    conn = connect_provider(cloud)

    if type(tag) ==  unicode:
        tag = tag.encode('utf-8')

    if conn.type in [Provider.LINODE, Provider.RACKSPACE_FIRST_GEN]:
        raise MethodNotAllowedError("Deleting metadata is not supported in %s"
                                    % conn.type)

    machine = None
    try:
        for node in conn.list_nodes():
            if node.id == machine_id:
                machine = node
                break
    except Exception as exc:
        raise CloudUnavailableError(cloud_id, exc)
    if not machine:
        raise MachineNotFoundError(machine_id)
    if conn.type in config.EC2_PROVIDERS:
        tags = machine.extra.get('tags', None)
        pair = None
        for mkey, mdata in tags.iteritems():
            if type(mkey) ==  unicode:
                mkey = mkey.encode('utf-8')
            if type(mdata) ==  unicode:
                mdata = mdata.encode('utf-8')
            if tag == mkey:
                pair = {mkey: mdata}
                break
        if not pair:
            raise NotFoundError("tag not found")

        try:
            conn.ex_delete_tags(machine, pair)
        except Exception as exc:
            raise CloudUnavailableError("Error deleting metadata in EC2", exc)

    else:
        if conn.type == 'gce':
            try:
                metadata = machine.extra['metadata']['items']
                for tag_data in metadata:
                    mkey = tag_data.get('key')
                    mdata = tag_data.get('value')
                    if tag == mkey:
                        metadata.remove({u'value':mdata, u'key':mkey})
                conn.ex_set_node_metadata(machine, metadata)
            except Exception as exc:
                raise InternalServerError("Error while updating metadata", exc)
        else:
            tags = machine.extra.get('metadata', None)
            key = None
            for mkey, mdata in tags.iteritems():
                if type(mkey) ==  unicode:
                    mkey = mkey.encode('utf-8')
                if type(mdata) ==  unicode:
                    mdata = mdata.encode('utf-8')
                if tag == mkey:
                    key = mkey
            if key:
                tags.pop(key.decode('utf-8'))
            else:
                raise NotFoundError("tag not found")

            try:
                conn.ex_set_metadata(machine, tags)
            except:
                raise CloudUnavailableError("Error while updating metadata")


def check_monitoring(user):
    """Ask the mist.io service if monitoring is enabled for this machine."""
    try:
        ret = requests.get(config.CORE_URI + '/monitoring',
                           headers={'Authorization': get_auth_header(user)},
                           verify=config.SSL_VERIFY)
    except requests.exceptions.SSLError as exc:
        log.error("%r", exc)
        raise SSLError()
    if ret.status_code == 200:
        return ret.json()
    elif ret.status_code in [400, 401]:
        with user.lock_n_load():
            user.email = ""
            user.mist_api_token = ""
            user.save()
    log.error("Error getting stats %d:%s", ret.status_code, ret.text)
    raise ServiceUnavailableError()


def enable_monitoring(user, cloud_id, machine_id,
                      name='', dns_name='', public_ips=None,
                      no_ssh=False, dry=False, deploy_async=True, **kwargs):
    """Enable monitoring for a machine."""
    cloud = user.clouds[cloud_id]
    payload = {
        'action': 'enable',
        'no_ssh': True,
        'dry': dry,
        'name': name or cloud.title,
        'public_ips': ",".join(public_ips or []),
        'dns_name': dns_name,
        'cloud_title': cloud.title,
        'cloud_provider': cloud.provider,
        'cloud_region': cloud.region,
        'cloud_apikey': cloud.apikey,
        'cloud_apisecret': cloud.apisecret,
        'cloud_apiurl': cloud.apiurl,
        'cloud_tenant_name': cloud.tenant_name,
    }
    url_scheme = "%s/clouds/%s/machines/%s/monitoring"
    try:
        resp = requests.post(
            url_scheme % (config.CORE_URI, cloud_id, machine_id),
            data=json.dumps(payload),
            headers={'Authorization': get_auth_header(user)},
            verify=config.SSL_VERIFY
        )
    except requests.exceptions.SSLError as exc:
        log.error("%r", exc)
        raise SSLError()
    if not resp.ok:
        if resp.status_code == 402:
            raise PaymentRequiredError(resp.text.replace('Payment required: ', ''))
        else:
            raise ServiceUnavailableError()
    ret_dict = resp.json()

    if dry:
        return ret_dict

    if not no_ssh:
        deploy = mist.io.tasks.deploy_collectd
        if deploy_async:
            deploy = deploy.delay
        deploy(user.email, cloud_id, machine_id, ret_dict['extra_vars'])

    trigger_session_update(user.email, ['monitoring'])

    return ret_dict


def disable_monitoring(user, cloud_id, machine_id, no_ssh=False):
    """Disable monitoring for a machine."""
    payload = {
        'action': 'disable',
        'no_ssh': True
    }
    url_scheme = "%s/clouds/%s/machines/%s/monitoring"
    try:
        ret = requests.post(
            url_scheme % (config.CORE_URI, cloud_id, machine_id),
            params=payload,
            headers={'Authorization': get_auth_header(user)},
            verify=config.SSL_VERIFY
        )
    except requests.exceptions.SSLError as exc:
        log.error("%r", exc)
        raise SSLError()
    if ret.status_code != 200:
        raise ServiceUnavailableError()

    ret_dict = json.loads(ret.content)
    host = ret_dict.get('host')

    if not no_ssh:
        mist.io.tasks.undeploy_collectd.delay(user.email,
                                              cloud_id, machine_id)
    trigger_session_update(user.email, ['monitoring'])


def probe(user, cloud_id, machine_id, host, key_id='', ssh_user=''):
    """Ping and SSH to machine and collect various metrics."""

    if not host:
        raise RequiredParameterMissingError('host')

    # start pinging the machine in the background
    log.info("Starting ping in the background for host %s", host)
    ping = subprocess.Popen(
        ["ping", "-c", "10", "-i", "0.4", "-W", "1", "-q", host],
        stdout=subprocess.PIPE
    )
    try:
        ret = probe_ssh_only(user, cloud_id, machine_id, host,
                             key_id=key_id, ssh_user=ssh_user)
    except:
        log.warning("SSH failed when probing, let's see what ping has to say.")
        ret = {}
    ping_out = ping.stdout.read()
    ping.wait()
    log.info("ping output: %s" % ping_out)
    ret.update(parse_ping(ping_out))
    return ret


def probe_ssh_only(user, cloud_id, machine_id, host, key_id='', ssh_user='',
                   shell=None):
    """Ping and SSH to machine and collect various metrics."""

    # run SSH commands
    command = (
       "echo \""
       "sudo -n uptime 2>&1|"
       "grep load|"
       "wc -l && "
       "echo -------- && "
       "uptime && "
       "echo -------- && "
       "if [ -f /proc/uptime ]; then cat /proc/uptime; "
       "else expr `date '+%s'` - `sysctl kern.boottime | sed -En 's/[^0-9]*([0-9]+).*/\\1/p'`;"
       "fi; "
       "echo -------- && "
       "if [ -f /proc/cpuinfo ]; then grep -c processor /proc/cpuinfo;"
       "else sysctl hw.ncpu | awk '{print $2}';"
       "fi;"
       "echo -------- && "
       "/sbin/ifconfig;"
       "echo -------- &&"
       "/bin/df -Pah;"
       "echo --------"
       "\"|sh" # In case there is a default shell other than bash/sh (e.g. csh)
    )

    if key_id:
        log.warn('probing with key %s' % key_id)

    if not shell:
        cmd_output = ssh_command(user, cloud_id, machine_id,
                                 host, command, key_id=key_id)
    else:
        retval, cmd_output = shell.command(command)

    cmd_output = cmd_output.replace('\r','').split('--------')
    log.warn(cmd_output)
    uptime_output = cmd_output[1]
    loadavg = re.split('load averages?: ', uptime_output)[1].split(', ')
    users = re.split(' users?', uptime_output)[0].split(', ')[-1].strip()
    uptime = cmd_output[2]
    cores = cmd_output[3]
    ips = re.findall('inet addr:(\S+)', cmd_output[4])
    m = re.findall('((?:[0-9a-fA-F]{1,2}:){5}[0-9a-fA-F]{1,2})', cmd_output[4])
    if '127.0.0.1' in ips:
        ips.remove('127.0.0.1')
    macs = {}
    for i in range(0, len(ips)):
        macs[ips[i]] = m[i]
    pub_ips = find_public_ips(ips)
    priv_ips = [ip for ip in ips if ip not in pub_ips]

    return {
        'uptime': uptime,
        'loadavg': loadavg,
        'cores': cores,
        'users': users,
        'pub_ips': pub_ips,
        'priv_ips': priv_ips,
        'macs': macs,
        'df': cmd_output[5],
        'timestamp': time(),
    }


def ping(host):
    ping = subprocess.Popen(
        ["ping", "-c", "10", "-i", "0.4", "-W", "1", "-q", host],
        stdout=subprocess.PIPE
    )
    ping_out = ping.stdout.read()
    ping.wait()
    return parse_ping(ping_out)


def find_public_ips(ips):
    public_ips = []
    for ip in ips:
        #is_private_subnet does not check for ipv6
        try:
            if not is_private_subnet(ip):
                public_ips.append(ip)
        except:
            pass
    return public_ips


def notify_admin(title, message="", team = "all"):
    """ This will only work on a multi-user setup configured to send emails """
    try:
        from mist.core.helpers import send_email
        send_email(title, message,
                   config.NOTIFICATION_EMAIL.get(team,
                                                 config.NOTIFICATION_EMAIL))
    except ImportError:
        pass


def notify_user(user, title, message="", email_notify=True, **kwargs):
    # Notify connected user via amqp
    payload = {'title': title, 'message': message}
    payload.update(kwargs)
    if 'command' in kwargs:
        output = '%s\n' % kwargs['command']
        if 'output' in kwargs:
            output += '%s\n' % kwargs['output'].decode('utf-8', 'ignore')
        if 'retval' in kwargs:
            output += 'returned with exit code %s.\n' % kwargs['retval']
        payload['output'] = output
    amqp_publish_user(user, routing_key='notify', data=payload)

    body = message + '\n' if message else ''
    if 'cloud_id' in kwargs:
        cloud_id = kwargs['cloud_id']
        cloud = user.clouds[cloud_id]
        body += "Cloud:\n  Name: %s\n  Id: %s\n" % (cloud.title,
                                                      cloud_id)
        if 'machine_id' in kwargs:
            machine_id = kwargs['machine_id']
            body += "Machine:\n"
            if kwargs.get('machine_name'):
                name = kwargs['machine_name']
            else:
                try:
                    name = cloud.machines[machine_id].name
                except MachineNotFoundError:
                    name = ''
            if name:
                body += "  Name: %s\n" % name
            title += " for machine %s" % (name or machine_id)
            body += "  Id: %s\n" % machine_id
    if 'error' in kwargs:
        error = kwargs['error']
        body += "Result: %s\n" % ('Success' if not error else 'Error')
        if error and error is not True:
            body += "Error: %s" % error
    if 'command' in kwargs:
        body += "Command: %s\n" % kwargs['command']
    if 'retval' in kwargs:
        body += "Return value: %s\n" % kwargs['retval']
    if 'duration' in kwargs:
        body += "Duration: %.2f secs\n" % kwargs['duration']
    if 'output' in kwargs:
        body += "Output: %s\n" % kwargs['output'].decode('utf-8', 'ignore')

    try: # Send email in multi-user env
        if email_notify:
            from mist.core.helpers import send_email
            send_email("[mist.io] %s" % title, body.encode('utf-8', 'ignore'), user.email)
    except ImportError:
        pass


def find_metrics(user, cloud_id, machine_id):
    url = "%s/clouds/%s/machines/%s/metrics" % (config.CORE_URI,
                                                  cloud_id, machine_id)
    headers={'Authorization': get_auth_header(user)}
    try:
        resp = requests.get(url, headers=headers, verify=config.SSL_VERIFY)
    except requests.exceptions.SSLError as exc:
        raise SSLError()
    except Exception as exc:
        log.error("Exception requesting find_metrics: %r", exc)
        raise ServiceUnavailableError(exc=exc)
    if not resp.ok:
        log.error("Error in find_metrics %d:%s", resp.status_code, resp.text)
        raise ServiceUnavailableError(resp.text)
    return resp.json()


def assoc_metric(user, cloud_id, machine_id, metric_id):
    url = "%s/clouds/%s/machines/%s/metrics" % (config.CORE_URI,
                                                  cloud_id, machine_id)
    try:
        resp = requests.put(url,
                            headers={'Authorization': get_auth_header(user)},
                            params={'metric_id': metric_id},
                            verify=config.SSL_VERIFY)
    except requests.exceptions.SSLError as exc:
        raise SSLError()
    except Exception as exc:
        log.error("Exception requesting assoc_metric: %r", exc)
        raise ServiceUnavailableError(exc=exc)
    if not resp.ok:
        log.error("Error in assoc_metric %d:%s", resp.status_code, resp.text)
        raise ServiceUnavailableError(resp.text)
    trigger_session_update(user.email, [])


def disassoc_metric(user, cloud_id, machine_id, metric_id):
    url = "%s/clouds/%s/machines/%s/metrics" % (config.CORE_URI,
                                                  cloud_id, machine_id)
    try:
        resp = requests.delete(url,
                               headers={'Authorization': get_auth_header(user)},
                               params={'metric_id': metric_id},
                               verify=config.SSL_VERIFY)
    except requests.exceptions.SSLError as exc:
        raise SSLError()
    except Exception as exc:
        log.error("Exception requesting disassoc_metric: %r", exc)
        raise ServiceUnavailableError(exc=exc)
    if not resp.ok:
        log.error("Error in disassoc_metric %d:%s", resp.status_code, resp.text)
        raise ServiceUnavailableError(resp.text)
    trigger_session_update(user.email, [])


def update_metric(user, metric_id, name=None, unit=None,
                  cloud_id=None, machine_id=None):
    url = "%s/metrics/%s" % (config.CORE_URI, metric_id)
    headers={'Authorization': get_auth_header(user)}
    params = {
        'name': name,
        'unit': unit,
        'cloud_id': cloud_id,
        'machine_id': machine_id,
    }
    try:
        resp = requests.put(url, headers=headers, params=params,
                            verify=config.SSL_VERIFY)
    except requests.exceptions.SSLError as exc:
        raise SSLError()
    except Exception as exc:
        log.error("Exception updating metric: %r", exc)
        raise ServiceUnavailableError(exc=exc)
    if not resp.ok:
        log.error("Error updating metric %d:%s", resp.status_code, resp.text)
        raise BadRequestError(resp.text)
    trigger_session_update(user.email, [])


def deploy_python_plugin(user, cloud_id, machine_id, plugin_id,
                         value_type, read_function, host):
    # Sanity checks
    if not plugin_id:
        raise RequiredParameterMissingError('plugin_id')
    if not value_type:
        raise RequiredParameterMissingError('value_type')
    if not read_function:
        raise RequiredParameterMissingError('read_function')
    if not host:
        raise RequiredParameterMissingError('host')
    chars = [chr(ord('a') + i) for i in range(26)] + list('0123456789_')
    for c in plugin_id:
        if c not in chars:
            raise BadRequestError("Invalid plugin_id '%s'.plugin_id can only "
                                  "lower case chars, numeric digits and"
                                  "underscores" % plugin_id)
    if plugin_id.startswith('_') or plugin_id.endswith('_'):
        raise BadRequestError("Invalid plugin_id '%s'. plugin_id can't start "
                              "or end with an underscore." % plugin_id)
    if value_type not in ('gauge', 'derive'):
        raise BadRequestError("Invalid value_type '%s'. Must be 'gauge' or "
                              "'derive'." % value_type)

    # Iniatilize SSH connection
    shell = Shell(host)
    key_id, ssh_user = shell.autoconfigure(user, cloud_id, machine_id)
    sftp = shell.ssh.open_sftp()

    tmp_dir = "/tmp/mist-python-plugin-%d" % random.randrange(2 ** 20)
    retval, stdout = shell.command(
"""
sudo=$(command -v sudo)
mkdir -p %s
cd /opt/mistio-collectd/
$sudo mkdir -p plugins/mist-python/
$sudo chown -R root plugins/mist-python/
""" % tmp_dir
    )

    # Test read function
    test_code = """
import time

from %s_read import *

for i in range(3):
    val = read()
    if val is not None and not isinstance(val, (int, float, long)):
        raise Exception("read() must return a single int, float or long "
                        "(or None to not submit any sample to collectd)")
    time.sleep(1)
print("READ FUNCTION TEST PASSED")
    """ % plugin_id

    sftp.putfo(StringIO(read_function), "%s/%s_read.py" % (tmp_dir, plugin_id))
    sftp.putfo(StringIO(test_code), "%s/test.py" % tmp_dir)

    retval, test_out = shell.command("$(command -v sudo) python %s/test.py" % tmp_dir)
    stdout += test_out

    if not test_out.strip().endswith("READ FUNCTION TEST PASSED"):
        stdout += "\nERROR DEPLOYING PLUGIN\n"
        raise BadRequestError(stdout)

    # Generate plugin script
    plugin = """# Generated by mist.io web ui

import collectd

%(read_function)s

def read_callback():
    val = read()
    if val is None:
        return
    vl = collectd.Values(type="%(value_type)s")
    vl.plugin = "mist.python"
    vl.plugin_instance = "%(plugin_instance)s"
    vl.dispatch(values=[val])

collectd.register_read(read_callback)
""" % {'read_function': read_function,
       'value_type': value_type,
       'plugin_instance': plugin_id}

    sftp.putfo(StringIO(plugin), "%s/%s.py" % (tmp_dir, plugin_id))
    retval, cmd_out = shell.command("""
cd /opt/mistio-collectd/
$(command -v sudo) mv %s/%s.py plugins/mist-python/
$(command -v sudo) chown -R root plugins/mist-python/
""" % (tmp_dir, plugin_id)
    )

    stdout += cmd_out

    # Prepare collectd.conf
    script = """
sudo=$(command -v sudo)
cd /opt/mistio-collectd/

if ! grep '^Include.*plugins/mist-python' collectd.conf; then
    echo "Adding Include line in collectd.conf for plugins/mist-python/include.conf"
    $sudo su -c 'echo Include \\"/opt/mistio-collectd/plugins/mist-python/include.conf\\" >> collectd.conf'
else
    echo "plugins/mist-python/include.conf is already included in collectd.conf"
fi
if [ ! -f plugins/mist-python/include.conf ]; then
    echo "Generating plugins/mist-python/include.conf"
    $sudo su -c 'echo -e "# Do not edit this file, unless you are looking for trouble.\n\n<LoadPlugin python>\n    Globals true\n</LoadPlugin>\n\n\n<Plugin python>\n    ModulePath \\"/opt/mistio-collectd/plugins/mist-python/\\"\n    LogTraces true\n    Interactive false\n</Plugin>\n" > plugins/mist-python/include.conf'
else
    echo "plugins/mist-python/include.conf already exists, continuing"
fi

echo "Adding Import line for plugin in plugins/mist-python/include.conf"
if ! grep '^ *Import %(plugin_id)s *$' plugins/mist-python/include.conf; then
    $sudo cp plugins/mist-python/include.conf plugins/mist-python/include.conf.backup
    $sudo sed -i 's/^<\/Plugin>$/    Import %(plugin_id)s\\n<\/Plugin>/' plugins/mist-python/include.conf
    echo "Checking that python plugin is available"
    if $sudo /usr/bin/collectd -C /opt/mistio-collectd/collectd.conf -t 2>&1 | grep 'Could not find plugin python'; then
        echo "WARNING: collectd python plugin is not installed, will attempt to install it"
        zypper in -y collectd-plugin-python
        if $sudo /usr/bin/collectd -C /opt/mistio-collectd/collectd.conf -t 2>&1 | grep 'Could not find plugin python'; then
            echo "Install collectd-plugin-python failed"
            $sudo cp plugins/mist-python/include.conf.backup plugins/mist-python/include.conf
            echo "ERROR DEPLOYING PLUGIN"
        fi
    fi
    echo "Restarting collectd"
    $sudo /opt/mistio-collectd/collectd.sh restart
    sleep 2
    if ! $sudo /opt/mistio-collectd/collectd.sh status; then
        echo "Restarting collectd failed, restoring include.conf"
        $sudo cp plugins/mist-python/include.conf.backup plugins/mist-python/include.conf
        $sudo /opt/mistio-collectd/collectd.sh restart
        echo "ERROR DEPLOYING PLUGIN"
    fi
else
    echo "Plugin already imported in include.conf"
fi
$sudo rm -rf %(tmp_dir)s
""" % {'plugin_id': plugin_id, 'tmp_dir': tmp_dir}

    retval, cmd_out = shell.command(script)
    stdout += cmd_out
    if stdout.strip().endswith("ERROR DEPLOYING PLUGIN"):
        raise BadRequestError(stdout)

    shell.disconnect()

    parts = ["mist", "python"]  # strip duplicates (bucky also does this)
    for part in plugin_id.split("."):
        if part != parts[-1]:
            parts.append(part)
    ## parts.append(value_type)  # not needed since MistPythonConverter in bucky
    metric_id = ".".join(parts)

    return {'metric_id': metric_id, 'stdout': stdout}


def undeploy_python_plugin(user, cloud_id, machine_id, plugin_id, host):

    # Sanity checks
    if not plugin_id:
        raise RequiredParameterMissingError('plugin_id')
    if not host:
        raise RequiredParameterMissingError('host')

    # Iniatilize SSH connection
    shell = Shell(host)
    key_id, ssh_user = shell.autoconfigure(user, cloud_id, machine_id)

    # Prepare collectd.conf
    script = """
sudo=$(command -v sudo)
cd /opt/mistio-collectd/

echo "Removing Include line for plugin conf from plugins/mist-python/include.conf"
$sudo grep -v 'Import %(plugin_id)s$' plugins/mist-python/include.conf > /tmp/include.conf
$sudo mv /tmp/include.conf plugins/mist-python/include.conf

echo "Restarting collectd"
$sudo /opt/mistio-collectd/collectd.sh restart
""" % {'plugin_id': plugin_id}

    retval, stdout = shell.command(script)

    shell.disconnect()

    return {'metric_id': None, 'stdout': stdout}


def get_stats(user, cloud_id, machine_id, start='', stop='', step='', metrics=''):
    try:
        resp = requests.get(
            "%s/clouds/%s/machines/%s/stats" % (config.CORE_URI,
                                                  cloud_id, machine_id),
            params={'start': start, 'stop': stop, 'step': step},
            headers={'Authorization': get_auth_header(user)},
            verify=config.SSL_VERIFY
        )
    except requests.exceptions.SSLError as exc:
        log.error("%r", exc)
        raise SSLError()
    if resp.status_code == 200:
        ret = resp.json()
        return ret
    else:
        log.error("Error getting stats %d:%s", resp.status_code, resp.text)
        if resp.status_code == 400:
            raise BadRequestError(resp.text.replace('Bad Request: ', ''))
        raise ServiceUnavailableError(resp.text)


def run_playbook(user, cloud_id, machine_id, playbook_path, extra_vars=None,
                 force_handlers=False, debug=False):
    if not extra_vars:
        extra_vars = None
    ret_dict = {
        'success': False,
        'started_at': time(),
        'finished_at': 0,
        'stdout': '',
        'error_msg': '',
        'inventory': '',
        'stats': {},
    }
    inventory = mist.io.inventory.MistInventory(user,
                                                [(cloud_id, machine_id)])
    if len(inventory.hosts) != 1:
        log.error("Expected 1 host, found %s", inventory.hosts)
        ret_dict['error_msg'] = "Expected 1 host, found %s" % inventory.hosts
        ret_dict['finished_at'] = time()
        return ret_dict
    ret_dict['host'] = inventory.hosts.values()[0]['ansible_ssh_host']
    machine_name = inventory.hosts.keys()[0]
    log_prefix = "Running playbook '%s' on machine '%s'" % (playbook_path,
                                                            machine_name)
    files = inventory.export(include_localhost=False)
    ret_dict['inventory'] = files['inventory']
    tmp_dir = tempfile.mkdtemp()
    old_dir = os.getcwd()
    os.chdir(tmp_dir)
    try:
        log.debug("%s: Saving inventory files", log_prefix)
        os.mkdir('id_rsa')
        for name, data in files.items():
            with open(name, 'w') as f:
                f.write(data)
        for name in os.listdir('id_rsa'):
            os.chmod('id_rsa/%s' % name, 0600)
        log.debug("%s: Inventory files ready", log_prefix)

        playbook_path = '%s/%s' % (old_dir, playbook_path)
        ansible_hosts_path = 'inventory'
        # extra_vars['host_key_checking'] = False

        ansible.utils.VERBOSITY = 4 if debug else 0
        ansible.constants.HOST_KEY_CHECKING = False
        ansible.constants.ANSIBLE_NOCOWS = True
        stats = ansible.callbacks.AggregateStats()
        playbook_cb = ansible.callbacks.PlaybookCallbacks(
            verbose=ansible.utils.VERBOSITY
        )
        runner_cb = ansible.callbacks.PlaybookRunnerCallbacks(
            stats, verbose=ansible.utils.VERBOSITY
        )
        log.error(old_dir)
        log.error(tmp_dir)
        log.error(extra_vars)
        log.error(playbook_path)
        capture = StdStreamCapture()
        try:
            playbook = ansible.playbook.PlayBook(
                playbook=playbook_path,
                host_list=ansible_hosts_path,
                callbacks=playbook_cb,
                runner_callbacks=runner_cb,
                stats=stats,
                extra_vars=extra_vars,
                force_handlers=force_handlers,
            )
            result = playbook.run()
        except Exception as exc:
            log.error("%s: Error %r", log_prefix, exc)
            ret_dict['error_msg'] = repr(exc)
        finally:
            ret_dict['finished_at'] = time()
            ret_dict['stdout'] = capture.close()
        if ret_dict['error_msg']:
            return ret_dict
        log.debug("%s: Ansible result = %s", log_prefix, result)
        mresult = result[machine_name]
        ret_dict['stats'] = mresult
        if mresult['failures'] or mresult['unreachable']:
            log.error("%s: Ansible run failed: %s", log_prefix, mresult)
            return ret_dict
        log.info("%s: Ansible run succeeded: %s", log_prefix, mresult)
        ret_dict['success'] = True
        return ret_dict
    finally:
        os.chdir(old_dir)
        if not debug:
            shutil.rmtree(tmp_dir)


def _notify_playbook_result(user, res, cloud_id=None, machine_id=None,
                            extra_vars=None, label='Ansible playbook'):
    title = label + (' succeeded' if res['success'] else ' failed')
    kwargs = {
        'cloud_id': cloud_id,
        'machine_id': machine_id,
        'duration': res['finished_at'] - res['started_at'],
        'error': False if res['success'] else res['error_msg'] or True,
    }
    if not res['success']:
        kwargs['output'] = res['stdout']
    notify_user(user, title, **kwargs)


def deploy_collectd(user, cloud_id, machine_id, extra_vars):
    ret_dict = run_playbook(
        user, cloud_id, machine_id,
        playbook_path='src/deploy_collectd/ansible/enable.yml',
        extra_vars=extra_vars,
        force_handlers=True,
        # debug=True,
    )
    _notify_playbook_result(user, ret_dict, cloud_id, machine_id,
                            label='Collectd deployment')
    return ret_dict


def undeploy_collectd(user, cloud_id, machine_id):
    ret_dict = run_playbook(
        user, cloud_id, machine_id,
        playbook_path='src/deploy_collectd/ansible/disable.yml',
        force_handlers=True,
        # debug=True,
    )
    _notify_playbook_result(user, ret_dict, cloud_id, machine_id,
                            label='Collectd undeployment')
    return ret_dict


def get_deploy_collectd_command_unix(uuid, password, monitor, port=25826):
    url = "https://github.com/mistio/deploy_collectd/raw/master/local_run.py"
    cmd = "wget -O mist_collectd.py %s && $(command -v sudo) python mist_collectd.py %s %s" % (url, uuid, password)
    if monitor != 'monitor1.mist.io':
        cmd += " -m %s" % monitor
    if str(port) != '25826':
        cmd += " -p %s" % port
    return cmd


def get_deploy_collectd_command_windows(uuid, password, monitor, port=25826):
     return '''powershell.exe -command "Set-ExecutionPolicy -ExecutionPolicy RemoteSigned -Scope CurrentUser -Force;(New-Object System.Net.WebClient).DownloadFile('https://github.com/mistio/collectm/blob/build_issues/scripts/collectm.remote.install.ps1?raw=true', '.\collectm.remote.install.ps1');.\collectm.remote.install.ps1 -gitBranch ""build_issues"" -SetupConfigFile -setupArgs '-username """"%s"""""" -password """"""%s"""""" -servers @(""""""%s:%s"""""") -interval 10'"''' % (uuid, password, monitor, port)


def get_deploy_collectd_command_coreos(uuid, password, monitor, port=25826):
    return "sudo docker run -d -v /sys/fs/cgroup:/sys/fs/cgroup -e COLLECTD_USERNAME=%s -e COLLECTD_PASSWORD=%s -e MONITOR_SERVER=%s -e COLLECTD_PORT=%s mist/collectd" % (uuid, password, monitor, port)


def machine_name_validator(provider, name):
    """
    Validates machine names before creating a machine
    Provider specific
    """
    if not name and provider not in config.EC2_PROVIDERS:
        raise MachineNameValidationError("machine name cannot be empty")
    if provider is Provider.DOCKER:
        pass
    elif provider in [Provider.RACKSPACE_FIRST_GEN, Provider.RACKSPACE]:
        pass
    elif provider in [Provider.OPENSTACK]:
        pass
    elif provider in config.EC2_PROVIDERS:
        if len(name) > 255:
            raise MachineNameValidationError("machine name max chars allowed is 255")
    elif provider is Provider.NEPHOSCALE:
        pass
    elif provider is Provider.GCE:
        if not re.search(r'^(?:[a-z](?:[-a-z0-9]{0,61}[a-z0-9])?)$', name):
            raise MachineNameValidationError("name must be 1-63 characters long, with the first " + \
                "character being a lowercase letter, and all following characters must be a dash, " + \
                "lowercase letter, or digit, except the last character, which cannot be a dash.")
    elif provider is Provider.SOFTLAYER:
        pass
    elif provider is Provider.DIGITAL_OCEAN:
        if not re.search(r'^[0-9a-zA-Z]+[0-9a-zA-Z-.]{0,}[0-9a-zA-Z]+$', name):
            raise MachineNameValidationError("machine name may only contain ASCII letters " + \
                "or numbers, dashes and dots")
    elif provider is Provider.PACKET:
        if not re.search(r'^[0-9a-zA-Z-.]+$', name):
            raise MachineNameValidationError("machine name may only contain ASCII letters " + \
                "or numbers, dashes and periods")
    elif provider == Provider.AZURE:
        pass
    elif provider in [Provider.VCLOUD, Provider.INDONESIAN_VCLOUD]:
        pass
    elif provider is Provider.LINODE:
        if len(name) < 3:
            raise MachineNameValidationError("machine name should be at least 3 chars")
        if not re.search(r'^[0-9a-zA-Z][0-9a-zA-Z-_]+[0-9a-zA-Z]$', name):
            raise MachineNameValidationError("machine name may only contain ASCII letters " + \
                "or numbers, dashes and underscores. Must begin and end with letters or numbers, " + \
                "and be at least 3 characters long")
    return name


def create_dns_a_record(user, domain_name, ip_addr):
    """Will try to create DNS A record for specified domain name and IP addr.

    All clouds for which there is DNS support will be tried to see if the
    relevant zone exists.

    """

    # split domain_name in dot separated parts
    parts = [part for part in domain_name.split('.') if part]
    # find all possible domains for this domain name, longest first
    all_domains = {}
    for i in range(1, len(parts) - 1):
        host = '.'.join(parts[:i])
        domain = '.'.join(parts[i:]) + '.'
        all_domains[domain] = host
    if not all_domains:
        raise MistError("Couldn't extract a valid domain from '%s'."
                        % domain_name)

    # iterate over all clouds that can also be used as DNS providers
    providers = {}
    for cloud in user.clouds.values():
        if cloud.provider.startswith('ec2_'):
            provider = DnsProvider.ROUTE53
            creds = cloud.apikey, cloud.apisecret
        #TODO: add support for more providers
        #elif cloud.provider == Provider.LINODE:
        #    pass
        #elif cloud.provider == Provider.RACKSPACE:
        #    pass
        else:
            # no DNS support for this provider, skip
            continue
        if (provider, creds) in providers:
            # we have already checked this provider with these creds, skip
            continue

        try:
            conn = get_dns_driver(provider)(*creds)
            zones = conn.list_zones()
        except InvalidCredsError:
            log.error("Invalid creds for DNS provider %s.", provider)
            continue
        except Exception as exc:
            log.error("Error listing zones for DNS provider %s: %r",
                      provider, exc)
            continue

        # for each possible domain, starting with the longest match
        best_zone = None
        for domain in all_domains:
            for zone in zones:
                if zone.domain == domain:
                    log.info("Found zone '%s' in provider '%s'.",
                             domain, provider)
                    best_zone = zone
                    break
            if best_zone:
                break

        # add provider/creds combination to checked list, in case multiple
        # clouds for same provider with same creds exist
        providers[(provider, creds)] = best_zone

    best = None
    for provider, creds in providers:
        zone = providers[(provider, creds)]
        if zone is None:
            continue
        if best is None or len(zone.domain) > len(best[2].domain):
            best = provider, creds, zone

    if not best:
        raise MistError("No DNS zone matches specified domain name.")

    provider, creds, zone = best
    name = all_domains[zone.domain]
    log.info("Will use name %s and zone %s in provider %s.",
             name, zone.domain, provider)

    # debug
    #log.debug("Will print all existing A records for zone '%s'.", zone.domain)
    #for record in zone.list_records():
    #    if record.type == 'A':
    #        log.info("%s -> %s", record.name, record.data)

    msg = ("Creating A record with name %s for %s in zone %s in %s"
           % (name, ip_addr, zone.domain, provider))
    try:
        record = zone.create_record(name, RecordType.A, ip_addr)
    except Exception as exc:
        raise MistError(msg + " failed: %r" % repr(exc))
    log.info(msg + " succeeded.")
    return record<|MERGE_RESOLUTION|>--- conflicted
+++ resolved
@@ -1718,18 +1718,6 @@
             post_script_id=post_script_id,
             post_script_params=post_script_params, cronjob=cronjob,
         )
-<<<<<<< HEAD
-=======
-    elif conn.type == Provider.HPCLOUD:
-        mist.io.tasks.hpcloud_post_create_steps.delay(
-            user.email, cloud_id, node.id, monitoring, script, key_id,
-            node.extra.get('username'), node.extra.get('password'), public_key,
-            script_id=script_id, script_params=script_params, job_id = job_id,
-            hostname=hostname, plugins=plugins,
-            post_script_id=post_script_id,
-            post_script_params=post_script_params, cronjob=cronjob,
-        )
->>>>>>> 195e9efd
     elif conn.type == Provider.OPENSTACK:
         if associate_floating_ip:
             networks = list_networks(user, cloud_id)
