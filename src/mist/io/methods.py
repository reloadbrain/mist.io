import os
import shutil
import random
import socket
import tempfile
import json
import base64
import requests
import subprocess
import re
from time import sleep, time
from datetime import datetime
from hashlib import sha256
from StringIO import StringIO
from tempfile import NamedTemporaryFile
from netaddr import IPSet, IPNetwork
from xml.sax.saxutils import escape

from libcloud.compute.providers import get_driver
from libcloud.compute.base import Node, NodeSize, NodeImage, NodeLocation
from libcloud.compute.base import NodeAuthSSHKey
from libcloud.compute.deployment import MultiStepDeployment, ScriptDeployment
from libcloud.compute.deployment import SSHKeyDeployment
from libcloud.compute.types import Provider, NodeState
from libcloud.common.types import InvalidCredsError
from libcloud.utils.networking import is_private_subnet
from libcloud.dns.types import Provider as DnsProvider
from libcloud.dns.types import RecordType
from libcloud.dns.providers import get_driver as get_dns_driver

import ansible.playbook
import ansible.utils.template
import ansible.callbacks
import ansible.utils
import ansible.constants

# try:
# from mist.core.user.models import User
from mist.core.cloud.models import Cloud, Machine, KeyAssociation
from mist.core.keypair.models import Keypair
from mist.core import config
# except ImportError:
#     print "Seems to be on IO version"
#     from mist.io import config, model

from mist.io.shell import Shell
from mist.io.helpers import get_temp_file
from mist.io.helpers import get_auth_header
from mist.io.helpers import parse_ping
from mist.io.bare_metal import BareMetalDriver, CoreOSDriver
from mist.io.helpers import check_host, sanitize_host, transform_key_machine_associations
from mist.io.exceptions import *


from mist.io.helpers import trigger_session_update
from mist.io.helpers import amqp_publish_user
from mist.io.helpers import StdStreamCapture

import mist.io.tasks
import mist.io.inventory


## # add curl ca-bundle default path to prevent libcloud certificate error
import libcloud.security
libcloud.security.CA_CERTS_PATH.append('cacert.pem')
libcloud.security.CA_CERTS_PATH.append('./src/mist.io/cacert.pem')

import logging
logging.basicConfig(level=config.PY_LOG_LEVEL,
                    format=config.PY_LOG_FORMAT,
                    datefmt=config.PY_LOG_FORMAT_DATE)
log = logging.getLogger(__name__)

HPCLOUD_AUTH_URL = 'https://region-a.geo-1.identity.hpcloudsvc.com:35357/v2.0/tokens'


def add_cloud(user, title, provider, apikey, apisecret, apiurl, tenant_name,
                machine_hostname="", region="", machine_key="", machine_user="",
                compute_endpoint="", port=22, docker_port=4243, remove_on_error=True):
    """Adds a new cloud to the user and returns the new cloud_id."""
    if not provider:
        raise RequiredParameterMissingError("provider")
    log.info("Adding new cloud in provider '%s'", provider)

    baremetal = provider == 'bare_metal'

    if provider == 'bare_metal':
        if not machine_hostname:
            raise RequiredParameterMissingError('machine_hostname')
        if remove_on_error:
            if not machine_key:
                raise RequiredParameterMissingError('machine_key')
            Keypair.objects.get(owner=user, name=machine_key)
            if not machine_user:
                machine_user = 'root'

        cloud = Cloud()
        cloud.title = machine_hostname
        cloud.provider = provider
        cloud.enabled = True
        cloud.owner = user
        cloud.save()

        machine = Machine()
        machine.dns_name = machine_hostname
        machine.ssh_port = port
        machine.public_ips = [machine_hostname]
        machine_id = machine_hostname.replace('.', '').replace(' ', '')
        machine.name = machine_hostname
        machine.machine_id = machine_id
        machine.cloud = cloud
        machine.save()
        # try to connect. this will either fail and we'll delete the
        # cloud, or it will work and it will create the association
        if remove_on_error:
            try:
                ssh_command(
                    user, cloud.id, machine_id, machine_hostname, 'uptime',
                    key_id=machine_key, username=machine_user, password=None,
                    port=port
                )
            except MachineUnauthorizedError as exc:
                # remove cloud
                Cloud.objects.get(owner=user, id=cloud.id).delete()
                raise CloudUnauthorizedError(exc)
    else:
        # if api secret not given, search if we already know it
        # FIXME: just pass along an empty apisecret
        if apisecret == 'getsecretfromdb':
            cloud = Cloud.objects.get(owner=user, apikey=apikey)
            apisecret = cloud.apisecret

        if not provider.__class__ is int and ':' in provider:
            provider, region = provider.split(':')[0], provider.split(':')[1]

        #docker url is the only piece needed in docker
        if remove_on_error and provider != 'docker':
            #a few providers need only the apisecret
            if not apikey and provider not in ['digitalocean', 'linode']:
                raise RequiredParameterMissingError("apikey")
            if not apisecret:
                raise RequiredParameterMissingError("apisecret")

        cloud = Cloud()
        cloud.title = title
        cloud.provider = provider
        cloud.apikey = apikey
        cloud.apisecret = apisecret
        cloud.apiurl = apiurl
        cloud.tenant_name = tenant_name
        cloud.region = region
        cloud.owner = user
        if provider == 'docker':
            cloud.docker_port = docker_port
        #For digital ocean v2 of the API, only apisecret is needed.
        #However, in v1 both api_key and api_secret are needed. In order
        #for both versions to be supported (existing v1, and new v2 which
        #is now the default) we set api_key same to api_secret to
        #distinguish digitalocean v2 logins, to avoid adding another
        #arguement on digital ocean libcloud driver

        if provider == 'digitalocean':
            cloud.apikey = cloud.apisecret
        #OpenStack specific: compute_endpoint is passed only when there is a
        # custom endpoint for the compute/nova-compute service
        cloud.compute_endpoint = compute_endpoint
        cloud.enabled = True

        #OpenStack does not like trailing slashes
        #so https://192.168.1.101:5000 will work but https://192.168.1.101:5000/ won't!
        if cloud.provider == 'openstack':
            #Strip the v2.0 or v2.0/ at the end of the url if they are there
            if cloud.apiurl.endswith('/v2.0/'):
                cloud.apiurl = cloud.apiurl.split('/v2.0/')[0]
            elif cloud.apiurl.endswith('/v2.0'):
                cloud.apiurl = cloud.apiurl.split('/v2.0')[0]

            cloud.apiurl = cloud.apiurl.rstrip('/')

        #for HP Cloud
        if 'hpcloudsvc' in apiurl:
            cloud.apiurl = HPCLOUD_AUTH_URL

        if provider == 'vcloud':
            for prefix in ['https://', 'http://']:
                cloud.apiurl = cloud.apiurl.replace(prefix, '')
            cloud.apiurl = cloud.apiurl.split('/')[0] #need host, not url

        # validate cloud before adding
        if remove_on_error:
            try:
                conn = connect_provider(cloud)
            except Exception as exc:
                raise CloudUnauthorizedError(exc=exc)
            try:
                machines = conn.list_nodes()
            except InvalidCredsError:
                raise CloudUnauthorizedError()
            except Exception as exc:
                log.error("Error while trying list_nodes: %r", exc)
                raise CloudUnavailableError(exc=exc)
        cloud.save()
    log.info("Cloud with id '%s' added succesfully.", cloud.id)
    trigger_session_update(user.email, ['clouds'])
    return cloud.id


def add_cloud_v_2(user, title, provider, params):
    """
    Version 2 of add_cloud
    Adds a new cloud to the user and returns the cloud_id
    """
    if not provider:
        raise RequiredParameterMissingError("provider")
    log.info("Adding new cloud in provider '%s' with Api-Version: 2", provider)

    # perform hostname validation if hostname is supplied
    if provider in ['vcloud', 'bare_metal', 'docker', 'libvirt', 'openstack', 'vsphere', 'coreos']:
        if provider == 'vcloud':
            hostname = params.get('host', '')
        elif provider == 'bare_metal':
            hostname = params.get('machine_ip', '')
        elif provider == 'docker':
            hostname = params.get('docker_host', '')
        elif provider == 'libvirt':
            hostname = params.get('machine_hostname', '')
        elif provider == 'openstack':
            hostname = params.get('auth_url', '')
        elif provider == 'vsphere':
            hostname = params.get('host', '')
        elif provider == 'coreos':
            hostname = params.get('machine_ip', '')

        if hostname:
            check_host(sanitize_host(hostname))

    baremetal = provider == 'bare_metal'

    if provider == 'bare_metal':
        cloud_id, mon_dict = _add_cloud_bare_metal(user, title, provider, params)
        log.info("Cloud with id '%s' added successfully.", cloud_id)
        trigger_session_update(user.email, ['clouds'])
        return {'cloud_id': cloud_id, 'monitoring': mon_dict}
    elif provider == 'coreos':
        cloud_id, mon_dict = _add_cloud_coreos(user, title, provider, params)
        log.info("Cloud with id '%s' added successfully.", cloud_id)
        trigger_session_update(user.email, ['clouds'])
        return {'cloud_id': cloud_id, 'monitoring': mon_dict}
    elif provider == 'ec2':
        cloud_id, cloud = _add_cloud_ec2(user, title, params)
    elif provider == 'rackspace':
        cloud_id, cloud = _add_cloud_rackspace(user, title, provider, params)
    elif provider == 'nephoscale':
        cloud_id, cloud = _add_cloud_nephoscale(user, title, provider, params)
    elif provider == 'digitalocean':
        cloud_id, cloud = _add_cloud_digitalocean(user, title, provider, params)
    elif provider == 'softlayer':
        cloud_id, cloud = _add_cloud_softlayer(user, title, provider, params)
    elif provider == 'gce':
        cloud_id, cloud = _add_cloud_gce(user, title, provider, params)
    elif provider == 'azure':
        cloud_id, cloud = _add_cloud_azure(user, title, provider, params)
    elif provider == 'linode':
        cloud_id, cloud = _add_cloud_linode(user, title, provider, params)
    elif provider == 'docker':
        cloud_id, cloud = _add_cloud_docker(user, title, provider, params)
    # elif provider == 'hpcloud':
    #     cloud_id, cloud = _add_cloud_hp(user, title, provider, params)
    elif provider == 'openstack':
        cloud_id, cloud = _add_cloud_openstack(user, title, provider, params)
    elif provider in ['vcloud', 'indonesian_vcloud']:
        cloud_id, cloud = _add_cloud_vcloud(user, title, provider, params)
    elif provider == 'libvirt':
        cloud_id, cloud = _add_cloud_libvirt(user, title, provider, params)
    elif provider == 'hostvirtual':
        cloud_id, cloud = _add_cloud_hostvirtual(user, title, provider, params)
    elif provider == 'vultr':
        cloud_id, cloud = _add_cloud_vultr(user, title, provider, params)
    elif provider == 'vsphere':
        cloud_id, cloud = _add_cloud_vsphere(user, title, provider, params)
    elif provider == 'packet':
        cloud_id, cloud = _add_cloud_packet(user, title, provider, params)
    else:
        raise BadRequestError("Provider unknown.")

    remove_on_error = params.get('remove_on_error', True)
    # validate cloud before adding
    if remove_on_error:
        try:
            conn = connect_provider(cloud)
        except InvalidCredsError as exc:
            log.error("Error while adding cloud: %r" % exc)
            raise CloudUnauthorizedError(exc)
        except Exception as exc:
            log.error("Error while adding cloud%r" % exc)
            raise CloudUnavailableError(exc)
        if provider not in ['vshere']:
            # in some providers -eg vSphere- this is not needed
            # as we are sure we got a succesfull connection with
            # the provider if connect_provider doesn't fail
            try:
                machines = conn.list_nodes()
            except InvalidCredsError as exc:
                raise CloudUnauthorizedError(exc)
            except Exception as exc:
                log.error("Error while trying list_nodes: %r", exc)
                raise CloudUnavailableError(exc=exc)
    cloud.owner = user
    cloud.save()
    log.info("Cloud with id '%s' added succesfully with Api-Version: 2.", cloud_id)
    trigger_session_update(user.email, ['clouds'])

    if provider == 'libvirt' and cloud.apisecret:
    # associate libvirt hypervisor witht the ssh key, if on qemu+ssh
        key_id = params.get('machine_key')
        node_id = cloud.apiurl # id of the hypervisor is the hostname provided
        username = cloud.apikey
        associate_key(user, key_id, cloud_id, node_id, username=username)

    return {'cloud_id': cloud.id}


def _add_cloud_bare_metal(user, title, provider, params):
    """
    Add a bare metal cloud
    """
    remove_on_error = params.get('remove_on_error', True)
    machine_key = params.get('machine_key', '')
    machine_user = params.get('machine_user', '')
    is_windows = params.get('windows', False)
    if is_windows:
        os_type = 'windows'
    else:
        os_type = 'unix'
    try:
        port = int(params.get('machine_port', 22))
    except:
        port = 22
    try:
        rdp_port = int(params.get('remote_desktop_port', 3389))
    except:
        rdp_port = 3389
    machine_hostname = params.get('machine_ip', '')

    use_ssh = remove_on_error and os_type == 'unix' and machine_key
    if use_ssh:
        key = Keypair.objects.get(owner=user, name=machine_key)
        if not machine_hostname:
            raise BadRequestError("You have specified an SSH key but machine "
                                  "hostname is empty.")
        if not machine_user:
            machine_user = 'root'

    cloud = Cloud()
    cloud.title = title
    cloud.provider = provider
    cloud.enabled = True
    cloud.owner = user
    cloud.save()

    machine = Machine()
    machine.cloud = cloud
    machine_hostname = sanitize_host(machine_hostname)
    machine.ssh_port = port
    machine.remote_desktop_port = rdp_port
    if machine_hostname:
        machine.dns_name = machine_hostname
        machine.public_ips = [machine_hostname]
    machine.machine_id = title.replace('.', '').replace(' ', '')
    machine.name = title
    machine.os_type = os_type
    machine.save()

    # try to connect. this will either fail and we'll delete the
    # cloud, or it will work and it will create the association
    if use_ssh:
        try:
            ssh_command(
                user, cloud.id, machine.machine.id, machine_hostname, 'uptime',
                key_id=machine_key, username=machine_user, password=None,
                port=port
            )
        except MachineUnauthorizedError as exc:
            raise CloudUnauthorizedError(exc)
        except ServiceUnavailableError as exc:
            raise MistError("Couldn't connect to host '%s'."
                            % machine_hostname)
    if params.get('monitoring'):
        try:
            from mist.core.methods import enable_monitoring as _en_monitoring
        except ImportError:
            _en_monitoring = enable_monitoring
        mon_dict = _en_monitoring(user, cloud.id, machine.machine_id,
                                  no_ssh=not use_ssh)
    else:
        mon_dict = {}

    return cloud.id, mon_dict


def _add_cloud_coreos(user, title, provider, params):
    remove_on_error = params.get('remove_on_error', True)
    machine_key = params.get('machine_key', '')
    machine_user = params.get('machine_user', '')
    os_type = 'coreos'

    try:
        port = int(params.get('machine_port', 22))
    except:
        port = 22
    machine_hostname = str(params.get('machine_ip', ''))

    if not machine_hostname:
        raise RequiredParameterMissingError('machine_ip')
    machine_hostname = sanitize_host(machine_hostname)

    use_ssh = remove_on_error and machine_key
    if use_ssh:
        key = Keypair.objects.get(owner=user, name=machine_key)
        if not machine_user:
            machine_user = 'root'

    cloud = Cloud()
    cloud.title = title
    cloud.provider = provider
    cloud.enabled = True
    cloud.owner = user
    cloud.save()
    machine = Machine()
    machine.ssh_port = port
    if machine_hostname:
        machine.dns_name = machine_hostname
        machine.public_ips = [machine_hostname]
    machine.machine_id = machine_hostname.replace('.', '').replace(' ', '')
    machine.name = title
    machine.os_type = os_type
    machine.cloud = cloud
    machine.save()
    # try to connect. this will either fail and we'll delete the
    # cloud, or it will work and it will create the association
    if use_ssh:
        try:
            ssh_command(
                user, cloud.id, machine.machine_id, machine_hostname, 'uptime',
                key_id=machine_key, username=machine_user, password=None,
                port=port
            )
        except MachineUnauthorizedError as exc:
            raise CloudUnauthorizedError(exc)
        except ServiceUnavailableError as exc:
            raise MistError("Couldn't connect to host '%s'."
                            % machine_hostname)

    if params.get('monitoring'):
        try:
            from mist.core.methods import enable_monitoring as _en_monitoring
        except ImportError:
            _en_monitoring = enable_monitoring
        mon_dict = _en_monitoring(user, cloud.id, machine.machine_id,
                                  no_ssh=not use_ssh)
    else:
        mon_dict = {}

    return cloud.id, mon_dict


def _add_cloud_vcloud(user, title, provider, params):
    username = params.get('username', '')
    if not username:
        raise RequiredParameterMissingError('username')

    password = params.get('password', '')
    if not password:
        raise RequiredParameterMissingError('password')

    organization = params.get('organization', '')
    if not organization:
        raise RequiredParameterMissingError('organization')

    username = '%s@%s' % (username, organization)

    host = params.get('host', '')
    if provider == 'vcloud':
        if not host:
            raise RequiredParameterMissingError('host')
        host = sanitize_host(host)
    elif provider == 'indonesian_vcloud':
        host = params.get('indonesianRegion','my.idcloudonline.com')
        if host not in ['my.idcloudonline.com', 'compute.idcloudonline.com']:
            host = 'my.idcloudonline.com'

    cloud = Cloud()
    cloud.title = title
    cloud.provider = provider
    cloud.apikey = username
    cloud.apisecret = password
    cloud.apiurl = host
    cloud.enabled = True
    cloud.owner = user
    cloud.save()
    return cloud.id, cloud


def _add_cloud_ec2(user, title, params):
        api_key = params.get('api_key', '')
        if not api_key:
            raise RequiredParameterMissingError('api_key')

        api_secret = params.get('api_secret', '')
        if not api_secret:
            raise RequiredParameterMissingError('api_secret')

        region = params.get('region', '')
        if not region:
            raise RequiredParameterMissingError('region')

        if api_secret == 'getsecretfromdb':
            clouds = Cloud.objects(owner=user, apikey=apikey)
            for cloud in clouds:
                if api_key == cloud.apikey:
                    api_secret = cloud.apisecret
                    break

        cloud = Cloud()
        cloud.title = title
        cloud.provider = region
        cloud.apikey = api_key
        cloud.apisecret = api_secret
        cloud.enabled = True
        cloud.owner = user
        cloud.save()
        return cloud.id, cloud


def _add_cloud_rackspace(user, title, provider, params):
    username = params.get('username', '')
    if not username:
        raise RequiredParameterMissingError('username')

    api_key = params.get('api_key', '')
    if not api_key:
        raise RequiredParameterMissingError('api_key')

    region = params.get('region', '')
    if not region:
        raise RequiredParameterMissingError('region')

    if 'rackspace_first_gen' in region:
        provider, region = region.split(':')[0], region.split(':')[1]

    if api_key == 'getsecretfromdb':
        clouds = Cloud.objects(owner=user, apikey=username)
        for cloud in clouds:
            if username == cloud.apikey:
                api_key = cloud.apisecret
                break

    cloud = Cloud()
    cloud.title = title
    cloud.provider = provider
    cloud.apikey = username
    cloud.apisecret = api_key
    cloud.enabled = True
    cloud.region = region
    cloud.owner = user
    cloud.save()
    return cloud.id, cloud


def _add_cloud_nephoscale(user, title, provider, params):
    username = params.get('username', '')
    if not username:
        raise RequiredParameterMissingError('username')

    password = params.get('password', '')
    if not password:
        raise RequiredParameterMissingError('password')

    cloud = Cloud()
    cloud.title = title
    cloud.provider = provider
    cloud.apikey = username
    cloud.apisecret = password
    cloud.enabled = True
    cloud.owner = user
    cloud.save()
    return cloud.id, cloud



def _add_cloud_softlayer(user, title, provider, params):
    username = params.get('username', '')
    if not username:
        raise RequiredParameterMissingError('username')

    api_key = params.get('api_key', '')
    if not api_key:
        raise RequiredParameterMissingError('api_key')

    cloud = Cloud()
    cloud.title = title
    cloud.provider = provider
    cloud.apikey = username
    cloud.apisecret = api_key
    cloud.enabled = True
    cloud.owner = user
    cloud.save()
    return cloud.id, cloud



def _add_cloud_digitalocean(user, title, provider, params):
    token = params.get('token', '')
    if not token:
        raise RequiredParameterMissingError('token')

    cloud = Cloud()
    cloud.title = title
    cloud.provider = provider
    cloud.apikey = token
    cloud.apisecret = token
    cloud.enabled = True
    cloud.owner = user
    cloud.save()
    return cloud.id, cloud



def _add_cloud_gce(user, title, provider, params):
    private_key = params.get('private_key', '')
    if not private_key:
        raise RequiredParameterMissingError('private_key')

    project_id = params.get('project_id', '')
    if not project_id:
        raise RequiredParameterMissingError('project_id')

    email = params.get('email', '')
    if not email:
        # support both ways to authenticate a service account,
        # by either using a project id and json key file (highly reccomended)
        # and also by specifying email, project id and private key file
        try:
            creds = json.loads(private_key)
            email = creds['client_email']
            private_key = creds['private_key']
        except:
            raise MistError("Make sure you upload a valid json file")

    cloud = Cloud()
    cloud.title = title
    cloud.provider = provider
    cloud.apikey = email
    cloud.apisecret = private_key
    cloud.tenant_name = project_id
    cloud.enabled = True
    cloud.owner = user
    cloud.save()
    return cloud.id, cloud



def _add_cloud_azure(user, title, provider, params):
    subscription_id = params.get('subscription_id', '')
    if not subscription_id:
        raise RequiredParameterMissingError('subscription_id')

    certificate = params.get('certificate', '')
    if not certificate:
        raise RequiredParameterMissingError('certificate')

    cloud = Cloud()
    cloud.title = title
    cloud.provider = provider
    cloud.apikey = subscription_id
    cloud.apisecret = certificate
    cloud.enabled = True
    cloud.owner = user
    cloud.save()
    return cloud.id, cloud



def _add_cloud_linode(user, title, provider, params):
    api_key = params.get('api_key', '')
    if not api_key:
        raise RequiredParameterMissingError('api_key')

    cloud = Cloud()
    cloud.title = title
    cloud.provider = provider
    cloud.apikey = api_key
    cloud.apisecret = api_key
    cloud.enabled = True
    cloud.owner = user
    cloud.save()
    return cloud.id, cloud



def _add_cloud_docker(user, title, provider, params):
    try:
        docker_port = int(params.get('docker_port', 4243))
    except:
        docker_port = 4243

    docker_host = params.get('docker_host', '')
    if not docker_host:
        raise RequiredParameterMissingError('docker_host')

    auth_user = params.get('auth_user', '')
    auth_password = params.get('auth_password', '')

    # tls auth
    key_file = params.get('key_file', '')
    cert_file = params.get('cert_file', '')
    ca_cert_file = params.get('ca_cert_file', '')

    cloud = Cloud()
    cloud.title = title
    cloud.provider = provider
    cloud.docker_port = docker_port
    cloud.apikey = auth_user
    cloud.key_file = key_file
    cloud.cert_file = cert_file
    cloud.ca_cert_file = ca_cert_file
    cloud.apisecret = auth_password
    cloud.apiurl = docker_host
    cloud.enabled = True
    cloud.owner = user
    cloud.save()
    return cloud.id, cloud



def _add_cloud_libvirt(user, title, provider, params):
    machine_hostname = params.get('machine_hostname', '')
    if not machine_hostname:
        raise RequiredParameterMissingError('machine_hostname')
    machine_hostname = sanitize_host(machine_hostname)
    apikey = params.get('machine_user', 'root')

    apisecret = params.get('machine_key', '')
    images_location = params.get('images_location', '/var/lib/libvirt/images')

    if apisecret:
        apisecret = Keypair.objects.get(owner=user, name=apisecret).private

    try:
        port = int(params.get('ssh_port', 22))
    except:
        port = 22

    cloud = Cloud()
    cloud.title = title
    cloud.provider = provider
    cloud.apikey = apikey
    cloud.apisecret = apisecret
    cloud.apiurl = machine_hostname
    cloud.enabled = True
    cloud.ssh_port = port
    cloud.images_location = images_location
    cloud.owner = user
    cloud.save()
    return cloud.id, cloud


# HPCLOUD NOT SUPPORTED
# def _add_cloud_hp(user, title, provider, params):
#     username = params.get('username', '')
#     if not username:
#         raise RequiredParameterMissingError('username')

#     password = params.get('password', '')
#     if not password:
#         raise RequiredParameterMissingError('password')

#     tenant_name = params.get('tenant_name', '')
#     if not tenant_name:
#         raise RequiredParameterMissingError('tenant_name')

#     apiurl = params.get('apiurl') or ''
#     if 'hpcloudsvc' in apiurl:
#             apiurl = HPCLOUD_AUTH_URL

#     region = params.get('region', '')
#     if not region:
#         raise RequiredParameterMissingError('region')

#     if password == 'getsecretfromdb':
#         Cloud.objects()
#         for cloud in user.clouds:
#             if username == cloud.apikey:
#                 password = cloud.apisecret
#                 break

#     cloud = Cloud()
#     cloud.title = title
#     cloud.provider = provider
#     cloud.apikey = username
#     cloud.apisecret = password
#     cloud.apiurl = apiurl
#     cloud.region = region
#     cloud.tenant_name = tenant_name
#     cloud.enabled = True
#     cloud.owner = user
#     cloud.save()
#     return cloud.id, cloud



def _add_cloud_openstack(user, title, provider, params):
    username = params.get('username', '')
    if not username:
        raise RequiredParameterMissingError('username')

    password = params.get('password', '')
    if not password:
        raise RequiredParameterMissingError('password')

    auth_url = params.get('auth_url')
    if not auth_url:
        raise RequiredParameterMissingError('auth_url')

    if auth_url.endswith('/v2.0/'):
        auth_url = auth_url.split('/v2.0/')[0]
    elif auth_url.endswith('/v2.0'):
        auth_url = auth_url.split('/v2.0')[0]

    auth_url = auth_url.rstrip('/')

    tenant_name = params.get('tenant_name', '')
    if not tenant_name:
        raise RequiredParameterMissingError('tenant_name')

    region = params.get('region', '')
    compute_endpoint = params.get('compute_endpoint', '')


    cloud = Cloud()
    cloud.title = title
    cloud.provider = provider
    cloud.apikey = username
    cloud.apisecret = password
    cloud.apiurl = auth_url
    cloud.tenant_name = tenant_name
    cloud.region = region
    cloud.compute_endpoint = compute_endpoint
    cloud.enabled = True
    cloud.owner = user
    cloud.save()

    return cloud.id, cloud



def _add_cloud_hostvirtual(user, title, provider, params):
    api_key = params.get('api_key', '')
    if not api_key:
        raise RequiredParameterMissingError('api_key')

    cloud = Cloud()
    cloud.title = title
    cloud.provider = provider
    cloud.apikey = api_key
    cloud.apisecret = api_key
    cloud.enabled = True
    cloud.owner = user
    cloud.save()

    return cloud.id, cloud



def _add_cloud_vultr(user, title, provider, params):
    api_key = params.get('api_key', '')
    if not api_key:
        raise RequiredParameterMissingError('api_key')

    cloud = Cloud()
    cloud.title = title
    cloud.provider = provider
    cloud.apikey = api_key
    cloud.apisecret = api_key
    cloud.enabled = True
    cloud.owner = user
    cloud.save()

    return cloud.id, cloud


def _add_cloud_packet(user, title, provider, params):
    api_key = params.get('api_key', '')
    if not api_key:
        raise RequiredParameterMissingError('api_key')
    project_id = params.get('project_id', '')

    cloud = Cloud()
    cloud.title = title
    cloud.provider = provider
    cloud.apikey = api_key
    cloud.apisecret = api_key
    cloud.enabled = True
    cloud.owner = user
    if project_id:
        cloud.tenant_name = project_id
    cloud.save()

    return cloud.id, cloud


def _add_cloud_vsphere(user, title, provider, params):
    username = params.get('username', '')
    if not username:
        raise RequiredParameterMissingError('username')

    password = params.get('password', '')
    if not password:
        raise RequiredParameterMissingError('password')

    host = params.get('host', '')
    if not host:
        raise RequiredParameterMissingError('host')
    host = sanitize_host(host)

    cloud = Cloud()
    cloud.title = title
    cloud.provider = provider
    cloud.apikey = username
    cloud.apisecret = password
    cloud.apiurl = host
    cloud.enabled = True
    cloud.owner = user
    cloud.save()

    return cloud.id, cloud


def rename_cloud(owner, cloud_id, new_name):
    """Renames cloud with given cloud_id."""

    log.info("Renaming cloud: %s", cloud_id)
    cloud = Cloud.objects.get(owner=owner, id=cloud_id)
    cloud.title = new_name
    cloud.save()
    log.info("Succesfully renamed cloud '%s'", cloud_id)
    trigger_session_update(owner, ['clouds'])


def delete_cloud(owner, cloud_id):
    """Deletes cloud with given cloud_id."""

    log.info("Deleting cloud: %s", cloud_id)

    # if a core/io installation, disable monitoring for machines
    try:
        from mist.core.methods import disable_monitoring_cloud
    except ImportError:
        # this is a standalone io installation, don't bother
        pass
    else:
        # this a core/io installation, disable directly using core's function
        log.info("Disabling monitoring before deleting cloud.")
        try:
            disable_monitoring_cloud(owner, cloud_id)
        except Exception as exc:
            log.warning("Couldn't disable monitoring before deleting cloud. "
                        "Error: %r", exc)

    cloud = Cloud.objects.get(owner=owner, id=cloud_id)
    cloud.delete()
    log.info("Succesfully deleted cloud '%s'", cloud_id)
    trigger_session_update(owner, ['clouds'])


def add_key(user, key_id, private_key):
    """Adds a new keypair and returns the new key_id."""

    log.info("Adding key with id '%s'.", key_id)
    if not key_id:
        raise KeypairParameterMissingError(key_id)
    if not private_key:
        raise RequiredParameterMissingError("Private key is not provided")
    key = Keypair.objects(owner=user, name=key_id)
    if key:
        raise KeypairExistsError(key_id)

    keypair = Keypair()
    keypair.private = private_key
    keypair.name = key_id
    keypair.construct_public_from_private()
    if not Keypair.objects(owner=user, default=True):
        keypair.default = True

    if not keypair.isvalid():
        raise KeyValidationError()
    keypair.owner = user
    keypair.save()

    log.info("Added key with id '%s'", key_id)
    trigger_session_update(user.email, ['keys'])
    return key_id


def delete_key(user, key_id):
    """Deletes given keypair.

    If key was default, then it checks
    if there are still keys left and assignes another one as default.

    @param user: The User
    @param key_id: The key_id to be deleted
    @return: Returns nothing

    """

    log.info("Deleting key with id '%s'.", key_id)
    key = Keypair.objects.get(owner=user, name=key_id)
    default_key = key.default
    # if key.default:
    #     default_key = key.default
    key.delete()
    other_key = Keypair.objects(owner=user).first()
    if default_key and other_key:
        other_key.default = True
        other_key.save()
    log.info("Deleted key with id '%s'.", key_id)
    trigger_session_update(user.email, ['keys'])


def set_default_key(user, key_id):
    """Sets a new default key

    @param user: The user
    @param key_id: The id of the key we want to set as default
    @return: Nothing. Raises only exceptions if needed.

    """

    log.info("Setting key with id '%s' as default.", key_id)

    default_key = Keypair.objects(owner=user, default=True).first()
    if default_key:
        default_key.default = False
        default_key.save()

    key = Keypair.objects.get(owner=user, name=key_id)
    key.default = True
    key.save()

    log.info("Succesfully set key with id '%s' as default.", key_id)
    trigger_session_update(user.email, ['keys'])


def edit_key(user, new_key, old_key):
    """
    Edits a given key's name from old_key ---> new_key
    @param user: The User
    @param new_key: The new Key name (id)
    @param old_key: The old key name (id)
    @return: Nothing, only raises exceptions if needed

    """

    log.info("Renaming key '%s' to '%s'.", old_key, new_key)
    if not new_key:
        raise KeypairParameterMissingError("new name")

    if old_key == new_key:
        log.warning("Same name provided, will not edit key. No reason")
        return

    key = Keypair.objects.get(owner=user, name=old_key)
    key.name = new_key
    key.save()
    log.info("Renamed key '%s' to '%s'.", old_key, new_key)
    trigger_session_update(user.email, ['keys'])


def associate_key(user, key_id, cloud_id, machine_id, host='', username=None, port=22):
    """Associates a key with a machine.

    If host is set it will also attempt to actually deploy it to the
    machine. To do that it requires another keypair (existing_key) that can
    connect to the machine.

    """

    log.info("Associating key %s to host %s", key_id, host)
    if not host:
        log.info("Host not given so will only create association without "
                 "actually deploying the key to the server.")


    key = Keypair.objects.get(owner=user, name=key_id)
    cloud = Cloud.objects.get(owner=user, id=cloud_id)
    associated = False
    if Machine.objects(cloud=cloud, key_associations__keypair__exact=key, machine_id=machine_id):
        log.warning("Keypair '%s' already associated with machine '%s' "
                    "in cloud '%s'", key_id, cloud_id, machine_id)
        associated = True

    machine = Machine.objects(cloud=cloud, machine_id=machine_id)
    machine = machine.modify(upsert=True, new=True, machine_id=machine_id)


    # check if key already associated
    # if not already associated, create the association
    # this is only needed if association doesn't exist and host is not provided
    # associations will otherwise be created by shell.autoconfigure upon
    # succesful connection
    if not host:
        if not associated:
            key_assoc = KeyAssociation(keypair=key, last_used=0,
                                       ssh_user=username, sudo=False, port=port)
            machine.key_associations.append(key_assoc)
            machine.save()
            trigger_session_update(user.email, ['keys'])
        return

    # if host is specified, try to actually deploy
    log.info("Deploying key to machine.")
    filename = '~/.ssh/authorized_keys'
    grep_output = '`grep \'%s\' %s`' % (key.public, filename)
    new_line_check_cmd = (
        'if [ "$(tail -c1 %(file)s; echo x)" != "\\nx" ];'
        ' then echo "" >> %(file)s; fi' % {'file': filename}
    )
    append_cmd = ('if [ -z "%s" ]; then echo "%s" >> %s; fi'
                  % (grep_output, key.public, filename))
    command = new_line_check_cmd + " ; " + append_cmd
    log.debug("command = %s", command)

    try:
        # deploy key
        ssh_command(user, cloud_id, machine_id, host, command, username=username, port=port)
    except MachineUnauthorizedError:
        # couldn't deploy key
        try:
            # maybe key was already deployed?
            ssh_command(user, cloud_id, machine_id, host, 'uptime', key_id=key_id, username=username, port=port)
            log.info("Key was already deployed, local association created.")
        except MachineUnauthorizedError:
            # oh screw this
            raise MachineUnauthorizedError(
                "Couldn't connect to deploy new SSH keypair."
            )
    else:
        # deployment probably succeeded
        # attemp to connect with new key
        # if it fails to connect it'll raise exception
        # there is no need to manually set the association in keypair.machines
        # that is automatically handled by Shell, if it is configured by
        # shell.autoconfigure (which ssh_command does)
        ssh_command(user, cloud_id, machine_id, host, 'uptime', key_id=key_id, username=username, port=port)
        log.info("Key associated and deployed succesfully.")


def disassociate_key(user, key_id, cloud_id, machine_id, host=None):
    """Disassociates a key from a machine.

    If host is set it will also attempt to actually remove it from
    the machine.

    """

    log.info("Disassociating key, undeploy = %s" % host)
    key = Keypair.objects.get(owner=user, name=key_id)
    cloud = Cloud.objects.get(onwer=user, id=cloud_id)
    machine = Machine.objects.get(cloud=cloud,
                                  key_associations__keypair__exact=key,
                                  id=machine_id)
    # key not associated
    if not machine:
        raise BadRequestError("Keypair '%s' is not associated with "
                              "machine '%s'" % (key_id, machine_id))

    if host:
        log.info("Trying to actually remove key from authorized_keys.")
        command = 'grep -v "' + key.public +\
                  '" ~/.ssh/authorized_keys ' +\
                  '> ~/.ssh/authorized_keys.tmp ; ' +\
                  'mv ~/.ssh/authorized_keys.tmp ~/.ssh/authorized_keys ' +\
                  '&& chmod go-w ~/.ssh/authorized_keys'
        try:
            ssh_command(user, cloud_id, machine_id, host, command)
        except:
            pass
    # removing key association
    for assoc in machine.key_associations:
        if assoc.keypair == key:
            break
    machine.key_associations.remove(assoc)
    machine.save()
    trigger_session_update(user.email, ['keys'])


def connect_provider(cloud):
    """Establishes cloud connection using the credentials specified.

    It has been tested with:

        * EC2, and the alternative providers like EC2_EU,
        * Rackspace, old style and the new Nova powered one,
        * Openstack Diablo through Trystack, should also try Essex,
        * Linode

    Cloud is expected to be a mist.io.Cloud

    """
    import libcloud.security
    if cloud.provider == Provider.LIBVIRT:
        import libcloud.compute.drivers.libvirt_driver
        libcloud.compute.drivers.libvirt_driver.ALLOW_LIBVIRT_LOCALHOST = config.ALLOW_LIBVIRT_LOCALHOST
    if cloud.provider not in ['bare_metal', 'coreos']:
        driver = get_driver(cloud.provider)
    if cloud.provider == Provider.AZURE:
        # create a temp file and output the cert there, so that
        # Azure driver is instantiated by providing a string with the key instead of
        # a cert file
        temp_key_file = NamedTemporaryFile(delete=False)
        temp_key_file.write(cloud.apisecret)
        temp_key_file.close()
        conn = driver(cloud.apikey, temp_key_file.name)
    elif cloud.provider == Provider.OPENSTACK:
        #keep this for cloud compatibility, however we now use HPCLOUD
        #as separate provider
        if 'hpcloudsvc' in cloud.apiurl:
            conn = driver(
                cloud.apikey,
                cloud.apisecret,
                ex_force_auth_version=cloud.auth_version or '2.0_password',
                ex_force_auth_url=cloud.apiurl,
                ex_tenant_name=cloud.tenant_name or cloud.apikey,
                ex_force_service_region = cloud.region,
                ex_force_service_name='Compute'
            )
        else:
            conn = driver(
                cloud.apikey,
                cloud.apisecret,
                ex_force_auth_version=cloud.auth_version or '2.0_password',
                ex_force_auth_url=cloud.apiurl,
                ex_tenant_name=cloud.tenant_name,
                ex_force_service_region=cloud.region,
                ex_force_base_url=cloud.compute_endpoint,
            )
    elif cloud.provider == Provider.HPCLOUD:
        conn = driver(cloud.apikey, cloud.apisecret, cloud.tenant_name,
                      region=cloud.region)
    elif cloud.provider in [Provider.LINODE, Provider.HOSTVIRTUAL, Provider.VULTR]:
        conn = driver(cloud.apisecret)
    elif cloud.provider == Provider.PACKET:
        if cloud.tenant_name:
            conn = driver(cloud.apisecret, project=cloud.tenant_name)
        else:
            conn = driver(cloud.apisecret)
    elif cloud.provider == Provider.GCE:
        conn = driver(cloud.apikey, cloud.apisecret, project=cloud.tenant_name)
    elif cloud.provider == Provider.DOCKER:
        libcloud.security.VERIFY_SSL_CERT = False;
        if cloud.key_file and cloud.cert_file:
            # tls auth, needs to pass the key and cert as files
            key_temp_file = NamedTemporaryFile(delete=False)
            key_temp_file.write(cloud.key_file)
            key_temp_file.close()
            cert_temp_file = NamedTemporaryFile(delete=False)
            cert_temp_file.write(cloud.cert_file)
            cert_temp_file.close()
            if cloud.ca_cert_file:
                # docker started with tlsverify
                ca_cert_temp_file = NamedTemporaryFile(delete=False)
                ca_cert_temp_file.write(cloud.ca_cert_file)
                ca_cert_temp_file.close()
                libcloud.security.VERIFY_SSL_CERT = True
                libcloud.security.CA_CERTS_PATH.insert(0,ca_cert_temp_file.name)
            conn = driver(host=cloud.apiurl, port=cloud.docker_port, key_file=key_temp_file.name, cert_file=cert_temp_file.name)
        else:
            conn = driver(cloud.apikey, cloud.apisecret, cloud.apiurl, cloud.docker_port)
    elif cloud.provider in [Provider.RACKSPACE_FIRST_GEN,
                              Provider.RACKSPACE]:
        conn = driver(cloud.apikey, cloud.apisecret,
                      region=cloud.region)
    elif cloud.provider in [Provider.NEPHOSCALE, Provider.SOFTLAYER]:
        conn = driver(cloud.apikey, cloud.apisecret)
    elif cloud.provider in [Provider.VCLOUD, Provider.INDONESIAN_VCLOUD]:
        libcloud.security.VERIFY_SSL_CERT = False
        conn = driver(cloud.apikey, cloud.apisecret, host=cloud.apiurl)
    elif cloud.provider == Provider.DIGITAL_OCEAN:
        if cloud.apikey == cloud.apisecret:  # API v2
            conn = driver(cloud.apisecret)
        else:   # API v1
            driver = get_driver('digitalocean_first_gen')
            conn = driver(cloud.apikey, cloud.apisecret)
    elif cloud.provider == Provider.VSPHERE:
        conn = driver(host=cloud.apiurl, username=cloud.apikey, password=cloud.apisecret)
    elif cloud.provider == 'bare_metal':
        conn = BareMetalDriver(Machine.objects(owner=user, cloud=cloud))
    elif cloud.provider == 'coreos':
        conn = CoreOSDriver(Machine.objects(owner=user, cloud=cloud))
    elif cloud.provider == Provider.LIBVIRT:
        # support the three ways to connect: local system, qemu+tcp, qemu+ssh
        if cloud.apisecret:
           conn = driver(cloud.apiurl, user=cloud.apikey, ssh_key=cloud.apisecret, ssh_port=cloud.ssh_port)
        else:
            conn = driver(cloud.apiurl, user=cloud.apikey)
    else:
        # ec2
        conn = driver(cloud.apikey, cloud.apisecret)
        # Account for sub-provider regions (EC2_US_WEST, EC2_US_EAST etc.)
        conn.type = cloud.provider
    return conn


def get_machine_actions(machine_from_api, conn, extra):
    """Returns available machine actions based on cloud type.

    Rackspace, Linode and openstack support the same options, but EC2 also
    supports start/stop.

    The available actions are based on the machine state. The state
    codes supported by mist.io are those of libcloud, check config.py.

    """

    # defaults for running state
    can_start = False
    can_stop = True
    can_destroy = True
    can_reboot = True
    can_tag = True
    can_undefine = False
    can_resume = False
    can_suspend = False
    # resume, suspend and undefine are states related to KVM

    # tag allowed on mist.core only for all providers, mist.io
    # supports only EC2, RackSpace, GCE, OpenStack
    try:
        from mist.core.views import set_machine_tags
    except ImportError:
        if conn.type in (Provider.RACKSPACE_FIRST_GEN, Provider.LINODE,
                         Provider.NEPHOSCALE, Provider.SOFTLAYER,
                         Provider.DIGITAL_OCEAN, Provider.DOCKER, Provider.AZURE,
                         Provider.VCLOUD, Provider.INDONESIAN_VCLOUD, Provider.LIBVIRT, Provider.HOSTVIRTUAL, Provider.VSPHERE, Provider.VULTR, Provider.PACKET, 'bare_metal', 'coreos'):
            can_tag = False

    # for other states
    if machine_from_api.state in (NodeState.REBOOTING, NodeState.PENDING):
        can_start = False
        can_stop = False
        can_reboot = False
    elif machine_from_api.state in (NodeState.UNKNOWN, NodeState.STOPPED):
        # We assume unknown state mean stopped
        can_stop = False
        can_start = True
        can_reboot = False
    elif machine_from_api.state in (NodeState.TERMINATED,):
        can_start = False
        can_destroy = False
        can_stop = False
        can_reboot = False

    if conn.type in ['bare_metal', 'coreos']:
        can_start = False
        can_destroy = False
        can_stop = False
        can_reboot = False

        if extra.get('can_reboot', False):
        # allow reboot action for bare metal with key associated
            can_reboot = True


    if conn.type in [Provider.LINODE]:
        if machine_from_api.state is NodeState.PENDING:
        #after resize, node gets to pending mode, needs to be started
            can_start = True

    if conn.type in [Provider.LIBVIRT]:
        can_undefine = True
        if machine_from_api.state is NodeState.TERMINATED:
        # in libvirt a terminated machine can be started
            can_start = True
        if machine_from_api.state is NodeState.RUNNING:
            can_suspend = True
        if machine_from_api.state is NodeState.SUSPENDED:
            can_resume = True

    if conn.type in [Provider.VCLOUD, Provider.INDONESIAN_VCLOUD] and machine_from_api.state is NodeState.PENDING:
        can_start = True
        can_stop = True

    if conn.type == Provider.LIBVIRT and extra.get('tags', {}).get('type', None) == 'hypervisor':
        # allow only reboot action for libvirt hypervisor
        can_stop = False
        can_destroy = False
        can_start = False
        can_undefine = False
        can_suspend = False
        can_resume = False

    if conn.type in (Provider.LINODE, Provider.NEPHOSCALE, Provider.DIGITAL_OCEAN,
                     Provider.OPENSTACK, Provider.RACKSPACE) or conn.type in config.EC2_PROVIDERS:
        can_rename = True
    else:
        can_rename = False


    return {'can_stop': can_stop,
            'can_start': can_start,
            'can_destroy': can_destroy,
            'can_reboot': can_reboot,
            'can_tag': can_tag,
            'can_undefine': can_undefine,
            'can_rename': can_rename,
            'can_suspend': can_suspend,
            'can_resume': can_resume}


def list_machines(user, cloud_id):
    """List all machines in this cloud via API call to the provider."""
    cloud = Cloud.objects.get(owner=user, id=cloud_id)
    try:
        conn = connect_provider(cloud)
        machines = conn.list_nodes()
    except InvalidCredsError:
        raise CloudUnauthorizedError()
    except Exception as exc:
        log.error("Error while running list_nodes: %r", exc)
        raise CloudUnavailableError(exc=exc)
    ret = []
    for m in machines:
        if m.driver.type == 'gce':
            #tags and metadata exist in GCE
            tags = m.extra.get('metadata', {}).get('items')
        else:
            tags = m.extra.get('tags') or m.extra.get('metadata') or {}
        # optimize for js
        if type(tags) == dict:
            tags = [{'key': key, 'value': value} for key, value in tags.iteritems() if key != 'Name']
        #if m.extra.get('availability', None):
        #    # for EC2
        #    tags.append({'key': 'availability', 'value': m.extra['availability']})
        if m.extra.get('DATACENTERID', None):
            # for Linode
            dc = config.LINODE_DATACENTERS.get(m.extra['DATACENTERID'])
            tags.append({'key': 'DATACENTERID', 'value':dc})
        elif m.extra.get('vdc', None):
            # for vCloud
            tags.append({'key': 'vdc', 'value': m.extra['vdc']})

        image_id = m.image or m.extra.get('imageId', None)
        size = m.size or m.extra.get('flavorId', None)
        size = size or m.extra.get('instancetype', None)

        if m.driver.type is Provider.GCE:
                # show specific extra metadata for GCE. Wrap in try/except
                # to prevent from future GCE API changes

                # identify Windows servers
                os_type = 'linux'
                try:
                    if 'windows-cloud' in m.extra['disks'][0].get('licenses')[0]:
                        os_type = 'windows'
                except:
                    pass
                m.extra['os_type'] = os_type

                # windows specific metadata including user/password
                try:
                    for item in m.extra.get('metadata', {}).get('items', []):
                        if item.get('key') in ['gce-initial-windows-password', 'gce-initial-windows-user']:
                            m.extra[item.get('key')] = item.get('value')
                except:
                    pass

                try:
                    if m.extra.get('boot_disk'):
                        m.extra['boot_disk_size'] = m.extra.get('boot_disk').size
                        m.extra['boot_disk_type'] = m.extra.get('boot_disk').extra.get('type')
                        m.extra.pop('boot_disk')
                except:
                    pass

                try:
                    if m.extra.get('zone'):
                        m.extra['zone'] = m.extra.get('zone').name
                except:
                    pass

                try:
                    if m.extra.get('machineType'):
                        m.extra['machineType'] = m.extra.get('machineType').split('/')[-1]
                except:
                    pass
        for k in m.extra.keys():
            try:
                json.dumps(m.extra[k])
            except TypeError:
                m.extra[k] = str(m.extra[k])

        if m.driver.type is Provider.AZURE:
            if m.extra.get('endpoints'):
                m.extra['endpoints'] = json.dumps(m.extra.get('endpoints', {}))

        if m.driver.type == 'bare_metal':
            can_reboot = False
            keys = Keypair.objects(owner=user)
            machine = Machine.objects(owner=user,
                                      key_associations__keypair__in=keys,
                                      id=machine_id)
            if machine:
                can_reboot = True
            m.extra['can_reboot'] = can_reboot

        if m.driver.type in [Provider.NEPHOSCALE, Provider.SOFTLAYER]:
            if 'windows' in m.extra.get('image', '').lower():
                os_type = 'windows'
            else:
                os_type = 'linux'
            m.extra['os_type'] = os_type

        if m.driver.type in config.EC2_PROVIDERS:
            # this is windows for windows servers and None for Linux
            m.extra['os_type'] = m.extra.get('platform', 'linux')

        if m.driver.type is Provider.LIBVIRT:
            if m.extra.get('xml_description'):
                m.extra['xml_description'] = escape(m.extra['xml_description'])

        # tags should be a list
        if not tags:
            tags = []

        machine = {'id': m.id,
                   'uuid': m.get_uuid(),
                   'name': m.name,
                   'imageId': image_id,
                   'size': size,
                   'state': config.STATES[m.state],
                   'private_ips': m.private_ips,
                   'public_ips': m.public_ips,
                   'tags': tags,
                   'extra': m.extra}
        machine.update(get_machine_actions(m, conn, m.extra))
        ret.append(machine)
    if conn.type == 'libvirt':
        # close connection with libvirt
        conn.disconnect()
    return ret

# command is not an arg into function, but in post deploy steps there is?
def create_machine(user, cloud_id, key_id, machine_name, location_id,
                   image_id, size_id, script, image_extra, disk, image_name,
                   size_name, location_name, ips, monitoring, networks=[],
                   docker_env=[], docker_command=None, ssh_port=22,
                   script_id='', script_params='', job_id=None,
                   docker_port_bindings={}, docker_exposed_ports={},
                   azure_port_bindings='', hostname='', plugins=None,
                   disk_size=None, disk_path=None,
                   post_script_id='', post_script_params='', cloud_init='',
                   associate_floating_ip=False,
                   associate_floating_ip_subnet=None, project_id=None,
<<<<<<< HEAD
                   tags=None):
=======
                   cronjob={}, command=None
                   ):
>>>>>>> 195e9efd

    """Creates a new virtual machine on the specified cloud.

    If the cloud is Rackspace it attempts to deploy the node with an ssh key
    provided in config. the method used is the only one working in the old
    Rackspace cloud. create_node(), from libcloud.compute.base, with 'auth'
    kwarg doesn't do the trick. Didn't test if you can upload some ssh related
    files using the 'ex_files' kwarg from openstack 1.0 driver.

    In Linode creation is a bit different. There you can pass the key file
    directly during creation. The Linode API also requires to set a disk size
    and doesn't get it from size.id. So, send size.disk from the client and
    use it in all cases just to avoid provider checking. Finally, Linode API
    does not support association between a machine and the image it came from.
    We could set this, at least for machines created through mist.io in
    ex_comment, lroot or lconfig. lroot seems more appropriate. However,
    liblcoud doesn't support linode.config.list at the moment, so no way to
    get them. Also, it will create inconsistencies for machines created
    through mist.io and those from the Linode interface.

    """
    log.info('Creating machine %s on cloud %s' % (machine_name, cloud_id))
<<<<<<< HEAD
    cloud = Cloud.objects.get(owner=user, id=cloud_id)
    conn = connect_provider(cloud)
=======


    if cloud_id not in user.clouds:
        raise CloudNotFoundError(cloud_id)
    conn = connect_provider(user.clouds[cloud_id])
>>>>>>> 195e9efd

    machine_name = machine_name_validator(conn.type, machine_name)
    key = None
    if key_id:
        key = Keypair.objects.get(owner=user, name=key_id)

    # if key_id not provided, search for default key
    if conn.type not in [Provider.LIBVIRT, Provider.DOCKER]:
        if not key_id:
            key = Keypair.objects.get(owner=user, default=True)
            key_id = key.name
    if key:
        private_key = key.private
        public_key = key.public
    else:
        public_key = None

    size = NodeSize(size_id, name=size_name, ram='', disk=disk,
                    bandwidth='', price='', driver=conn)
    image = NodeImage(image_id, name=image_name, extra=image_extra, driver=conn)
    location = NodeLocation(location_id, name=location_name, country='', driver=conn)

    if conn.type is Provider.DOCKER:
        if public_key:
            node = _create_machine_docker(conn, machine_name, image_id, '', public_key=public_key,
                                          docker_env=docker_env, docker_command=docker_command,
                                          docker_port_bindings=docker_port_bindings,
                                          docker_exposed_ports=docker_exposed_ports)
            node_info = conn.inspect_node(node)
            try:
                ssh_port = int(node_info.extra['network_settings']['Ports']['22/tcp'][0]['HostPort'])
            except:
                pass
        else:
            node = _create_machine_docker(conn, machine_name, image_id, script, docker_env=docker_env,
                                          docker_command=docker_command, docker_port_bindings=docker_port_bindings,
                                          docker_exposed_ports=docker_exposed_ports)
    elif conn.type in [Provider.RACKSPACE_FIRST_GEN,
                     Provider.RACKSPACE]:
        node = _create_machine_rackspace(conn, public_key, machine_name, image,
                                         size, location, user_data=cloud_init)
    elif conn.type in [Provider.OPENSTACK]:
        node = _create_machine_openstack(conn, private_key, public_key,
                                         machine_name, image, size, location, networks, cloud_init)
    elif conn.type is Provider.HPCLOUD:
        node = _create_machine_hpcloud(conn, private_key, public_key,
                                       machine_name, image, size, location, networks)
    elif conn.type in config.EC2_PROVIDERS and private_key:
        locations = conn.list_locations()
        for loc in locations:
            if loc.id == location_id:
                location = loc
                break
        node = _create_machine_ec2(conn, key_id, private_key, public_key,
                                   machine_name, image, size, location, cloud_init)
    elif conn.type is Provider.NEPHOSCALE:
        node = _create_machine_nephoscale(conn, key_id, private_key, public_key,
                                          machine_name, image, size,
                                          location, ips)
    elif conn.type is Provider.GCE:
        sizes = conn.list_sizes(location=location_name)
        for size in sizes:
            if size.id == size_id:
                size = size
                break
        node = _create_machine_gce(conn, key_id, private_key, public_key,
                                         machine_name, image, size, location, cloud_init)
    elif conn.type is Provider.SOFTLAYER:
        node = _create_machine_softlayer(conn, key_id, private_key, public_key,
                                         machine_name, image, size,
                                         location)
    elif conn.type is Provider.DIGITAL_OCEAN:
        node = _create_machine_digital_ocean(conn, key_id, private_key,
                                             public_key, machine_name,
                                             image, size, location, cloud_init)
    elif conn.type == Provider.AZURE:
        node = _create_machine_azure(conn, key_id, private_key,
                                     public_key, machine_name,
                                     image, size, location, cloud_init=cloud_init,
                                     cloud_service_name=None, azure_port_bindings=azure_port_bindings)
    elif conn.type in [Provider.VCLOUD, Provider.INDONESIAN_VCLOUD]:
        node = _create_machine_vcloud(conn, machine_name, image, size, public_key, networks)
    elif conn.type is Provider.LINODE and private_key:
        node = _create_machine_linode(conn, key_id, private_key, public_key,
                                      machine_name, image, size,
                                      location)
    elif conn.type == Provider.HOSTVIRTUAL:
        node = _create_machine_hostvirtual(conn, public_key, machine_name, image,
                                         size, location)
    elif conn.type == Provider.VULTR:
        node = _create_machine_vultr(conn, public_key, machine_name, image,
                                         size, location, cloud_init)
    elif conn.type is Provider.LIBVIRT:
        try:
            # size_id should have a format cpu:ram, eg 1:2048
            cpu = size_id.split(':')[0]
            ram = size_id.split(':')[1]
        except:
            ram = 512
            cpu = 1
        node = _create_machine_libvirt(conn, machine_name,
                                       disk_size=disk_size, ram=ram, cpu=cpu,
                                       image=image_id, disk_path=disk_path,
                                       networks=networks,
                                       public_key=public_key,
                                       cloud_init=cloud_init)
    elif conn.type == Provider.PACKET:
        node = _create_machine_packet(conn, public_key, machine_name, image,
                                         size, location, cloud_init, project_id)
    else:
        raise BadRequestError("Provider unknown.")

    if conn.type == Provider.AZURE:
        #we have the username
        associate_key(user, key_id, cloud_id, node.id,
                      username=node.extra.get('username'), port=ssh_port)
    elif key_id:
        associate_key(user, key_id, cloud_id, node.id, port=ssh_port)

    # Call post_deploy_steps for every provider
    if conn.type == Provider.AZURE:
        # for Azure, connect with the generated password, deploy the ssh key
        # when this is ok, it calls post_deploy for script/monitoring
        mist.io.tasks.azure_post_create_steps.delay(
            user.email, cloud_id, node.id, monitoring, script, key_id,
            node.extra.get('username'), node.extra.get('password'), public_key,
            script_id=script_id, script_params=script_params, job_id = job_id,
            hostname=hostname, plugins=plugins,
            post_script_id=post_script_id,
            post_script_params=post_script_params, cronjob=cronjob,
        )
    elif conn.type == Provider.HPCLOUD:
        mist.io.tasks.hpcloud_post_create_steps.delay(
            user.email, cloud_id, node.id, monitoring, script, key_id,
            node.extra.get('username'), node.extra.get('password'), public_key,
            script_id=script_id, script_params=script_params, job_id = job_id,
            hostname=hostname, plugins=plugins,
            post_script_id=post_script_id,
            post_script_params=post_script_params, cronjob=cronjob,
        )
    elif conn.type == Provider.OPENSTACK:
        if associate_floating_ip:
            networks = list_networks(user, cloud_id)
            mist.io.tasks.openstack_post_create_steps.delay(
                user.email, cloud_id, node.id, monitoring, script, key_id,
                node.extra.get('username'), node.extra.get('password'),
                public_key, script_id=script_id, script_params=script_params,
                job_id = job_id, hostname=hostname, plugins=plugins,
                post_script_id=post_script_id,
                post_script_params=post_script_params,
                networks=networks, cronjob=cronjob,
            )
    elif conn.type == Provider.RACKSPACE_FIRST_GEN:
        # for Rackspace First Gen, cannot specify ssh keys. When node is
        # created we have the generated password, so deploy the ssh key
        # when this is ok and call post_deploy for script/monitoring
        mist.io.tasks.rackspace_first_gen_post_create_steps.delay(
            user.email, cloud_id, node.id, monitoring, script, key_id,
            node.extra.get('password'), public_key,
            script_id=script_id, script_params=script_params,
            job_id = job_id, hostname=hostname, plugins=plugins,
            post_script_id=post_script_id,
            post_script_params=post_script_params, cronjob=cronjob
        )

    elif key_id:   # there is a problem here with command and script
        mist.io.tasks.post_deploy_steps.delay(
            user.email, cloud_id, node.id, monitoring, script=script,
            key_id=key_id, script_id=script_id, script_params=script_params,
            job_id=job_id, hostname=hostname, plugins=plugins,
            post_script_id=post_script_id,
            post_script_params=post_script_params, cronjob=cronjob,
        )

<<<<<<< HEAD
    if tags:
        mist.core.methods.set_machine_tags(user, tags, cloud_id, node.id)

=======
>>>>>>> 195e9efd
    ret = {'id': node.id,
           'name': node.name,
           'extra': node.extra,
           'public_ips': node.public_ips,
           'private_ips': node.private_ips,
           'job_id': job_id,
           }

    return ret


def _create_machine_rackspace(conn, public_key, machine_name,
                             image, size, location, user_data):
    """Create a machine in Rackspace.

    Here there is no checking done, all parameters are expected to be
    sanitized by create_machine.

    """

    key = str(public_key).replace('\n','')

    try:
        server_key = ''
        keys = conn.ex_list_keypairs()
        for k in keys:
            if key == k.public_key:
                server_key = k.name
                break
        if not server_key:
            server_key = conn.ex_import_keypair_from_string(name=machine_name, key_material=key)
            server_key = server_key.name
    except:
        try:
            server_key = conn.ex_import_keypair_from_string(name='mistio'+str(random.randint(1,100000)), key_material=key)
            server_key = server_key.name
        except AttributeError:
            # RackspaceFirstGenNodeDriver based on OpenStack_1_0_NodeDriver
            # has no support for keys. So don't break here, since create_node won't
            # include it anyway
            server_key = None

    try:
        node = conn.create_node(name=machine_name, image=image, size=size,
                                location=location, ex_keyname=server_key, ex_userdata=user_data)
        return node
    except Exception as e:
        raise MachineCreationError("Rackspace, got exception %r" % e, exc=e)


def _create_machine_openstack(conn, private_key, public_key, machine_name,
                             image, size, location, networks, user_data):
    """Create a machine in Openstack.

    Here there is no checking done, all parameters are expected to be
    sanitized by create_machine.

    """
    key = str(public_key).replace('\n','')

    try:
        server_key = ''
        keys = conn.ex_list_keypairs()
        for k in keys:
            if key == k.public_key:
                server_key = k.name
                break
        if not server_key:
            server_key = conn.ex_import_keypair_from_string(name=machine_name, key_material=key)
            server_key = server_key.name
    except:
        server_key = conn.ex_import_keypair_from_string(name='mistio'+str(random.randint(1,100000)), key_material=key)
        server_key = server_key.name

    # select the right OpenStack network object
    available_networks = conn.ex_list_networks()
    try:
        chosen_networks = []
        for net in available_networks:
            if net.id in networks:
                chosen_networks.append(net)
    except:
        chosen_networks = []

    with get_temp_file(private_key) as tmp_key_path:
        try:
            node = conn.create_node(
                name=machine_name,
                image=image,
                size=size,
                location=location,
                ssh_key=tmp_key_path,
                ssh_alternate_usernames=['ec2-user', 'ubuntu'],
                max_tries=1,
                ex_keyname=server_key,
                networks=chosen_networks,
                ex_userdata=user_data)
        except Exception as e:
            raise MachineCreationError("OpenStack, got exception %s" % e, e)
    return node


def _create_machine_hpcloud(conn, private_key, public_key, machine_name,
                             image, size, location, networks):
    """Create a machine in HP Cloud.

    Here there is no checking done, all parameters are expected to be
    sanitized by create_machine.

    """
    key = str(public_key).replace('\n','')

    try:
        server_key = ''
        keys = conn.ex_list_keypairs()
        for k in keys:
            if key == k.public_key:
                server_key = k.name
                break
        if not server_key:
            server_key = conn.ex_import_keypair_from_string(name=machine_name, key_material=key)
            server_key = server_key.name
    except:
        server_key = conn.ex_import_keypair_from_string(name='mistio'+str(random.randint(1,100000)), key_material=key)
        server_key = server_key.name

    #FIXME: Neutron API not currently supported by libcloud
    #need to pass the network on create node - can only omitted if one network only exists

    # select the right OpenStack network object
    available_networks = conn.ex_list_networks()
    try:
        chosen_networks = []
        for net in available_networks:
            if net.id in networks:
                chosen_networks.append(net)
    except:
            chosen_networks = []

    with get_temp_file(private_key) as tmp_key_path:
        try:
            node = conn.create_node(name=machine_name,
                image=image,
                size=size,
                location=location,
                ssh_key=tmp_key_path,
                ssh_alternate_usernames=['ec2-user', 'ubuntu'],
                max_tries=1,
                ex_keyname=server_key,
                networks=chosen_networks)
        except Exception as e:
            raise MachineCreationError("HP Cloud, got exception %s" % e, e)
    return node


def _create_machine_ec2(conn, key_name, private_key, public_key,
                       machine_name, image, size, location, user_data):
    """Create a machine in Amazon EC2.

    Here there is no checking done, all parameters are expected to be
    sanitized by create_machine.

    """

    # import key. This is supported only for EC2 at the moment.
    with get_temp_file(public_key) as tmp_key_path:
        try:
            log.info("Attempting to import key (ec2-only)")
            conn.ex_import_keypair(name=key_name, keyfile=tmp_key_path)
        except Exception as exc:
            if 'Duplicate' in exc.message:
                log.debug('Key already exists, not importing anything.')
            else:
                log.error('Failed to import key.')
                raise CloudUnavailableError("Failed to import key "
                                              "(ec2-only): %r" % exc, exc=exc)

    # create security group
    name = config.EC2_SECURITYGROUP.get('name', '')
    description = config.EC2_SECURITYGROUP.get('description', '')
    try:
        log.info("Attempting to create security group")
        conn.ex_create_security_group(name=name, description=description)
        conn.ex_authorize_security_group_permissive(name=name)
    except Exception as exc:
        if 'Duplicate' in exc.message:
            log.info('Security group already exists, not doing anything.')
        else:
            raise InternalServerError("Couldn't create security group", exc)

    with get_temp_file(private_key) as tmp_key_path:
        #deploy_node wants path for ssh private key
        try:
            node = conn.create_node(
                name=machine_name,
                image=image,
                size=size,
                location=location,
                ssh_key=tmp_key_path,
                max_tries=1,
                ex_keyname=key_name,
                ex_securitygroup=config.EC2_SECURITYGROUP['name'],
                ex_userdata=user_data
            )
        except Exception as e:
            raise MachineCreationError("EC2, got exception %s" % e, e)

    return node


def _create_machine_nephoscale(conn, key_name, private_key, public_key,
                              machine_name, image, size, location, ips):
    """Create a machine in Nephoscale.

    Here there is no checking done, all parameters are expected to be
    sanitized by create_machine.

    """
    machine_name = machine_name[:64].replace(' ', '-')
    # name in NephoScale must start with a letter, can contain mixed
    # alpha-numeric characters, hyphen ('-') and underscore ('_')
    # characters, cannot exceed 64 characters, and can end with a
    # letter or a number."

    # Hostname must start with a letter, can contain mixed alpha-numeric
    # characters and the hyphen ('-') character, cannot exceed 15 characters,
    # and can end with a letter or a number.
    key = public_key.replace('\n', '')

    # NephoScale has 2 keys that need be specified, console and ssh key
    # get the id of the ssh key if it exists, otherwise add the key
    try:
        server_key = ''
        keys = conn.ex_list_keypairs(ssh=True, key_group=1)
        for k in keys:
            if key == k.public_key:
                server_key = k.id
                break
        if not server_key:
            server_key = conn.ex_create_keypair(machine_name, public_key=key)
    except:
        server_key = conn.ex_create_keypair(
            'mistio' + str(random.randint(1, 100000)),
            public_key=key
        )

    # mist.io does not support console key add through the wizzard.
    # Try to add one
    try:
        console_key = conn.ex_create_keypair(
            'mistio' + str(random.randint(1, 100000)),
            key_group=4
        )
    except:
        console_keys = conn.ex_list_keypairs(key_group=4)
        if console_keys:
            console_key = console_keys[0].id
    if size.name and size.name.startswith('D'):
        baremetal=True
    else:
        baremetal=False

    with get_temp_file(private_key) as tmp_key_path:
        try:
            node = conn.create_node(
                name=machine_name,
                hostname=machine_name[:15],
                image=image,
                size=size,
                zone=location.id,
                server_key=server_key,
                console_key=console_key,
                ssh_key=tmp_key_path,
                baremetal=baremetal,
                ips=ips
            )
        except Exception as e:
            raise MachineCreationError("Nephoscale, got exception %s" % e, e)
        return node


def _create_machine_softlayer(conn, key_name, private_key, public_key,
                             machine_name, image, size, location):
    """Create a machine in Softlayer.

    Here there is no checking done, all parameters are expected to be
    sanitized by create_machine.

    """

    key = str(public_key).replace('\n','')
    try:
        server_key = ''
        keys = conn.list_key_pairs()
        for k in keys:
            if key == k.key:
                server_key = k.id
                break
        if not server_key:
            server_key = conn.create_key_pair(machine_name, key)
            server_key = server_key.id
    except:
        server_key = conn.create_key_pair('mistio'+str(random.randint(1,100000)), key)
        server_key = server_key.id


    if '.' in machine_name:
        domain = '.'.join(machine_name.split('.')[1:])
        name = machine_name.split('.')[0]
    else:
        domain = None
        name = machine_name

    with get_temp_file(private_key) as tmp_key_path:
        try:
            node = conn.create_node(
                name=name,
                ex_domain=domain,
                image=image,
                size=size,
                location=location,
                sshKeys=server_key
            )
        except Exception as e:
            raise MachineCreationError("Softlayer, got exception %s" % e, e)
    return node

def _create_machine_docker(conn, machine_name, image, script=None, public_key=None, docker_env={}, docker_command=None,
                           tty_attach=True, docker_port_bindings={}, docker_exposed_ports={}):
    """Create a machine in docker.

    """

    try:
        if public_key:
            environment = ['PUBLIC_KEY=%s' % public_key.strip()]
        else:
            environment = []

        if docker_env:
            # docker_env is a dict, and we must convert it ot be in the form:
            # [ "key=value", "key=value"...]
            docker_environment = ["%s=%s" % (key, value) for key, value in docker_env.iteritems()]
            environment += docker_environment

        node = conn.create_node(
            name=machine_name,
            image=image,
            command=docker_command,
            environment=environment,
            tty=tty_attach,
            ports=docker_exposed_ports,
            port_bindings=docker_port_bindings,
        )
    except Exception as e:
        raise MachineCreationError("Docker, got exception %s" % e, e)

    return node

def _create_machine_digital_ocean(conn, key_name, private_key, public_key,
                                  machine_name, image, size, location, user_data):
    """Create a machine in Digital Ocean.

    Here there is no checking done, all parameters are expected to be
    sanitized by create_machine.

    """
    key = public_key.replace('\n', '')

    #on API v1 list keys returns only ids, without actual public keys
    #So the check fails. If there's already a key with the same pub key,
    #create key call will fail!
    try:
        server_key = ''
        keys = conn.ex_list_ssh_keys()
        for k in keys:
            if key == k.pub_key:
                server_key = k
                break
        if not server_key:
            server_key = conn.ex_create_ssh_key(machine_name, key)
    except:
        try:
            server_key = conn.ex_create_ssh_key('mistio'+str(random.randint(1,100000)), key)
        except:
            #on API v1 if we can't create that key, means that key is already
            #on our account. Since we don't know the id, we pass all the ids
            server_keys = [str(key.id) for key in keys]

    if not server_key:
        ex_ssh_key_ids = server_keys
    else:
        ex_ssh_key_ids = [str(server_key.id)]

    # check if location allows the private_networking setting
    private_networking = False
    try:
        locations = conn.list_locations()
        for loc in locations:
            if loc.id == location.id:
                if 'private_networking' in loc.extra:
                    private_networking = True
                break
    except:
        # do not break if this fails for some reason
        pass

    with get_temp_file(private_key) as tmp_key_path:
        try:
            node = conn.create_node(
                name=machine_name,
                image=image,
                size=size,
                ex_ssh_key_ids=ex_ssh_key_ids,
                location=location,
                ssh_key=tmp_key_path,
                private_networking=private_networking,
                user_data=user_data
            )
        except Exception as e:
            raise MachineCreationError("Digital Ocean, got exception %s" % e, e)

        return node


def _create_machine_libvirt(conn, machine_name, disk_size, ram, cpu,
                            image, disk_path, networks, public_key, cloud_init):
    """Create a machine in Libvirt.
    """

    try:
        node = conn.create_node(
            name=machine_name,
            disk_size=disk_size,
            ram=ram,
            cpu=cpu,
            image=image,
            disk_path=disk_path,
            networks=networks,
            public_key=public_key,
            cloud_init=cloud_init
        )

    except Exception as e:
        raise MachineCreationError("KVM, got exception %s" % e, e)

    return node


def _create_machine_hostvirtual(conn, public_key, machine_name, image, size, location):
    """Create a machine in HostVirtual.

    Here there is no checking done, all parameters are expected to be
    sanitized by create_machine.

    """
    key = public_key.replace('\n', '')

    auth = NodeAuthSSHKey(pubkey=key)

    try:
        node = conn.create_node(
            name=machine_name,
            image=image,
            size=size,
            auth=auth,
            location=location
        )
    except Exception as e:
        raise MachineCreationError("HostVirtual, got exception %s" % e, e)

    return node


def _create_machine_packet(conn, public_key, machine_name, image, size, location, cloud_init, project_id=None):
    """Create a machine in Packet.net.

    Here there is no checking done, all parameters are expected to be
    sanitized by create_machine.

    """
    key = public_key.replace('\n', '')
    try:
        conn.create_key_pair('mistio', key)
    except:
        # key exists and will be deployed
        pass

    # if project_id is not specified, use the project for which the driver
    # has been initiated. If driver hasn't been initiated with a project,
    # then use the first one from the projects
    ex_project_id = None
    if not project_id:
        if conn.project_id:
            ex_project_id = conn.project_id
        else:
            try:
                ex_project_id = conn.projects[0].id
            except IndexError:
                raise BadRequestError("You don't have any projects on packet.net")
    else:
        for project_obj in conn.projects:
            if project_id in [project_obj.name, project_obj.id]:
                ex_project_id = project_obj.id
                break
        if not ex_project_id:
            raise BadRequestError("Project id is invalid")

    try:
        node = conn.create_node(
            name=machine_name,
            size=size,
            image=image,
            location=location,
            ex_project_id=ex_project_id,
            cloud_init=cloud_init
        )
    except Exception as e:
        raise MachineCreationError("Packet.net, got exception %s" % e, e)

    return node


def _create_machine_vultr(conn, public_key, machine_name, image, size, location, cloud_init):
    """Create a machine in Vultr.

    Here there is no checking done, all parameters are expected to be
    sanitized by create_machine.

    """
    key = public_key.replace('\n', '')

    try:
        server_key = ''
        keys = conn.ex_list_ssh_keys()
        for k in keys:
            if key == k.ssh_key.replace('\n', ''):
                server_key = k
                break
        if not server_key:
            server_key = conn.ex_create_ssh_key(machine_name, key)
    except:
        server_key = conn.ex_create_ssh_key('mistio'+str(random.randint(1,100000)), key)

    try:
        server_key = server_key.id
    except:
        pass

    try:
        node = conn.create_node(
            name=machine_name,
            size=size,
            image=image,
            location=location,
            ssh_key=[server_key],
            userdata=cloud_init
        )
    except Exception as e:
        raise MachineCreationError("Vultr, got exception %s" % e, e)

    return node


def _create_machine_azure(conn, key_name, private_key, public_key,
                          machine_name, image, size, location, cloud_init, cloud_service_name, azure_port_bindings):
    """Create a machine Azure.

    Here there is no checking done, all parameters are expected to be
    sanitized by create_machine.

    """
    key = public_key.replace('\n', '')

    port_bindings = []
    if azure_port_bindings and type(azure_port_bindings) in [str, unicode]:
    # we receive something like: http tcp 80:80, smtp tcp 25:25, https tcp 443:443
    # and transform it to [{'name':'http', 'protocol': 'tcp', 'local_port': 80, 'port': 80},
    # {'name':'smtp', 'protocol': 'tcp', 'local_port': 25, 'port': 25}]

        for port_binding in azure_port_bindings.split(','):
            try:
                port_dict = port_binding.split()
                port_name = port_dict[0]
                protocol = port_dict[1]
                ports = port_dict[2]
                local_port = ports.split(':')[0]
                port = ports.split(':')[1]
                binding = {'name': port_name, 'protocol': protocol, 'local_port': local_port, 'port': port}
                port_bindings.append(binding)
            except:
                pass


    with get_temp_file(private_key) as tmp_key_path:
        try:
            node = conn.create_node(
                name=machine_name,
                size=size,
                image=image,
                location=location,
                ex_cloud_service_name=cloud_service_name,
                endpoint_ports=port_bindings,
                custom_data=base64.b64encode(cloud_init)
            )
        except Exception as e:
            try:
                # try to get the message only out of the XML response
                msg = re.search(r"(<Message>)(.*?)(</Message>)", e.value)
                if not msg:
                    msg = re.search(r"(Message: ')(.*?)(', Body)", e.value)
                if msg:
                    msg = msg.group(2)
            except:
                msg = e
            raise MachineCreationError('Azure, got exception %s' % msg)

        return node


def _create_machine_vcloud(conn, machine_name, image, size, public_key, networks):
    """Create a machine vCloud.

    Here there is no checking done, all parameters are expected to be
    sanitized by create_machine.

    """
    key = public_key.replace('\n', '')
    #we have the option to pass a guest customisation script as ex_vm_script. We'll pass
    #the ssh key there

    deploy_script = NamedTemporaryFile(delete=False)
    deploy_script.write('mkdir -p ~/.ssh && echo "%s" >> ~/.ssh/authorized_keys && chmod -R 700 ~/.ssh/' % key)
    deploy_script.close()

    # select the right network object
    ex_network = None
    try:
        if networks:
            network = networks[0]
            available_networks = conn.ex_list_networks()
            available_networks_ids = [net.id for net in available_networks]
            if network in available_networks_ids:
                ex_network = network
    except:
        pass

    try:
        node = conn.create_node(
            name=machine_name,
            image=image,
            size=size,
            ex_vm_script=deploy_script.name,
            ex_vm_network=ex_network,
            ex_vm_fence='bridged',
            ex_vm_ipmode='DHCP'
        )
    except Exception as e:
            raise MachineCreationError("vCloud, got exception %s" % e, e)

    return node


def _create_machine_gce(conn, key_name, private_key, public_key, machine_name,
                        image, size, location, cloud_init):
    """Create a machine in GCE.

    Here there is no checking done, all parameters are expected to be
    sanitized by create_machine.

    """
    key = public_key.replace('\n', '')

    metadata = {#'startup-script': script,
                'sshKeys': 'user:%s' % key}
    #metadata for ssh user, ssh key and script to deploy
    if cloud_init:
        metadata['startup-script'] = cloud_init

    with get_temp_file(private_key) as tmp_key_path:
        try:
            node = conn.create_node(
                name=machine_name,
                image=image,
                size=size,
                location=location,
                ex_metadata=metadata
            )
        except Exception as e:
            raise MachineCreationError("Google Compute Engine, got exception %s" % e, e)
    return node


def _create_machine_linode(conn, key_name, private_key, public_key,
                          machine_name, image, size, location):
    """Create a machine in Linode.

    Here there is no checking done, all parameters are expected to be
    sanitized by create_machine.

    """

    auth = NodeAuthSSHKey(public_key)

    with get_temp_file(private_key) as tmp_key_path:
        try:
            node = conn.create_node(
                name=machine_name,
                image=image,
                size=size,
                location=location,
                auth=auth,
                ssh_key=tmp_key_path
            )
        except Exception as e:
            raise MachineCreationError("Linode, got exception %s" % e, e)
    return node


def _machine_action(user, cloud_id, machine_id, action, plan_id=None, name=None):
    """Start, stop, reboot, resize, undefine and destroy have the same logic underneath, the only
    thing that changes is the action. This helper function saves us some code.

    """
    actions = ('start', 'stop', 'reboot', 'destroy', 'resize', 'rename', 'undefine', 'suspend', 'resume')

    if action not in actions:
        raise BadRequestError("Action '%s' should be one of %s" % (action,
                                                                   actions))
    cloud = Cloud.objects.get(owner=user, id=cloud_id)

    bare_metal = False
    if cloud.provider == 'bare_metal':
        bare_metal = True
    try:
        conn = connect_provider(cloud)
    except InvalidCredsError:
        raise CloudUnauthorizedError()
    except Exception as exc:
        log.error("Error while connecting to cloud")
        raise CloudUnavailableError(exc=exc)
<<<<<<< HEAD
    #GCE needs machine.extra as well, so we need the real machine object
=======

    # GCE needs machine.extra as well, so we need the real machine object
>>>>>>> 195e9efd
    machine = None
    try:
        if conn.type == 'azure':
            # Azure needs the cloud service specified as well as the node
            cloud_service = conn.get_cloud_service_from_node_id(machine_id)
            nodes = conn.list_nodes(ex_cloud_service_name=cloud_service)
            for node in nodes:
                if node.id == machine_id:
                    machine = node
                    break
        else:
            for node in conn.list_nodes():
                if node.id == machine_id:
                    machine = node
                    break
        if machine is None:
            # did not find the machine_id on the list of nodes, still do not fail
            raise MachineUnavailableError("Error while attempting to %s machine"
                                  % action)
    except:
        machine = Node(machine_id,
                   name=machine_id,
                   state=0,
                   public_ips=[],
                   private_ips=[],
                   driver=conn)
    try:
        if action is 'start':
            # In liblcoud it is not possible to call this with machine.start()
            if conn.type == 'azure':
                conn.ex_start_node(machine, ex_cloud_service_name=cloud_service)
            else:
                conn.ex_start_node(machine)

            if conn.type is Provider.DOCKER:
                node_info = conn.inspect_node(node)
                try:
                    port = node_info.extra['network_settings']['Ports']['22/tcp'][0]['HostPort']
                except KeyError:
                    port = 22

                machine = Machine.objects.get(cloud=cloud,
                                              id=machine_id)
                for key_assoc in machine.key_associations:
                    key_assoc.port = port
                machine.save()
        elif action is 'stop':
            # In libcloud it is not possible to call this with machine.stop()
            if conn.type == 'azure':
                conn.ex_stop_node(machine, ex_cloud_service_name=cloud_service)
            else:
                conn.ex_stop_node(machine)
        elif action is 'undefine':
            # In libcloud undefine means destroy machine and delete XML configuration
            if conn.type == 'libvirt':
                conn.ex_undefine_node(machine)
        elif action is 'suspend':
            if conn.type == 'libvirt':
                conn.ex_suspend_node(machine)
        elif action is 'resume':
            if conn.type == 'libvirt':
                conn.ex_resume_node(machine)

        elif action is 'resize':
            conn.ex_resize_node(node, plan_id)
        elif action is 'rename':
            conn.ex_rename_node(node, name)
        elif action is 'reboot':
            if bare_metal:
                try:
                    hostname = Machine.objects.get(cloud=cloud, machine_id=machine_id).public_ips[0]
                    command = '$(command -v sudo) shutdown -r now'
                    ssh_command(user, cloud_id, machine_id, hostname, command)
                    return True
                except:
                    return False
            else:
                if conn.type == 'libvirt':
                    if machine.extra.get('tags', {}).get('type', None) == 'hypervisor':
                         # issue an ssh command for the libvirt hypervisor
                        try:
                            hostname = machine.public_ips[0]
                            command = '$(command -v sudo) shutdown -r now'
                            ssh_command(user, cloud_id, machine_id, hostname, command)
                            return True
                        except:
                            return False

                    else:
                       machine.reboot()
                if conn.type == 'azure':
                    conn.reboot_node(machine, ex_cloud_service_name=cloud_service)
                else:
                    machine.reboot()
                if conn.type is Provider.DOCKER:
                    node_info = conn.inspect_node(node)
                    try:
                        port = node_info.extra['network_settings']['Ports']['22/tcp'][0]['HostPort']
                    except KeyError:
                        port = 22
                    machine = Machine.objects.get(cloud=cloud,
                                                  id=machine_id)
                    for key_assoc in machine.key_associations:
                        key_assoc.port = port
                    machine.save()

        elif action is 'destroy':
            if conn.type is Provider.DOCKER and node.state == 0:
                conn.ex_stop_node(node)
                machine.destroy()
            elif conn.type == 'azure':
                conn.destroy_node(machine, ex_cloud_service_name=cloud_service)
            else:
                machine.destroy()
            Machine.objects(cloud=cloud, machine_id=machine_id).delete()

    except AttributeError:
        raise BadRequestError("Action %s not supported for this machine"
                              % action)

    except Exception as e:
        log.error("%r", e)
        raise MachineUnavailableError("Error while attempting to %s machine"
                                  % action)


def start_machine(user, cloud_id, machine_id):
    """Starts a machine on clouds that support it.

    Currently only EC2 supports that.
    Normally try won't get an AttributeError exception because this
    action is not allowed for machines that don't support it. Check
    helpers.get_machine_actions.

    """
    _machine_action(user, cloud_id, machine_id, 'start')


def stop_machine(user, cloud_id, machine_id):
    """Stops a machine on clouds that support it.

    Currently only EC2 supports that.
    Normally try won't get an AttributeError exception because this
    action is not allowed for machines that don't support it. Check
    helpers.get_machine_actions.

    """
    _machine_action(user, cloud_id, machine_id, 'stop')


def reboot_machine(user, cloud_id, machine_id):
    """Reboots a machine on a certain cloud."""
    _machine_action(user, cloud_id, machine_id, 'reboot')


def undefine_machine(user, cloud_id, machine_id):
    """Undefines machine - used in KVM libvirt to destroy machine + delete XML conf"""
    _machine_action(user, cloud_id, machine_id, 'undefine')


def resume_machine(user, cloud_id, machine_id):
    """Resumes machine - used in KVM libvirt to resume suspended machine"""
    _machine_action(user, cloud_id, machine_id, 'resume')


def suspend_machine(user, cloud_id, machine_id):
    """Suspends machine - used in KVM libvirt to pause machine"""
    _machine_action(user, cloud_id, machine_id, 'suspend')


def rename_machine(user, cloud_id, machine_id, name):
    """Renames a machine on a certain cloud."""
    _machine_action(user, cloud_id, machine_id, 'rename', name=name)


def resize_machine(user, cloud_id, machine_id, plan_id):
    """Resize a machine on an other plan."""
    _machine_action(user, cloud_id, machine_id, 'resize', plan_id=plan_id)


def destroy_machine(user, cloud_id, machine_id):
    """Destroys a machine on a certain cloud.

    After destroying a machine it also deletes all key associations. However,
    it doesn't undeploy the keypair. There is no need to do it because the
    machine will be destroyed.

    """

    log.info('Destroying machine %s in cloud %s' % (machine_id, cloud_id))
    # if machine has monitoring, disable it. the way we disable depends on
    # whether this is a standalone io installation or not
    disable_monitoring_function = None
    try:
        from mist.core.methods import disable_monitoring as dis_mon_core
        disable_monitoring_function = dis_mon_core
    except ImportError:
        # this is a standalone io instal/mlation, using io's disable_monitoring
        # if we have an authentication token for the core service
        if user.mist_api_token:
            disable_monitoring_function = disable_monitoring
    if disable_monitoring_function is not None:
        log.info("Will try to disable monitoring for machine before "
                 "destroying it (we don't bother to check if it "
                 "actually has monitoring enabled.")
        try:
            # we don't actually bother to undeploy collectd
            disable_monitoring_function(user, cloud_id, machine_id,
                                        no_ssh=True)
        except Exception as exc:
            log.warning("Didn't manage to disable monitoring, maybe the "
                        "machine never had monitoring enabled. Error: %r", exc)

    _machine_action(user, cloud_id, machine_id, 'destroy')

    # we dont have to disassociate keys because


def ssh_command(user, cloud_id, machine_id, host, command,
                key_id=None, username=None, password=None, port=22):
    """
    We initialize a Shell instant (for mist.io.shell).

    Autoconfigures shell and returns command's output as string.
    Raises MachineUnauthorizedError if it doesn't manage to connect.

    """
    # check if cloud exists
    Cloud.objects.get(owner=user, id=cloud_id)

    shell = Shell(host)
    key_id, ssh_user = shell.autoconfigure(user, cloud_id, machine_id,
                                           key_id, username, password, port)
    retval, output = shell.command(command)
    shell.disconnect()
    return output


def list_images(user, cloud_id, term=None):
    """List images from each cloud.

    Furthermore if a search_term is provided, we loop through each
    cloud and search for that term in the ids and the names of
    the community images

    """

    cloud = Cloud.objects.get(owner=user, id=cloud_id)
    conn = connect_provider(cloud)
    try:
        starred = list(cloud.starred)
        # Initialize arrays
        starred_images = []
        ec2_images = []
        rest_images = []
        images = []
        if conn.type in config.EC2_PROVIDERS:
            imgs = config.EC2_IMAGES[conn.type].keys() + starred
            ec2_images = conn.list_images(None, imgs)
            for image in ec2_images:
                image.name = config.EC2_IMAGES[conn.type].get(image.id, image.name)
            ec2_images += conn.list_images(ex_owner="amazon")
            ec2_images += conn.list_images(ex_owner="self")
        elif conn.type == Provider.GCE:
            rest_images = conn.list_images()
            for gce_image in rest_images:
                if gce_image.extra.get('licenses'):
                    gce_image.extra['licenses'] = None
            # GCE has some objects in extra so we make sure they are not passed
        elif conn.type == Provider.AZURE:
            # do not show Microsoft Windows images
            # from Azure's response we can't know which images are default
            rest_images = conn.list_images()
            rest_images = [image for image in rest_images if 'windows' not in image.name.lower()
                           and 'RightImage' not in image.name and 'Barracuda' not in image.name and 'BizTalk' not in image.name]
            temp_dict = {}
            for image in rest_images:
                temp_dict[image.name] = image
            #there are many builds for some images -eg Ubuntu). All have the same name!
            rest_images = sorted(temp_dict.values(), key=lambda k: k.name)
        elif conn.type == Provider.DOCKER:
            #get mist.io default docker images from config
            rest_images = [NodeImage(id=image, name=name, driver=conn, extra={})
                              for image, name in config.DOCKER_IMAGES.items()]
            rest_images += conn.list_images()
        elif conn.type == Provider.LIBVIRT:
            rest_images = conn.list_images(location=cloud.images_location)
        else:
            rest_images = conn.list_images()
            starred_images = [image for image in rest_images
                              if image.id in starred]
        if term and conn.type in config.EC2_PROVIDERS:
            ec2_images += conn.list_images(ex_owner="aws-marketplace")

        images = starred_images + ec2_images + rest_images
        images = [img for img in images
                  if img.name and img.id[:3] not in ['aki', 'ari']
                  and 'windows' not in img.name.lower()]

        if term and conn.type == Provider.LIBVIRT:
            # fetch a new listing of the images and search for the term
            images = conn.list_images()

        if term and conn.type == 'docker':
            images = conn.search_images(term=term)[:40]
        #search directly on docker registry for the query
        elif term:
            images = [img for img in images
                      if term in img.id.lower()
                      or term in img.name.lower()][:40]
    except Exception as e:
        log.error(repr(e))
        raise CloudUnavailableError(cloud_id, e)
    ret = [{'id': image.id,
            'extra': image.extra,
            'name': image.name,
            'star': _image_starred(user, cloud_id, image.id)}
           for image in images]

    return ret


def _image_starred(user, cloud_id, image_id):
    """Check if an image should appear as starred or not to the user"""
    cloud = Cloud.objects.get(owner=user, id=cloud_id)
    if cloud.provider.startswith('ec2'):
        default = False
        if cloud.provider in config.EC2_IMAGES:
            if image_id in config.EC2_IMAGES[cloud.provider]:
                default = True
    else:
        # consider all images default for clouds with few images
        default = True
    starred = image_id in cloud.starred
    unstarred = image_id in cloud.unstarred
    return starred or (default and not unstarred)


def star_image(user, cloud_id, image_id):
    """Toggle image star (star/unstar)"""
    cloud = Cloud.objects.get(owner=user, id=cloud_id)

    star = _image_starred(user, cloud_id, image_id)
    if star:
        if image_id in cloud.starred:
            cloud.starred.remove(image_id)
        if image_id not in cloud.unstarred:
            cloud.unstarred.append(image_id)
    else:
        if image_id not in cloud.starred:
            cloud.starred.append(image_id)
        if image_id in cloud.unstarred:
            cloud.unstarred.remove(image_id)
    cloud.save()
    task = mist.io.tasks.ListImages()
    task.clear_cache(user.email, cloud_id)
    task.delay(user.email, cloud_id)
    return not star


def list_clouds(user):
    clouds = Cloud.objects(owner=user).only("id", "apikey", "title", "provider",
                                            "poll_interval", "enabled",
                                            "region", "tenant_name",
                                            "docker_port")
    clouds = clouds.as_pymongo()
    normalized_clouds = []
    for cloud in clouds:
        if cloud["provider"] != "docker":
            del cloud["docker_port"]
        cloud["state"] = 'online' if cloud["enabled"] else 'offline'
        cloud["id"] = cloud["_id"]
        normalized_clouds.append(cloud)

    return normalized_clouds


def list_keys(user):
    keys = Keypair.objects(owner=user).only("default", "name")
    clouds = Cloud.objects(owner=user)
    key_objects = []
    for key in keys:
        key_object = {}
        machines = Machine.objects(cloud__in=clouds,
                                   key_associations__keypair__exact=key)
        key_object["id"] = key.name # This is for backwards compatibility
        key_object['_real_id'] = key.id  # Fuck backwards compatibility
        key_object["isDefault"] = key.default
        key_object["machines"] = transform_key_machine_associations(machines,
                                                                    key)
        key_objects.append(key_object)
    return key_objects


def list_sizes(user, cloud_id):
    """List sizes (aka flavors) from each cloud."""
    cloud = Cloud.objects.get(owner=user, id=cloud_id)
    conn = connect_provider(cloud)

    try:
        if conn.type == Provider.GCE:
            #have to get sizes for one location only, since list_sizes returns
            #sizes for all zones (currently 88 sizes)
            sizes = conn.list_sizes(location='us-central1-a')
            sizes = [s for s in sizes if s.name and not s.name.endswith('-d')]
            #deprecated sizes for GCE
        elif conn.type == Provider.NEPHOSCALE:
            sizes = conn.list_sizes(baremetal=False)
            dedicated = conn.list_sizes(baremetal=True)
            sizes.extend(dedicated)
        else:
            sizes = conn.list_sizes()
    except Exception as exc:
        raise CloudUnavailableError(cloud_id, exc)

    ret = []
    for size in sizes:
        ret.append({'id': size.id,
                    'bandwidth': size.bandwidth,
                    'disk': size.disk,
                    'driver': size.driver.name,
                    'name': size.name,
                    'price': size.price,
                    'ram': size.ram})
    if conn.type == 'libvirt':
        # close connection with libvirt
        conn.disconnect()
    return ret


def list_locations(user, cloud_id):
    """List locations from each cloud.

    Locations mean different things in each cloud. e.g. EC2 uses it as a
    datacenter in a given availability zone, whereas Linode lists availability
    zones. However all responses share id, name and country eventhough in some
    cases might be empty, e.g. Openstack.

    In EC2 all locations by a provider have the same name, so the availability
    Cloud.objects.get(owner=user, id=cloud_id)
    zones are listed instead of name.

    """

    cloud = Cloud.objects.get(owner=user, id=cloud_id)
    conn = connect_provider(cloud)

    try:
        locations = conn.list_locations()
    except:
        locations = [NodeLocation('', name='default', country='', driver=conn)]

    ret = []
    for location in locations:
        if conn.type in config.EC2_PROVIDERS:
            try:
                name = location.availability_zone.name
            except:
                name = location.name
        else:
            name = location.name

        ret.append({'id': location.id,
                    'name': name,
                    'country': location.country})
    if conn.type == 'libvirt':
        # close connection with libvirt
        conn.disconnect()
    return ret


def list_networks(user, cloud_id):
    """List networks from each cloud.
    Currently NephoScale and Openstack networks are supported. For other providers
    this returns an empty list

    """
    cloud = Cloud.objects.get(owner=user, id=cloud_id)
    conn = connect_provider(cloud)

    ret = {}
    ret['public'] = []
    ret['private'] = []
    ret['routers'] = []

    # Get the actual networks
    if conn.type in [Provider.NEPHOSCALE]:
        networks = conn.ex_list_networks()
        for network in networks:
            ret['public'].append(nephoscale_network_to_dict(network))
    elif conn.type in [Provider.VCLOUD, Provider.INDONESIAN_VCLOUD]:
        networks = conn.ex_list_networks()

        for network in networks:
            ret['public'].append({
                'id': network.id,
                'name': network.name,
                'extra': network.extra,
            })
    elif conn.type in (Provider.OPENSTACK, Provider.HPCLOUD):
        networks = conn.ex_list_networks()
        subnets = conn.ex_list_subnets()
        routers = conn.ex_list_routers()
        floating_ips = conn.ex_list_floating_ips()
        if conn.connection.tenant_id:
            floating_ips = [floating_ip for floating_ip in floating_ips if floating_ip.extra.get('tenant_id') == conn.connection.tenant_id]
        if floating_ips:
            nodes = conn.list_nodes()
        else:
            nodes = []

        public_networks = []
        for net in networks:
            if net.router_external:
                net_index = networks.index(net)
                public_networks.append(networks.pop(net_index))

        for pub_net in public_networks:
            ret['public'].append(openstack_network_to_dict(pub_net, subnets, floating_ips, nodes))
        for network in networks:
            ret['private'].append(openstack_network_to_dict(network, subnets))
        for router in routers:
            ret['routers'].append(openstack_router_to_dict(router))
    elif conn.type in [Provider.GCE]:
        networks = conn.ex_list_networks()
        for network in networks:
            ret['public'].append(gce_network_to_dict(network))
    elif conn.type in [Provider.EC2, Provider.EC2_AP_NORTHEAST,
                       Provider.EC2_AP_SOUTHEAST, Provider.EC2_AP_SOUTHEAST2,
                       Provider.EC2_EU, Provider.EC2_EU_WEST,
                       Provider.EC2_SA_EAST, Provider.EC2_US_EAST,
                       Provider.EC2_US_WEST, Provider.EC2_US_WEST_OREGON]:
        networks = conn.ex_list_networks()
        for network in networks:
            ret['public'].append(ec2_network_to_dict(network))

    if conn.type == 'libvirt':
        # close connection with libvirt
        conn.disconnect()
    return ret


def list_projects(user, cloud_id):
    """List projects for each account.
    Currently supported for Packet.net. For other providers
    this returns an empty list
    """
    cloud = Cloud.objects.get(owner=user, id=cloud_id)
    conn = connect_provider(cloud)

    ret = {}
    if conn.type in [Provider.PACKET]:
        projects = conn.ex_list_projects()
    else:
        projects = []

    ret = [{'id': project.id,
            'name': project.name,
            'extra': project.extra
            }
           for project in projects]
    return ret

    if conn.type == 'libvirt':
        # close connection with libvirt
        conn.disconnect()
    return ret


def ec2_network_to_dict(network):
    net = {}
    net['name'] = network.name
    net['id'] = network.id
    net['is_default'] = network.extra.get('is_default', False)
    net['state'] = network.extra.get('state')
    net['instance_tenancy'] = network.extra.get('instance_tenancy')
    net['dhcp_options_id'] = network.extra.get('dhcp_options_id')
    net['tags'] = network.extra.get('tags', [])
    net['subnets'] = [{'name': network.cidr_block}]
    return net


def nephoscale_network_to_dict(network):
    net = {}
    net['name'] = network.name
    net['id'] = network.id
    net['subnets'] = network.subnets
    net['is_default'] = network.is_default
    net['zone'] = network.zone
    net['domain_type'] = network.domain_type
    return net


def gce_network_to_dict(network):
    net = {}
    net['name'] = network.name
    net['id'] = network.id
    net['extra'] = network.extra
    net['subnets'] = [{'name': network.cidr,
                       'gateway_ip': network.extra.get('gatewayIPv4')}]
    return net


def openstack_network_to_dict(network, subnets=[], floating_ips=[], nodes=[]):
    net = {}
    net['name'] = network.name
    net['id'] = network.id
    net['status'] = network.status
    net['router_external'] = network.router_external
    net['extra'] = network.extra
    net['public'] = bool(network.router_external)
    net['subnets'] = [openstack_subnet_to_dict(subnet) for subnet in subnets if subnet.id in network.subnets]
    net['floating_ips'] = []
    for floating_ip in floating_ips:
        if floating_ip.floating_network_id == network.id:
            net['floating_ips'].append(openstack_floating_ip_to_dict(floating_ip, nodes))
    return net


def openstack_floating_ip_to_dict(floating_ip, nodes=[]):
    ret = {}
    ret['id'] = floating_ip.id
    ret['floating_network_id'] = floating_ip.floating_network_id
    ret['floating_ip_address'] = floating_ip.floating_ip_address
    ret['fixed_ip_address'] = floating_ip.fixed_ip_address
    ret['status'] = str(floating_ip.status)
    ret['port_id'] = floating_ip.port_id
    ret['extra'] = floating_ip.extra
    ret['node_id'] = ''

    for node in nodes:
        if floating_ip.fixed_ip_address in node.private_ips:
            ret['node_id'] = node.id

    return ret

def openstack_subnet_to_dict(subnet):
    net = {}

    net['name'] = subnet.name
    net['id'] = subnet.id
    net['cidr'] = subnet.cidr
    net['enable_dhcp'] = subnet.enable_dhcp
    net['dns_nameservers'] = subnet.dns_nameservers
    net['allocation_pools'] = subnet.allocation_pools
    net['gateway_ip'] = subnet.gateway_ip
    net['ip_version'] = subnet.ip_version
    net['extra'] = subnet.extra

    return net


def openstack_router_to_dict(router):
    ret = {}

    ret['name'] = router.name
    ret['id'] = router.id
    ret['status'] = router.status
    ret['external_gateway_info'] = router.external_gateway_info
    ret['external_gateway'] = router.external_gateway
    ret['admin_state_up'] = router.admin_state_up
    ret['extra'] = router.extra

    return ret


def associate_ip(user, cloud_id, network_id, ip, machine_id=None, assign=True):
    cloud = Cloud.objects.get(owner=user, id=cloud_id)
    conn = connect_provider(cloud)

    if conn.type != Provider.NEPHOSCALE:
        return False

    return conn.ex_associate_ip(ip, server=machine_id, assign=assign)


def create_network(user, cloud_id, network, subnet, router):
    """
    Creates a new network. If subnet dict is specified, after creating the network
    it will use the new network's id to create a subnet

    """
    cloud = Cloud.objects.get(owner=user, id=cloud_id)
    conn = connect_provider(cloud)

    if conn.type not in (Provider.OPENSTACK, Provider.HPCLOUD):
        raise NetworkActionNotSupported()

    if conn.type is Provider.OPENSTACK:
        ret = _create_network_openstack(conn, network, subnet, router)
    elif conn.type is Provider.HPCLOUD:
        ret = _create_network_hpcloud(conn, network, subnet, router)

    task = mist.io.tasks.ListNetworks()
    task.clear_cache(user.email, cloud_id)
    trigger_session_update(user.email, ['clouds'])
    return ret


def _create_network_hpcloud(conn, network, subnet, router):
    """
    Create hpcloud network
    """
    try:
        network_name = network.get('name')
    except Exception as e:
        raise RequiredParameterMissingError(e)

    admin_state_up = network.get('admin_state_up', True)
    shared = network.get('shared', False)

    # First we create the network

    try:
        new_network = conn.ex_create_network(name=network_name, admin_state_up=admin_state_up, shared=shared)
    except Exception as e:
        raise NetworkCreationError("Got error %s" % str(e))

    ret = dict()
    if subnet:
        network_id = new_network.id

        try:
            subnet_name = subnet.get('name')
            cidr = subnet.get('cidr')
        except Exception as e:
            raise RequiredParameterMissingError(e)

        allocation_pools = subnet.get('allocation_pools', [])
        gateway_ip = subnet.get('gateway_ip', None)
        ip_version = subnet.get('ip_version', '4')
        enable_dhcp = subnet.get('enable_dhcp', True)

        try:
            subnet = conn.ex_create_subnet(name=subnet_name, network_id=network_id, cidr=cidr,
                                           allocation_pools=allocation_pools, gateway_ip=gateway_ip,
                                           ip_version=ip_version, enable_dhcp=enable_dhcp)
        except Exception as e:
            conn.ex_delete_network(network_id)
            raise NetworkError(e)

        ret['network'] = openstack_network_to_dict(new_network)
        ret['network']['subnets'].append(openstack_subnet_to_dict(subnet))

        if router:
            try:
                router_name = router.get('name')
            except Exception as e:
                raise RequiredParameterMissingError(e)

            subnet_id = ret['network']['subnets'][0]['id']
            external_gateway = router.get('publicGateway', False)

            # If external gateway, find the ext-net
            if external_gateway:
                available_networks = conn.ex_list_networks()
                external_networks = [net for net in available_networks if net.router_external]
                if external_networks:
                    ext_net_id = external_networks[0].id
                else:
                    external_gateway = False
                    ext_net_id = ""

            # First we create the router
            router_obj = conn.ex_create_router(name=router_name, external_gateway=external_gateway,
                                               ext_net_id=ext_net_id)

            # Then we attach the router to the subnet
            router_obj = conn.ex_add_router_interface(router_obj['router']['id'], subnet_id)

    else:
        ret = openstack_network_to_dict(new_network)

    return ret


def _create_network_openstack(conn, network, subnet, router):
    """
    Create openstack specific network
    """
    try:
        network_name = network.get('name')
    except Exception as e:
        raise RequiredParameterMissingError(e)

    admin_state_up = network.get('admin_state_up', True)
    shared = network.get('shared', False)

    # First we create the network
    try:
        new_network = conn.ex_create_network(name=network_name, admin_state_up=admin_state_up, shared=shared)
    except Exception as e:
        raise NetworkCreationError("Got error %s" % str(e))

    ret = dict()
    if subnet:
        network_id = new_network.id

        try:
            subnet_name = subnet.get('name')
            cidr = subnet.get('cidr')
        except Exception as e:
            raise RequiredParameterMissingError(e)

        allocation_pools = subnet.get('allocation_pools', [])
        gateway_ip = subnet.get('gateway_ip', None)
        ip_version = subnet.get('ip_version', '4')
        enable_dhcp = subnet.get('enable_dhcp', True)

        try:
            subnet = conn.ex_create_subnet(name=subnet_name, network_id=network_id, cidr=cidr,
                                           allocation_pools=allocation_pools, gateway_ip=gateway_ip,
                                           ip_version=ip_version, enable_dhcp=enable_dhcp)
        except Exception as e:
            conn.ex_delete_network(network_id)
            raise NetworkError(e)

        ret['network'] = openstack_network_to_dict(new_network)
        ret['network']['subnets'].append(openstack_subnet_to_dict(subnet))

    else:
        ret = openstack_network_to_dict(new_network)

    return ret


def delete_network(user, cloud_id, network_id):
    """
    Delete a neutron network

    """
    cloud = Cloud.objects.get(owner=user, id=cloud_id)
    conn = connect_provider(cloud)

    if conn.type is Provider.OPENSTACK:
        try:
            conn.ex_delete_network(network_id)
        except Exception as e:
            raise NetworkError(e)
    elif conn.type is Provider.HPCLOUD:
        try:
            conn.ex_delete_network(network_id)
        except Exception as e:
            raise NetworkError(e)
    else:
        raise NetworkActionNotSupported()

    try:
        task = mist.io.tasks.ListNetworks()
        task.clear_cache(user.email, cloud_id)
        trigger_session_update(user.email, ['clouds'])
    except Exception as e:
        pass


def set_machine_tags(user, cloud_id, machine_id, tags):
    """Sets metadata for a machine, given the cloud and machine id.

    Libcloud handles this differently for each provider. Linode and Rackspace,
    at least the old Rackspace providers, don't support metadata adding.

    machine_id comes as u'...' but the rest are plain strings so use == when
    comparing in ifs. u'f' is 'f' returns false and 'in' is too broad.

    Tags is expected to be a list of key-value dicts
    """
    cloud = Cloud.objects.get(owner=user, id=cloud_id)

    conn = connect_provider(cloud)

    machine = Node(machine_id, name='', state=0, public_ips=[],
                   private_ips=[], driver=conn)

    tags_dict = {}
    if isinstance(tags, list):
        for tag in tags:
            for tag_key, tag_value in tag.items():
                if not tag_value:
                    tag_value = ""
                if type(tag_key) == unicode:
                    tag_key = tag_key.encode('utf-8')
                if type(tag_value) == unicode:
                    tag_value = tag_value.encode('utf-8')
                tags_dict[tag_key] = tag_value
    elif isinstance(tags, dict):
        for tag_key in tags:
            tag_value = tags[tag_key]
            if not tag_value:
                tag_value = ""
            if type(tag_key) == unicode:
                tag_key = tag_key.encode('utf-8')
            if type(tag_value) == unicode:
                tag_value = tag_value.encode('utf-8')
            tags_dict[tag_key] = tag_value

    if conn.type in config.EC2_PROVIDERS:
        try:
            # first get a list of current tags. Make sure
            # the response dict gets utf-8 encoded
            # then delete tags and update with the new ones
            ec2_tags = conn.ex_describe_tags(machine)
            ec2_tags.pop('Name')
            encoded_ec2_tags = {}
            for ec2_key, ec2_value in ec2_tags.items():
                if type(ec2_key) == unicode:
                    ec2_key = ec2_key.encode('utf-8')
                if type(ec2_value) == unicode:
                    ec2_value = ec2_value.encode('utf-8')
                encoded_ec2_tags[ec2_key] = ec2_value
            conn.ex_delete_tags(machine, encoded_ec2_tags)
            # ec2 resource can have up to 10 tags, with one of them being the Name
            if len(tags_dict) > 9:
                tags_keys = tags_dict.keys()[:9]
                pop_keys = [key for key in tags_dict.keys() if key not in tags_keys]
                for key in pop_keys:
                    tags_dict.pop(key)

            conn.ex_create_tags(machine, tags_dict)
        except Exception as exc:
            raise CloudUnavailableError(cloud_id, exc)
    else:
        if conn.type == 'gce':
            try:
                for node in conn.list_nodes():
                    if node.id == machine_id:
                        machine = node
                        break
            except Exception as exc:
                raise CloudUnavailableError(cloud_id, exc)
            if not machine:
                raise MachineNotFoundError(machine_id)
            try:
                conn.ex_set_node_metadata(machine, tags)
            except Exception as exc:
                raise InternalServerError("error setting tags", exc)
        else:
            try:
                conn.ex_set_metadata(machine, tags_dict)
            except Exception as exc:
                raise InternalServerError("error creating tags", exc)


def delete_machine_tag(user, cloud_id, machine_id, tag):
    """Deletes metadata for a machine, given the machine id and the tag to be
    deleted.

    Libcloud handles this differently for each provider. Linode and Rackspace,
    at least the old Rackspace providers, don't support metadata updating. In
    EC2 you can delete just the tag you like. In Openstack you can only set a
    new list and not delete from the existing.

    Mist.io client knows only the value of the tag and not it's key so it
    has to loop through the machine list in order to find it.

    Don't forget to check string encoding before using them in ifs.
    u'f' is 'f' returns false.

    """

    cloud = Cloud.objects.get(owner=user, id=cloud_id)

    if not tag:
        raise RequiredParameterMissingError("tag")
    conn = connect_provider(cloud)

    if type(tag) == unicode:
        tag = tag.encode('utf-8')

    if conn.type in [Provider.LINODE, Provider.RACKSPACE_FIRST_GEN]:
        raise MethodNotAllowedError("Deleting metadata is not supported in %s"
                                    % conn.type)

    machine = None
    try:
        for node in conn.list_nodes():
            if node.id == machine_id:
                machine = node
                break
    except Exception as exc:
        raise CloudUnavailableError(cloud_id, exc)
    if not machine:
        raise MachineNotFoundError(machine_id)
    if conn.type in config.EC2_PROVIDERS:
        tags = machine.extra.get('tags', None)
        pair = None
        for mkey, mdata in tags.iteritems():
            if type(mkey) ==  unicode:
                mkey = mkey.encode('utf-8')
            if type(mdata) ==  unicode:
                mdata = mdata.encode('utf-8')
            if tag == mkey:
                pair = {mkey: mdata}
                break
        if not pair:
            raise NotFoundError("tag not found")

        try:
            conn.ex_delete_tags(machine, pair)
        except Exception as exc:
            raise CloudUnavailableError("Error deleting metadata in EC2", exc)

    else:
        if conn.type == 'gce':
            try:
                metadata = machine.extra['metadata']['items']
                for tag_data in metadata:
                    mkey = tag_data.get('key')
                    mdata = tag_data.get('value')
                    if tag == mkey:
                        metadata.remove({u'value': mdata, u'key': mkey})
                conn.ex_set_node_metadata(machine, metadata)
            except Exception as exc:
                raise InternalServerError("Error while updating metadata", exc)
        else:
            tags = machine.extra.get('metadata', None)
            key = None
            for mkey, mdata in tags.iteritems():
                if type(mkey) == unicode:
                    mkey = mkey.encode('utf-8')
                if type(mdata) == unicode:
                    mdata = mdata.encode('utf-8')
                if tag == mkey:
                    key = mkey
            if key:
                tags.pop(key.decode('utf-8'))
            else:
                raise NotFoundError("tag not found")

            try:
                conn.ex_set_metadata(machine, tags)
            except:
                raise CloudUnavailableError("Error while updating metadata")


def check_monitoring(user):
    """Ask the mist.io service if monitoring is enabled for this machine."""
    try:
        ret = requests.get(config.CORE_URI + '/monitoring',
                           headers={'Authorization': get_auth_header(user)},
                           verify=config.SSL_VERIFY)
    except requests.exceptions.SSLError as exc:
        log.error("%r", exc)
        raise SSLError()
    if ret.status_code == 200:
        return ret.json()
    elif ret.status_code in [400, 401]:
        user.email = ""
        user.mist_api_token = ""
        user.save()
    log.error("Error getting stats %d:%s", ret.status_code, ret.text)
    raise ServiceUnavailableError()


def enable_monitoring(user, cloud_id, machine_id,
                      name='', dns_name='', public_ips=None,
                      no_ssh=False, dry=False, deploy_async=True, **kwargs):
    """Enable monitoring for a machine."""
    cloud = Cloud.objects.get(owner=user, id=cloud_id)
    payload = {
        'action': 'enable',
        'no_ssh': True,
        'dry': dry,
        'name': name or cloud.title,
        'public_ips': ",".join(public_ips or []),
        'dns_name': dns_name,
        'cloud_title': cloud.title,
        'cloud_provider': cloud.provider,
        'cloud_region': cloud.region,
        'cloud_apikey': cloud.apikey,
        'cloud_apisecret': cloud.apisecret,
        'cloud_apiurl': cloud.apiurl,
        'cloud_tenant_name': cloud.tenant_name,
    }
    url_scheme = "%s/clouds/%s/machines/%s/monitoring"
    try:
        resp = requests.post(
            url_scheme % (config.CORE_URI, cloud_id, machine_id),
            data=json.dumps(payload),
            headers={'Authorization': get_auth_header(user)},
            verify=config.SSL_VERIFY
        )
    except requests.exceptions.SSLError as exc:
        log.error("%r", exc)
        raise SSLError()
    if not resp.ok:
        if resp.status_code == 402:
            raise PaymentRequiredError(resp.text.replace('Payment required: ', ''))
        else:
            raise ServiceUnavailableError()
    ret_dict = resp.json()

    if dry:
        return ret_dict

    if not no_ssh:
        deploy = mist.io.tasks.deploy_collectd
        if deploy_async:
            deploy = deploy.delay
        deploy(user.email, cloud_id, machine_id, ret_dict['extra_vars'])

    trigger_session_update(user.email, ['monitoring'])

    return ret_dict


def disable_monitoring(user, cloud_id, machine_id, no_ssh=False):
    """Disable monitoring for a machine."""
    payload = {
        'action': 'disable',
        'no_ssh': True
    }
    url_scheme = "%s/clouds/%s/machines/%s/monitoring"
    try:
        ret = requests.post(
            url_scheme % (config.CORE_URI, cloud_id, machine_id),
            params=payload,
            headers={'Authorization': get_auth_header(user)},
            verify=config.SSL_VERIFY
        )
    except requests.exceptions.SSLError as exc:
        log.error("%r", exc)
        raise SSLError()
    if ret.status_code != 200:
        raise ServiceUnavailableError()

    ret_dict = json.loads(ret.content)
    host = ret_dict.get('host')

    if not no_ssh:
        mist.io.tasks.undeploy_collectd.delay(user.email,
                                              cloud_id, machine_id)
    trigger_session_update(user.email, ['monitoring'])


def probe(user, cloud_id, machine_id, host, key_id='', ssh_user=''):
    """Ping and SSH to machine and collect various metrics."""

    if not host:
        raise RequiredParameterMissingError('host')

    # start pinging the machine in the background
    log.info("Starting ping in the background for host %s", host)
    ping = subprocess.Popen(
        ["ping", "-c", "10", "-i", "0.4", "-W", "1", "-q", host],
        stdout=subprocess.PIPE
    )
    try:
        ret = probe_ssh_only(user, cloud_id, machine_id, host,
                             key_id=key_id, ssh_user=ssh_user)
    except:
        log.warning("SSH failed when probing, let's see what ping has to say.")
        ret = {}
    ping_out = ping.stdout.read()
    ping.wait()
    log.info("ping output: %s" % ping_out)
    ret.update(parse_ping(ping_out))
    return ret


def probe_ssh_only(user, cloud_id, machine_id, host, key_id='', ssh_user='',
                   shell=None):
    """Ping and SSH to machine and collect various metrics."""

    # run SSH commands
    command = (
       "echo \""
       "sudo -n uptime 2>&1|"
       "grep load|"
       "wc -l && "
       "echo -------- && "
       "uptime && "
       "echo -------- && "
       "if [ -f /proc/uptime ]; then cat /proc/uptime; "
       "else expr `date '+%s'` - `sysctl kern.boottime | sed -En 's/[^0-9]*([0-9]+).*/\\1/p'`;"
       "fi; "
       "echo -------- && "
       "if [ -f /proc/cpuinfo ]; then grep -c processor /proc/cpuinfo;"
       "else sysctl hw.ncpu | awk '{print $2}';"
       "fi;"
       "echo -------- && "
       "/sbin/ifconfig;"
       "echo -------- &&"
       "/bin/df -Pah;"
       "echo --------"
       "\"|sh" # In case there is a default shell other than bash/sh (e.g. csh)
    )

    if key_id:
        log.warn('probing with key %s' % key_id)

    if not shell:
        cmd_output = ssh_command(user, cloud_id, machine_id,
                                 host, command, key_id=key_id)
    else:
        retval, cmd_output = shell.command(command)

    cmd_output = cmd_output.replace('\r','').split('--------')
    log.warn(cmd_output)
    uptime_output = cmd_output[1]
    loadavg = re.split('load averages?: ', uptime_output)[1].split(', ')
    users = re.split(' users?', uptime_output)[0].split(', ')[-1].strip()
    uptime = cmd_output[2]
    cores = cmd_output[3]
    ips = re.findall('inet addr:(\S+)', cmd_output[4])
    m = re.findall('((?:[0-9a-fA-F]{1,2}:){5}[0-9a-fA-F]{1,2})', cmd_output[4])
    if '127.0.0.1' in ips:
        ips.remove('127.0.0.1')
    macs = {}
    for i in range(0, len(ips)):
        macs[ips[i]] = m[i]
    pub_ips = find_public_ips(ips)
    priv_ips = [ip for ip in ips if ip not in pub_ips]

    return {
        'uptime': uptime,
        'loadavg': loadavg,
        'cores': cores,
        'users': users,
        'pub_ips': pub_ips,
        'priv_ips': priv_ips,
        'macs': macs,
        'df': cmd_output[5],
        'timestamp': time(),
    }


def ping(host):
    ping = subprocess.Popen(
        ["ping", "-c", "10", "-i", "0.4", "-W", "1", "-q", host],
        stdout=subprocess.PIPE
    )
    ping_out = ping.stdout.read()
    ping.wait()
    return parse_ping(ping_out)


def find_public_ips(ips):
    public_ips = []
    for ip in ips:
        #is_private_subnet does not check for ipv6
        try:
            if not is_private_subnet(ip):
                public_ips.append(ip)
        except:
            pass
    return public_ips


def notify_admin(title, message="", team = "all"):
    """ This will only work on a multi-user setup configured to send emails """
    try:
        from mist.core.helpers import send_email
        send_email(title, message,
                   config.NOTIFICATION_EMAIL.get(team,
                                                 config.NOTIFICATION_EMAIL))
    except ImportError:
        pass


def notify_user(user, title, message="", email_notify=True, **kwargs):
    # Notify connected user via amqp
    payload = {'title': title, 'message': message}
    payload.update(kwargs)
    if 'command' in kwargs:
        output = '%s\n' % kwargs['command']
        if 'output' in kwargs:
            output += '%s\n' % kwargs['output'].decode('utf-8', 'ignore')
        if 'retval' in kwargs:
            output += 'returned with exit code %s.\n' % kwargs['retval']
        payload['output'] = output
    amqp_publish_user(user, routing_key='notify', data=payload)

    body = message + '\n' if message else ''
    if 'cloud_id' in kwargs:
        cloud_id = kwargs['cloud_id']
        cloud = Cloud.objects.get(owner=user, id=cloud_id)
        body += "Cloud:\n  Name: %s\n  Id: %s\n" % (cloud.title,
                                                      cloud_id)
        if 'machine_id' in kwargs:
            machine_id = kwargs['machine_id']
            body += "Machine:\n"
            if kwargs.get('machine_name'):
                name = kwargs['machine_name']
            else:
                try:
                    name = Machine.objects.get(cloud=cloud,
                                               machine_id=machine_id).name
                except MachineNotFoundError:
                    name = ''
            if name:
                body += "  Name: %s\n" % name
            title += " for machine %s" % (name or machine_id)
            body += "  Id: %s\n" % machine_id
    if 'error' in kwargs:
        error = kwargs['error']
        body += "Result: %s\n" % ('Success' if not error else 'Error')
        if error and error is not True:
            body += "Error: %s" % error
    if 'command' in kwargs:
        body += "Command: %s\n" % kwargs['command']
    if 'retval' in kwargs:
        body += "Return value: %s\n" % kwargs['retval']
    if 'duration' in kwargs:
        body += "Duration: %.2f secs\n" % kwargs['duration']
    if 'output' in kwargs:
        body += "Output: %s\n" % kwargs['output'].decode('utf-8', 'ignore')

    try: # Send email in multi-user env
        if email_notify:
            from mist.core.helpers import send_email
            send_email("[mist.io] %s" % title, body.encode('utf-8', 'ignore'),
                       user.email)
    except ImportError:
        pass


def find_metrics(user, cloud_id, machine_id):
    url = "%s/clouds/%s/machines/%s/metrics" % (config.CORE_URI,
                                                  cloud_id, machine_id)
    headers = {'Authorization': get_auth_header(user)}
    try:
        resp = requests.get(url, headers=headers, verify=config.SSL_VERIFY)
    except requests.exceptions.SSLError as exc:
        raise SSLError()
    except Exception as exc:
        log.error("Exception requesting find_metrics: %r", exc)
        raise ServiceUnavailableError(exc=exc)
    if not resp.ok:
        log.error("Error in find_metrics %d:%s", resp.status_code, resp.text)
        raise ServiceUnavailableError(resp.text)
    return resp.json()


def assoc_metric(user, cloud_id, machine_id, metric_id):
    url = "%s/clouds/%s/machines/%s/metrics" % (config.CORE_URI,
                                                cloud_id, machine_id)
    try:
        resp = requests.put(url,
                            headers={'Authorization': get_auth_header(user)},
                            params={'metric_id': metric_id},
                            verify=config.SSL_VERIFY)
    except requests.exceptions.SSLError as exc:
        raise SSLError()
    except Exception as exc:
        log.error("Exception requesting assoc_metric: %r", exc)
        raise ServiceUnavailableError(exc=exc)
    if not resp.ok:
        log.error("Error in assoc_metric %d:%s", resp.status_code, resp.text)
        raise ServiceUnavailableError(resp.text)
    trigger_session_update(user.email, [])


def disassoc_metric(user, cloud_id, machine_id, metric_id):
    url = "%s/clouds/%s/machines/%s/metrics" % (config.CORE_URI,
                                                  cloud_id, machine_id)
    try:
        resp = requests.delete(url,
                               headers={'Authorization': get_auth_header(user)},
                               params={'metric_id': metric_id},
                               verify=config.SSL_VERIFY)
    except requests.exceptions.SSLError as exc:
        raise SSLError()
    except Exception as exc:
        log.error("Exception requesting disassoc_metric: %r", exc)
        raise ServiceUnavailableError(exc=exc)
    if not resp.ok:
        log.error("Error in disassoc_metric %d:%s", resp.status_code, resp.text)
        raise ServiceUnavailableError(resp.text)
    trigger_session_update(user.email, [])


def update_metric(user, metric_id, name=None, unit=None,
                  cloud_id=None, machine_id=None):
    url = "%s/metrics/%s" % (config.CORE_URI, metric_id)
    headers={'Authorization': get_auth_header(user)}
    params = {
        'name': name,
        'unit': unit,
        'cloud_id': cloud_id,
        'machine_id': machine_id,
    }
    try:
        resp = requests.put(url, headers=headers, params=params,
                            verify=config.SSL_VERIFY)
    except requests.exceptions.SSLError as exc:
        raise SSLError()
    except Exception as exc:
        log.error("Exception updating metric: %r", exc)
        raise ServiceUnavailableError(exc=exc)
    if not resp.ok:
        log.error("Error updating metric %d:%s", resp.status_code, resp.text)
        raise BadRequestError(resp.text)
    trigger_session_update(user.email, [])


def deploy_python_plugin(user, cloud_id, machine_id, plugin_id,
                         value_type, read_function, host):
    # Sanity checks
    if not plugin_id:
        raise RequiredParameterMissingError('plugin_id')
    if not value_type:
        raise RequiredParameterMissingError('value_type')
    if not read_function:
        raise RequiredParameterMissingError('read_function')
    if not host:
        raise RequiredParameterMissingError('host')
    chars = [chr(ord('a') + i) for i in range(26)] + list('0123456789_')
    for c in plugin_id:
        if c not in chars:
            raise BadRequestError("Invalid plugin_id '%s'.plugin_id can only "
                                  "lower case chars, numeric digits and"
                                  "underscores" % plugin_id)
    if plugin_id.startswith('_') or plugin_id.endswith('_'):
        raise BadRequestError("Invalid plugin_id '%s'. plugin_id can't start "
                              "or end with an underscore." % plugin_id)
    if value_type not in ('gauge', 'derive'):
        raise BadRequestError("Invalid value_type '%s'. Must be 'gauge' or "
                              "'derive'." % value_type)

    # Initialize SSH connection
    shell = Shell(host)
    key_id, ssh_user = shell.autoconfigure(user, cloud_id, machine_id)
    sftp = shell.ssh.open_sftp()

    tmp_dir = "/tmp/mist-python-plugin-%d" % random.randrange(2 ** 20)
    retval, stdout = shell.command(
"""
sudo=$(command -v sudo)
mkdir -p %s
cd /opt/mistio-collectd/
$sudo mkdir -p plugins/mist-python/
$sudo chown -R root plugins/mist-python/
""" % tmp_dir
    )

    # Test read function
    test_code = """
import time

from %s_read import *

for i in range(3):
    val = read()
    if val is not None and not isinstance(val, (int, float, long)):
        raise Exception("read() must return a single int, float or long "
                        "(or None to not submit any sample to collectd)")
    time.sleep(1)
print("READ FUNCTION TEST PASSED")
    """ % plugin_id

    sftp.putfo(StringIO(read_function), "%s/%s_read.py" % (tmp_dir, plugin_id))
    sftp.putfo(StringIO(test_code), "%s/test.py" % tmp_dir)

    retval, test_out = shell.command("$(command -v sudo) python %s/test.py" % tmp_dir)
    stdout += test_out

    if not test_out.strip().endswith("READ FUNCTION TEST PASSED"):
        stdout += "\nERROR DEPLOYING PLUGIN\n"
        raise BadRequestError(stdout)

    # Generate plugin script
    plugin = """# Generated by mist.io web ui

import collectd

%(read_function)s

def read_callback():
    val = read()
    if val is None:
        return
    vl = collectd.Values(type="%(value_type)s")
    vl.plugin = "mist.python"
    vl.plugin_instance = "%(plugin_instance)s"
    vl.dispatch(values=[val])

collectd.register_read(read_callback)
""" % {'read_function': read_function,
       'value_type': value_type,
       'plugin_instance': plugin_id}

    sftp.putfo(StringIO(plugin), "%s/%s.py" % (tmp_dir, plugin_id))
    retval, cmd_out = shell.command("""
cd /opt/mistio-collectd/
$(command -v sudo) mv %s/%s.py plugins/mist-python/
$(command -v sudo) chown -R root plugins/mist-python/
""" % (tmp_dir, plugin_id)
    )

    stdout += cmd_out

    # Prepare collectd.conf
    script = """
sudo=$(command -v sudo)
cd /opt/mistio-collectd/

if ! grep '^Include.*plugins/mist-python' collectd.conf; then
    echo "Adding Include line in collectd.conf for plugins/mist-python/include.conf"
    $sudo su -c 'echo Include \\"/opt/mistio-collectd/plugins/mist-python/include.conf\\" >> collectd.conf'
else
    echo "plugins/mist-python/include.conf is already included in collectd.conf"
fi
if [ ! -f plugins/mist-python/include.conf ]; then
    echo "Generating plugins/mist-python/include.conf"
    $sudo su -c 'echo -e "# Do not edit this file, unless you are looking for trouble.\n\n<LoadPlugin python>\n    Globals true\n</LoadPlugin>\n\n\n<Plugin python>\n    ModulePath \\"/opt/mistio-collectd/plugins/mist-python/\\"\n    LogTraces true\n    Interactive false\n</Plugin>\n" > plugins/mist-python/include.conf'
else
    echo "plugins/mist-python/include.conf already exists, continuing"
fi

echo "Adding Import line for plugin in plugins/mist-python/include.conf"
if ! grep '^ *Import %(plugin_id)s *$' plugins/mist-python/include.conf; then
    $sudo cp plugins/mist-python/include.conf plugins/mist-python/include.conf.backup
    $sudo sed -i 's/^<\/Plugin>$/    Import %(plugin_id)s\\n<\/Plugin>/' plugins/mist-python/include.conf
    echo "Checking that python plugin is available"
    if $sudo /usr/bin/collectd -C /opt/mistio-collectd/collectd.conf -t 2>&1 | grep 'Could not find plugin python'; then
        echo "WARNING: collectd python plugin is not installed, will attempt to install it"
        zypper in -y collectd-plugin-python
        if $sudo /usr/bin/collectd -C /opt/mistio-collectd/collectd.conf -t 2>&1 | grep 'Could not find plugin python'; then
            echo "Install collectd-plugin-python failed"
            $sudo cp plugins/mist-python/include.conf.backup plugins/mist-python/include.conf
            echo "ERROR DEPLOYING PLUGIN"
        fi
    fi
    echo "Restarting collectd"
    $sudo /opt/mistio-collectd/collectd.sh restart
    sleep 2
    if ! $sudo /opt/mistio-collectd/collectd.sh status; then
        echo "Restarting collectd failed, restoring include.conf"
        $sudo cp plugins/mist-python/include.conf.backup plugins/mist-python/include.conf
        $sudo /opt/mistio-collectd/collectd.sh restart
        echo "ERROR DEPLOYING PLUGIN"
    fi
else
    echo "Plugin already imported in include.conf"
fi
$sudo rm -rf %(tmp_dir)s
""" % {'plugin_id': plugin_id, 'tmp_dir': tmp_dir}

    retval, cmd_out = shell.command(script)
    stdout += cmd_out
    if stdout.strip().endswith("ERROR DEPLOYING PLUGIN"):
        raise BadRequestError(stdout)

    shell.disconnect()

    parts = ["mist", "python"]  # strip duplicates (bucky also does this)
    for part in plugin_id.split("."):
        if part != parts[-1]:
            parts.append(part)
    ## parts.append(value_type)  # not needed since MistPythonConverter in bucky
    metric_id = ".".join(parts)

    return {'metric_id': metric_id, 'stdout': stdout}


def undeploy_python_plugin(user, cloud_id, machine_id, plugin_id, host):

    # Sanity checks
    if not plugin_id:
        raise RequiredParameterMissingError('plugin_id')
    if not host:
        raise RequiredParameterMissingError('host')

    # Iniatilize SSH connection
    shell = Shell(host)
    key_id, ssh_user = shell.autoconfigure(user, cloud_id, machine_id)

    # Prepare collectd.conf
    script = """
sudo=$(command -v sudo)
cd /opt/mistio-collectd/

echo "Removing Include line for plugin conf from plugins/mist-python/include.conf"
$sudo grep -v 'Import %(plugin_id)s$' plugins/mist-python/include.conf > /tmp/include.conf
$sudo mv /tmp/include.conf plugins/mist-python/include.conf

echo "Restarting collectd"
$sudo /opt/mistio-collectd/collectd.sh restart
""" % {'plugin_id': plugin_id}

    retval, stdout = shell.command(script)

    shell.disconnect()

    return {'metric_id': None, 'stdout': stdout}


def get_stats(user, cloud_id, machine_id, start='', stop='', step='', metrics=''):
    try:
        resp = requests.get(
            "%s/clouds/%s/machines/%s/stats" % (config.CORE_URI,
                                                  cloud_id, machine_id),
            params={'start': start, 'stop': stop, 'step': step},
            headers={'Authorization': get_auth_header(user)},
            verify=config.SSL_VERIFY
        )
    except requests.exceptions.SSLError as exc:
        log.error("%r", exc)
        raise SSLError()
    if resp.status_code == 200:
        ret = resp.json()
        return ret
    else:
        log.error("Error getting stats %d:%s", resp.status_code, resp.text)
        if resp.status_code == 400:
            raise BadRequestError(resp.text.replace('Bad Request: ', ''))
        raise ServiceUnavailableError(resp.text)


def run_playbook(user, cloud_id, machine_id, playbook_path, extra_vars=None,
                 force_handlers=False, debug=False):
    if not extra_vars:
        extra_vars = None
    ret_dict = {
        'success': False,
        'started_at': time(),
        'finished_at': 0,
        'stdout': '',
        'error_msg': '',
        'inventory': '',
        'stats': {},
    }
    inventory = mist.io.inventory.MistInventory(user,
                                                [(cloud_id, machine_id)])
    if len(inventory.hosts) != 1:
        log.error("Expected 1 host, found %s", inventory.hosts)
        ret_dict['error_msg'] = "Expected 1 host, found %s" % inventory.hosts
        ret_dict['finished_at'] = time()
        return ret_dict
    ret_dict['host'] = inventory.hosts.values()[0]['ansible_ssh_host']
    machine_name = inventory.hosts.keys()[0]
    log_prefix = "Running playbook '%s' on machine '%s'" % (playbook_path,
                                                            machine_name)
    files = inventory.export(include_localhost=False)
    ret_dict['inventory'] = files['inventory']
    tmp_dir = tempfile.mkdtemp()
    old_dir = os.getcwd()
    os.chdir(tmp_dir)
    try:
        log.debug("%s: Saving inventory files", log_prefix)
        os.mkdir('id_rsa')
        for name, data in files.items():
            with open(name, 'w') as f:
                f.write(data)
        for name in os.listdir('id_rsa'):
            os.chmod('id_rsa/%s' % name, 0600)
        log.debug("%s: Inventory files ready", log_prefix)

        playbook_path = '%s/%s' % (old_dir, playbook_path)
        ansible_hosts_path = 'inventory'
        # extra_vars['host_key_checking'] = False

        ansible.utils.VERBOSITY = 4 if debug else 0
        ansible.constants.HOST_KEY_CHECKING = False
        ansible.constants.ANSIBLE_NOCOWS = True
        stats = ansible.callbacks.AggregateStats()
        playbook_cb = ansible.callbacks.PlaybookCallbacks(
            verbose=ansible.utils.VERBOSITY
        )
        runner_cb = ansible.callbacks.PlaybookRunnerCallbacks(
            stats, verbose=ansible.utils.VERBOSITY
        )
        log.error(old_dir)
        log.error(tmp_dir)
        log.error(extra_vars)
        log.error(playbook_path)
        capture = StdStreamCapture()
        try:
            playbook = ansible.playbook.PlayBook(
                playbook=playbook_path,
                host_list=ansible_hosts_path,
                callbacks=playbook_cb,
                runner_callbacks=runner_cb,
                stats=stats,
                extra_vars=extra_vars,
                force_handlers=force_handlers,
            )
            result = playbook.run()
        except Exception as exc:
            log.error("%s: Error %r", log_prefix, exc)
            ret_dict['error_msg'] = repr(exc)
        finally:
            ret_dict['finished_at'] = time()
            ret_dict['stdout'] = capture.close()
        if ret_dict['error_msg']:
            return ret_dict
        log.debug("%s: Ansible result = %s", log_prefix, result)
        mresult = result[machine_name]
        ret_dict['stats'] = mresult
        if mresult['failures'] or mresult['unreachable']:
            log.error("%s: Ansible run failed: %s", log_prefix, mresult)
            return ret_dict
        log.info("%s: Ansible run succeeded: %s", log_prefix, mresult)
        ret_dict['success'] = True
        return ret_dict
    finally:
        os.chdir(old_dir)
        if not debug:
            shutil.rmtree(tmp_dir)


def _notify_playbook_result(user, res, cloud_id=None, machine_id=None,
                            extra_vars=None, label='Ansible playbook'):
    title = label + (' succeeded' if res['success'] else ' failed')
    kwargs = {
        'cloud_id': cloud_id,
        'machine_id': machine_id,
        'duration': res['finished_at'] - res['started_at'],
        'error': False if res['success'] else res['error_msg'] or True,
    }
    if not res['success']:
        kwargs['output'] = res['stdout']
    notify_user(user, title, **kwargs)


def deploy_collectd(user, cloud_id, machine_id, extra_vars):
    ret_dict = run_playbook(
        user, cloud_id, machine_id,
        playbook_path='src/deploy_collectd/ansible/enable.yml',
        extra_vars=extra_vars,
        force_handlers=True,
        # debug=True,
    )
    _notify_playbook_result(user, ret_dict, cloud_id, machine_id,
                            label='Collectd deployment')
    return ret_dict


def undeploy_collectd(user, cloud_id, machine_id):
    ret_dict = run_playbook(
        user, cloud_id, machine_id,
        playbook_path='src/deploy_collectd/ansible/disable.yml',
        force_handlers=True,
        # debug=True,
    )
    _notify_playbook_result(user, ret_dict, cloud_id, machine_id,
                            label='Collectd undeployment')
    return ret_dict


def get_deploy_collectd_command_unix(uuid, password, monitor, port=25826):
    url = "https://github.com/mistio/deploy_collectd/raw/master/local_run.py"
    cmd = "wget -O mist_collectd.py %s && $(command -v sudo) python mist_collectd.py %s %s" % (url, uuid, password)
    if monitor != 'monitor1.mist.io':
        cmd += " -m %s" % monitor
    if str(port) != '25826':
        cmd += " -p %s" % port
    return cmd


def get_deploy_collectd_command_windows(uuid, password, monitor, port=25826):
     return '''powershell.exe -command "Set-ExecutionPolicy -ExecutionPolicy RemoteSigned -Scope CurrentUser -Force;(New-Object System.Net.WebClient).DownloadFile('https://github.com/mistio/collectm/blob/build_issues/scripts/collectm.remote.install.ps1?raw=true', '.\collectm.remote.install.ps1');.\collectm.remote.install.ps1 -gitBranch ""build_issues"" -SetupConfigFile -setupArgs '-username """"%s"""""" -password """"""%s"""""" -servers @(""""""%s:%s"""""") -interval 10'"''' % (uuid, password, monitor, port)


def get_deploy_collectd_command_coreos(uuid, password, monitor, port=25826):
    return "sudo docker run -d -v /sys/fs/cgroup:/sys/fs/cgroup -e COLLECTD_USERNAME=%s -e COLLECTD_PASSWORD=%s -e MONITOR_SERVER=%s -e COLLECTD_PORT=%s mist/collectd" % (uuid, password, monitor, port)


def machine_name_validator(provider, name):
    """
    Validates machine names before creating a machine
    Provider specific
    """
    if not name and provider not in config.EC2_PROVIDERS:
        raise MachineNameValidationError("machine name cannot be empty")
    if provider is Provider.DOCKER:
        pass
    elif provider in [Provider.RACKSPACE_FIRST_GEN, Provider.RACKSPACE]:
        pass
    elif provider in [Provider.OPENSTACK]:
        pass
    elif provider is Provider.HPCLOUD:
        pass
    elif provider in config.EC2_PROVIDERS:
        if len(name) > 255:
            raise MachineNameValidationError("machine name max chars allowed is 255")
    elif provider is Provider.NEPHOSCALE:
        pass
    elif provider is Provider.GCE:
        if not re.search(r'^(?:[a-z](?:[-a-z0-9]{0,61}[a-z0-9])?)$', name):
            raise MachineNameValidationError("name must be 1-63 characters long, with the first " + \
                "character being a lowercase letter, and all following characters must be a dash, " + \
                "lowercase letter, or digit, except the last character, which cannot be a dash.")
    elif provider is Provider.SOFTLAYER:
        pass
    elif provider is Provider.DIGITAL_OCEAN:
        if not re.search(r'^[0-9a-zA-Z]+[0-9a-zA-Z-.]{0,}[0-9a-zA-Z]+$', name):
            raise MachineNameValidationError("machine name may only contain ASCII letters " + \
                "or numbers, dashes and dots")
    elif provider is Provider.PACKET:
        if not re.search(r'^[0-9a-zA-Z-.]+$', name):
            raise MachineNameValidationError("machine name may only contain ASCII letters " + \
                "or numbers, dashes and periods")
    elif provider == Provider.AZURE:
        pass
    elif provider in [Provider.VCLOUD, Provider.INDONESIAN_VCLOUD]:
        pass
    elif provider is Provider.LINODE:
        if len(name) < 3:
            raise MachineNameValidationError("machine name should be at least 3 chars")
        if not re.search(r'^[0-9a-zA-Z][0-9a-zA-Z-_]+[0-9a-zA-Z]$', name):
            raise MachineNameValidationError("machine name may only contain ASCII letters " + \
                "or numbers, dashes and underscores. Must begin and end with letters or numbers, " + \
                "and be at least 3 characters long")
    return name


def create_dns_a_record(user, domain_name, ip_addr):
    """Will try to create DNS A record for specified domain name and IP addr.

    All clouds for which there is DNS support will be tried to see if the
    relevant zone exists.

    """

    # split domain_name in dot separated parts
    parts = [part for part in domain_name.split('.') if part]
    # find all possible domains for this domain name, longest first
    all_domains = {}
    for i in range(1, len(parts) - 1):
        host = '.'.join(parts[:i])
        domain = '.'.join(parts[i:]) + '.'
        all_domains[domain] = host
    if not all_domains:
        raise MistError("Couldn't extract a valid domain from '%s'."
                        % domain_name)

    # iterate over all clouds that can also be used as DNS providers
    providers = {}
    clouds = Cloud.objects(owner=user)
    for cloud in clouds:
        if cloud.provider.startswith('ec2_'):
            provider = DnsProvider.ROUTE53
            creds = cloud.apikey, cloud.apisecret
        #TODO: add support for more providers
        #elif cloud.provider == Provider.LINODE:
        #    pass
        #elif cloud.provider == Provider.RACKSPACE:
        #    pass
        else:
            # no DNS support for this provider, skip
            continue
        if (provider, creds) in providers:
            # we have already checked this provider with these creds, skip
            continue

        try:
            conn = get_dns_driver(provider)(*creds)
            zones = conn.list_zones()
        except InvalidCredsError:
            log.error("Invalid creds for DNS provider %s.", provider)
            continue
        except Exception as exc:
            log.error("Error listing zones for DNS provider %s: %r",
                      provider, exc)
            continue

        # for each possible domain, starting with the longest match
        best_zone = None
        for domain in all_domains:
            for zone in zones:
                if zone.domain == domain:
                    log.info("Found zone '%s' in provider '%s'.",
                             domain, provider)
                    best_zone = zone
                    break
            if best_zone:
                break

        # add provider/creds combination to checked list, in case multiple
        # clouds for same provider with same creds exist
        providers[(provider, creds)] = best_zone

    best = None
    for provider, creds in providers:
        zone = providers[(provider, creds)]
        if zone is None:
            continue
        if best is None or len(zone.domain) > len(best[2].domain):
            best = provider, creds, zone

    if not best:
        raise MistError("No DNS zone matches specified domain name.")

    provider, creds, zone = best
    name = all_domains[zone.domain]
    log.info("Will use name %s and zone %s in provider %s.",
             name, zone.domain, provider)

    # debug
    #log.debug("Will print all existing A records for zone '%s'.", zone.domain)
    #for record in zone.list_records():
    #    if record.type == 'A':
    #        log.info("%s -> %s", record.name, record.data)

    msg = ("Creating A record with name %s for %s in zone %s in %s"
           % (name, ip_addr, zone.domain, provider))
    try:
        record = zone.create_record(name, RecordType.A, ip_addr)
    except Exception as exc:
        raise MistError(msg + " failed: %r" % repr(exc))
    log.info(msg + " succeeded.")
    return record<|MERGE_RESOLUTION|>--- conflicted
+++ resolved
@@ -1562,12 +1562,7 @@
                    post_script_id='', post_script_params='', cloud_init='',
                    associate_floating_ip=False,
                    associate_floating_ip_subnet=None, project_id=None,
-<<<<<<< HEAD
-                   tags=None):
-=======
-                   cronjob={}, command=None
-                   ):
->>>>>>> 195e9efd
+                   cronjob={}, command=None, tags=None):
 
     """Creates a new virtual machine on the specified cloud.
 
@@ -1590,16 +1585,8 @@
 
     """
     log.info('Creating machine %s on cloud %s' % (machine_name, cloud_id))
-<<<<<<< HEAD
     cloud = Cloud.objects.get(owner=user, id=cloud_id)
     conn = connect_provider(cloud)
-=======
-
-
-    if cloud_id not in user.clouds:
-        raise CloudNotFoundError(cloud_id)
-    conn = connect_provider(user.clouds[cloud_id])
->>>>>>> 195e9efd
 
     machine_name = machine_name_validator(conn.type, machine_name)
     key = None
@@ -1774,12 +1761,9 @@
             post_script_params=post_script_params, cronjob=cronjob,
         )
 
-<<<<<<< HEAD
     if tags:
         mist.core.methods.set_machine_tags(user, tags, cloud_id, node.id)
 
-=======
->>>>>>> 195e9efd
     ret = {'id': node.id,
            'name': node.name,
            'extra': node.extra,
@@ -2521,12 +2505,8 @@
     except Exception as exc:
         log.error("Error while connecting to cloud")
         raise CloudUnavailableError(exc=exc)
-<<<<<<< HEAD
-    #GCE needs machine.extra as well, so we need the real machine object
-=======
 
     # GCE needs machine.extra as well, so we need the real machine object
->>>>>>> 195e9efd
     machine = None
     try:
         if conn.type == 'azure':
