<div id="actions-list">
    <ul class="actions" >
        <li id="create" class="enabled"><a rel="#wizard">Create</a></li>
        <li id="start"><a>Start</a></li>
        <li id="stop"><a>Stop</a></li>
        <li id="reboot"><a>Reboot</a></li>
        <li id="destroy"><a>Destroy</a></li>
        <li id="destroy-confirm" class="inner-shadow"><a>Sure?</a></li>
        <li id="shell"><a>Console</a></li>
    </ul>
</div>
<ul id="button-header">
    <li class="head-button visible-in-list select-widget">
        <span class="check"></span>
        <ul class="sub-menu rounded-right-bottom drop-shadow">
            <li id="button-select-all">All</li>
            <li id="button-deselect-all">None</li>
        </ul>
    </li>
    <li class="head-button backend-button backend-template"></li>
    <li id="selected-nodes-button" class="head-button visible-in-list"><span id="selected-machines">0</span> / <span id="all-machines">0</span></li>
    <li id="button-back" class="head-button visible-in-details">Back</li>
</ul>
<div id="machines-list">
    <div class="node-template">
        <a><span class="select" id="chk-node.id">
            <span class="check"></span>
        </span></a>
        <span class="backend"></span>
        <span class="name"></span>
        <span class="state"></span>
        <span class="ip"></span>
    </div>
</div>

<div id="machine-details">
    <ul class="basic-info">
        <li class="name"></li>
        <li class="state"></li>
        <li class="backend"></li>
        <li class="image"></li>
        <li class="size"></li>
        <li class="id"></li>
        <li class="ip"></li>
    </ul>
    <ul class="extra-info"></ul>
</div>

    <div id="logo-container"></div>

<div id="console">
    <iframe onload="this.contentWindow.focus()" />
</div>
<!-- the form -->
<form action="#">
    <div class="overlay drop-shadow rounded" id="wizard">
        <h3 class="rounded-top">
            Create new Virtual Machine
        </h3>
        <ul>
             <!-- backend -->
            <li class="required border-bottom">
                <label>
                    <strong>0.</strong> Select provider <br />
                    <select name="backend" class="backend">
                        <option value="">-- please select --</option>
                        <script>
                        for (var m in backends) {
                            $('select.backend').append($('<option value="' + backends[m].id + '">' + backends[m].title + '</option>'));
                        }
                        </script>
                    </select>
                </label>
            </li>
            <!-- instance name -->
            <li class="required border-bottom">
                <label>
                    <strong>1.</strong> Instance name <em>e.g. My mail server.</em>
                    <br />
                    <input type="text" class="text" name="instance_name" />
                </label>
            </li>
            <!-- image -->
            <li class="required border-bottom">
                <label>
                    <strong>2.</strong> Select an image <br />
                    <select name="instance_image" class="images">
                        <option value="">-- please select --</option>
                    </select>
                </label>
            </li>
            <!-- size -->
            <li class="required border-bottom">
                <label>
                    <strong>3.</strong> Select VM size<br />
                    <select name="instance_size" class="sizes">
                        <option value="">-- please select --</option>
                        <!--option tal:repeat="size sizes" tal:attributes="id size.id" tal:content="size.name">small</option-->
                    </select>
                </label>
            </li>
            <li class="clearfix rounded-bottom">
                 <button type="button" class="start right">Start VM</button>
            </li>

        </ul>
    </div>
</form>

<script>

// create vm overlay
$(function() {
    $(".enabled#create a[rel]").overlay({
        top: 'center',
        mask: {
            color: '#000',
            opacity: '.4'
        }
    });
});

// intercept create wizard
$(".enabled#create").click(function(){
    $('li#create').addClass('pressed');
});

$("select.backend").live('click', function(e){
    var sizesHtml = '', imagesHtml='';
    var sizesLabel = $('select.sizes').parent();
    var imagesLabel = $('select.images').parent();
    var i = $(this)[0].selectedIndex - 1;

    $('select.sizes').remove();
    $('select.images').remove();
    if ( i > -1) {
        $.each(backends[i].sizes, function(val, text) {
            sizesHtml += '<option value="' + backends[i].sizes[val].id + '">' + backends[i].sizes[val].name + '</option>';
        });
        $.each(backends[i].images, function(val, text) {
            imagesHtml += '<option value="' + backends[i].images[val].id + '">' + backends[i].images[val].name + '</option>';
        });
    }
    sizesHtml = '<select name="instance_size" class="sizes"><option value=""><b>-- please select --</b></option>' + sizesHtml + '</select>';
    imagesHtml = '<select name="instance_image" class="images"><option value="">-- please select --</option>' + imagesHtml + '</select>';
    sizesLabel.append(sizesHtml);
    imagesLabel.append(imagesHtml);
});

// overlay logic
$(function() {
    // validation logic is done inside the onBeforeSeek callback
    $('.start').click(function() {
        inputs = $('#wizard').find(".required :input").removeClass("error"),
        empty = inputs.filter(function() {
           return $(this).val().replace(/\s*/g, '') == '';
        });
         // if there are empty fields, then
        if (empty.length) {
            // add a CSS class name "error" for empty & required fields
            empty.addClass("error");
            // cancel seeking of the scrollable by returning false
            return false;
        } else {    // everything is good
            var machineName = $('input[name=instance_name]')[0].value;
            var size = $('select[name=instance_size]')[0].value;
            var image = $('select[name=instance_image]')[0].value;
            backends[0].newAction(['create', machineName, size, image]); //send data for the start action        
            alert('ok');   
        }
    });

    $('.cancel').click(function() {
        $(".enabled#create a[rel]").overlay().close();
    });

    $(document).delegate('#exposeMask, .close', 'click', function() {
        $('li#create').removeClass('pressed');
    });
});

// Clicking on node brings up the details pane
$('.node').live('click', function() {
    // populate basic info
    /*
    The way and order of doing this is very important, because update_actions()
    depends on machine and backend id values put in DOM by the next steps.
    The idea is that we put them first in DOM and then call update_actions().
    */
    var backend_id = $(this).find('.backend').text();
    var machine_id = $(this)[0].id;
    $('#machine-details li.name').text($(this).find('.name').text());
    $('#machine-details li.state').text($(this).find('.state').text());
    $('#machine-details li.backend').text(backend_id);
    $('#machine-details li.id').text(machine_id);
    $('#machine-details li.ip').text('Ip: ' + $(this).find('.ip').text());
    // populate the extra info of the machine, each provider offers different ones
    // delete entries placed there earlier
    $('#machine-details .extra-info li').remove();
    var machine = get_machine(backend_id, machine_id);

    var machine_size = get_size(backend_id, machine);
    var machine_image = get_image(backend_id, machine);
    //show machine size and image if we have them. otherwise can't be shown
    if (machine_size) {
        $('#machine-details li.size').text('Machine size id:' + machine_size);
        $('#machine-details li.size').append('bandwidth:' + machine_size.bandwidth);
        $('#machine-details li.size').append('disk:' + machine_size.disk);
        $('#machine-details li.size').append('driver:' + machine_size.driver);
        $('#machine-details li.size').append('name:' + machine_size.name);
        $('#machine-details li.size').append('price:' + machine_size.price);
        $('#machine-details li.size').append('ram:' + machine_size.ram);
    };
    if (machine_image) {
        $('#machine-details li.image').text('Machine image id:' + machine_image.id);
        $('#machine-details li.image').append(' image data:' + machine_image.extra);
    }
    var extra = machine.extra;
    for (var key in extra) {
        var entry = '<li class="'+ key +'">' + key + ': ' +extra[key] + '</li>';
        $('#machine-details .extra-info').append(entry.toString());
    }
    $('#machines-list').fadeOut(200, function() {
        $('#machine-details').fadeIn(200, update_actions);
    });
    $('.head-button:not(.visible-in-details)').fadeOut(0, function() {
        $('.visible-in-details').fadeIn(200);
    });
    return false;
});

//
// Clicking on back button brings up the list again
<<<<<<< HEAD
//
$('#button-back').click(function() {
=======
$('#button-back').live('click', function() {
>>>>>>> 2cd8da26
    $('#machine-details, #console').fadeOut(200, function() {
        $('#machines-list').fadeIn(200, update_actions);
    });
    $('.head-button:not(.visible-in-list)').fadeOut(0, function() {
        $('.visible-in-list').fadeIn(200);
    });
    return false;
});

// Clicking on a backend button
$('.backend-button').live('click', function(){
    // Determine the backend index
    b = $(".backend-button:visible").index($(this));

    if ($(this).hasClass('on') || $(this).hasClass('wait')){
        var ids = "";
        for (m in backends[b].machines) {
            if (ids.length > 0)
                ids += ", ";
            ids += "#" + backends[b].machines[m].id;
        }
        if ($(ids).filter('.selected').length == $(ids).length) {
            $(ids).removeClass('selected');
        } else {
            $(ids).addClass('selected');
        }
        update_actions();
    } else {
        // If backend is offline try to get it back online
        backends[b].clearQueue();
        backends[b].newAction(['list_machines']);
        backends[b].processAction();
    }

});

// select all option
$('#button-select-all').click(function() {
    $('.node').addClass('selected');
    $('#button-header .check').parent().addClass('selected');
    $('#button-header .check').parent().removeClass('partial');
    update_actions();
    return false;
});

// deselect all option
$('#button-deselect-all').click(function() {
    $('.node').removeClass('selected');
    $('#button-header .check').parent().removeClass('selected');
    $('#button-header .check').parent().removeClass('partial');
    update_actions();
    return false;
});

// node checkbox click updates the header checkbox and the actions
$('.node a').live('click', function() {
    $(this).parent().toggleClass('selected');
    update_actions();
    return false;
});

// header checkbox click toggles between select all/non
$('#button-header .check').click(function() {
    if ($('.node.selected .check').length == $('.node .check').length) {
        $('.node').removeClass('selected');
        $(this).parent().removeClass('selected');
        $(this).parent().removeClass('partial');

    } else {
        $(this).parent().addClass('selected');
        $(this).parent().removeClass('partial');
        $('.node').addClass('selected');
    }
    update_actions();
    return false;
});

/*
update the action list, enabling or disabling respective actions
action codes on libcloud:
    RUNNING = 0
    REBOOTING = 1
    TERMINATED = 2
    PENDING = 3
    UNKNOWN = 4
*/
function update_actions() {
    var RUNNING = 0, REBOOTING = 1, TERMINATED = 2, PENDING = 3, UNKNOWN = 4;
    var action_map = [ ['stop', 'destroy', 'reboot', 'shell'],  // RUNNING
                       ['destroy'],                             // REBOOTING
                       ['start', 'destroy'],                    // TERMINATED
                       ['destroy', 'reboot', 'shell'],          // PENDING
                       ['destroy', 'reboot', 'shell']           // UNKOWN
                     ];
    var enabled_actions = ['start', 'stop', 'destroy', 'reboot', 'shell' ];
    var selected_states = [];

    update_selected_machines_count();

    if ($('.node.selected .check').length == $('.node .check').length){
        $('#button-header .check').parent().addClass('selected');
        $('#button-header .check').parent().removeClass('partial');
    } else if ($('.node.selected .check').length == 0) {
        $('#button-header .check').parent().removeClass('selected');
        $('#button-header .check').parent().removeClass('partial');
    } else {
        $('#button-header .check').parent().addClass('partial');
        $('#button-header .check').parent().removeClass('selected');
    }
    
    $('#actions-list ul li').removeClass('enabled');

    if ($('#machines-list:visible').length == 0){
        //single machine view
        var machine = get_machine($('#machine-details .backend').text(), $('#machine-details .id').text());
        for (var action in action_map[machine.state]){
            $('#actions-list #'+action_map[machine.state][action]).addClass('enabled');
        }
    } else {
        //list view
        if ($('.node.selected .check').length == 0){
            // only enable create when no machines are selected
            $('#actions-list #create').addClass('enabled');
            return;
        }

        $('.node.selected').each(function(){
            selected_states.push(get_machine($(this).find('.backend').text(), $(this)[0].id).state);
        });

        for (stateIndex in selected_states){
            for (actionIndex in enabled_actions){
                 if (action_map[selected_states[stateIndex]].indexOf(enabled_actions[actionIndex]) < 0){
                    enabled_actions.splice(actionIndex,1);
                }
            }
        }

        for (var action in enabled_actions){
            $('#actions-list #' + enabled_actions[action]).addClass('enabled');
        }

        if ($('.node.selected .check').length > 1){
            //disable console when multiple machines are selected
            $('#actions-list #shell').removeClass('enabled');
        }
    }

}

// reboot action click
$('#actions-list ul.actions li#reboot').click(function() {
    $(this).addClass('pressed');
     if ($('#machines-list:visible').length == 0) { //single machine view
         var backend = backends[$('#machine-details span.backend').text()];
         backend.newAction(['reboot',$('#machine-details span.id').text()]);
     } else {
         //for machine in selected:
         $('#machines-list .node.selected .check').each(function() {
            var node = $(this).closest('.node.selected');
            var backend = backends[node.children('span.backend').text()];
            backend.newAction(['reboot', node[0].id]);
         });
     }
});

$('#actions-list ul.actions li#destroy').click(function() {
    var destroy = $(this);
    if (destroy.hasClass('enabled')) {
        $('#actions-list ul.actions li#destroy-confirm').slideDown(120);
        destroy.addClass('pressed');
    }
});

// destroy confirm action click
$('#actions-list ul.actions li#destroy-confirm').click(function() {
    var destroy = $('#actions-list ul.actions li#destroy');
     if ($('#machines-list:visible').length == 0) { //single machine view
         var backend = backends[$('#machine-details span.backend').text()];
         backend.newAction(['destroy',$('#machine-details span.id').text()]);
     } else {
         //for machine in selected:
         $('#machines-list .node.selected .check').each(function() {
            var node = $(this).closest('.node.selected');
            var backend = backends[node.children('span.backend').text()];
            backend.newAction(['destroy', node[0].id]);
         });
     }
    $(this).slideUp(120);
    destroy.removeClass('pressed');
});

// Set a timeout to slide the confirmation up
// after leaving either the destroy or
// destroy-confirm
$('#actions-list ul.actions li#destroy')
.add('#actions-list ul.actions li#destroy-confirm')
.mouseleave(function() {
    var destroy = $('#actions-list ul.actions li#destroy');
    var confirm = $('#actions-list ul.actions li#destroy-confirm');
    confirm.data("slideup", setTimeout(function() {
        confirm.slideUp(120);
        destroy.removeClass('pressed');
    },
    400));
});

// Cancel the slideup timeout if entering either destroy
// or destroy-confirm elements.
$('#actions-list ul.actions li#destroy-confirm')
.add('#actions-list ul.actions li#destroy')
.mouseenter(function() {
    var confirm = $('#actions-list ul.actions li#destroy-confirm');
    clearTimeout(confirm.data("slideup"));
})

// stop action click
$('#actions-list ul.actions li#stop').click(function() {
     if ($('#machines-list:visible').length == 0) { //single machine view
         var backend = backends[$('#machine-details span.backend').text()];
         backend.newAction(['stop',$('#machine-details span.id').text()]);
     } else {
         //for machine in selected:
         $('#machines-list .node.selected .check').each(function() {
            var node = $(this).closest('.node.selected');
            var backend = backends[node.children('span.backend').text()];
            backend.newAction(['stop', node[0].id]);
         });
     }
});

// console action click
$('#actions-list ul.actions li#shell').click(function() {
    if ($('#machines-list:visible').length == 0){
        //single machine view

    } else {
        // list view
        $("#machines-list").fadeOut(200, function(){
            $('#console iframe')[0].src="https://" + $('#machines-list .node.selected:first .ip').text();
            $('#console').fadeIn(200);
            $('.head-button:not(.visible-in-details)').fadeOut(200, function() {
                $('.visible-in-details').fadeIn(200);
            });
        });
    }
});

// header button click
$("ul#button-header li").click(function() {

    var $this = $(this);
    if ($this.children('span.check').length) {
        $this.addClass('active');
        //Following events are applied to the subnav itself (moving subnav up and down)
        $this.find("ul.sub-menu").slideDown(200).show(); //Drop down the subnav on click
    }
    //Following events are applied to the trigger (Hover events for the trigger)
}).mouseenter(function() {
    var $this = $(this);
    if ($this.children('span.check').length) {
        //$this.addClass('active'); //On hover over, add class "active"
    }
}).mouseleave(function() {
    var $this = $(this);
    if ($this.children('span.check').length) {
        $this.find("ul.sub-menu").slideUp(200, function(){ $this.removeClass('active')});
    }
});

// basic actions for getting all necessary data
$(document).ready(function(){
    $('#machine-details').hide();
    $('.head-button:not(.visible-in-list)').hide();
    //Only shows drop down trigger when js is enabled
    //(Adds empty span tag after ul.subnav*)
    $("ul.sub-menu").parent().append("<span></span>");

    var buttonsAmount = backends.length;

    backends.forEach(function(b, i){
        button =  $('.backend-template').clone();
        button.addClass('visible-in-list');
        // Providers buttons grouping logic
        if (buttonsAmount > 1) {
            // Should be opposite because of right float
            if (!i) {
                button.addClass('left');
            } else if (i == buttonsAmount - 1) {
                button.addClass('right').addClass('end');
            } else {
                button.addClass('mid');
            }
        }
        button.addClass('provider'+b.provider);
        button.appendTo('#button-header');
        //button.text(b.title);
        button.fadeIn(200);
        button.removeClass('backend-template');
        b.newAction(['list_machines']);
    });

    //after getting the machines, get images and sizes
    backends.forEach(function(b, i){
        b.newAction(['list_sizes']);
        b.newAction(['list_images']);
    });
});

function update_machines_view(backend){
    $('#logo-container').animate({opacity : 0.05});
    backend.machines.forEach(function(machine, index){
        var node = $('#machines-list > #' + machine.id);
        if (node.length == 1) {
            if (node.find('.name').text() != machine.name ||
                node.find('.ip').text() != machine.public_ips[0]
                ){
                node.fadeOut(100);
                node.find('.name').text(machine.name);
                node.find('.backend').text(backends.indexOf(backend));
                node.find('.backend').addClass('provider'+backend.provider);
                node.find('.ip').text(machine.public_ips[0]);
                node.find('.select')[0].id = 'chk-' + machine.id;
                node.fadeIn(100);
            }
            node.find('.state').removeClass().addClass('state').addClass('state'+machine.state);
        } else {
            if (node.length != 0){
                console.log(node);
            }
            node = $('.node-template').clone();
            node.removeClass('node-template');
            node.addClass('node');
            node.appendTo('#machines-list');
            node.find('.name').text(machine.name);
            node.find('.backend').text(backends.indexOf(backend));
            node.find('.backend').addClass('provider'+backend.provider);
            node.find('.ip').text(machine.public_ips.concat(machine.private_ips).join(' - '));
            node.find('.state').addClass('state'+machine.state);
            node.find('.select')[0].id = 'chk-' + machine.id;
            node[0].id = machine.id;
            node.fadeIn(200);
        }
    });

    update_machines_count();
}

function update_backend_status(backend, action) {
    var button = $('.backend-button.provider'+backend.provider);
    if (backend.status == 'wait'){
        button.removeClass('on');
        button.addClass('wait');
        button.attr('title', action);
    } else if (backend.status =='on'){
        button.addClass('on');
        button.removeClass('wait');
        button.attr('title', backend.title);
    } else {
        button.removeClass('on');
        button.removeClass('wait');
        button.attr('title','click to retry connection');
    }

    if (typeof(action) == 'string'){
        $('.actions #'+action).removeClass('pressed');
    }
}

// update the machines counter
function update_machines_count() {
    var allMachines = 0;
    for (var i = 0 ; i < backends.length; i++) {
        allMachines += backends[i].machines.length;
    }

    $('#all-machines').text(allMachines);
}

// update the selected machines counter
function update_selected_machines_count() {
    $('#selected-machines').text($('#machines-list .selected').length+"");
}

//get machine, given backend and machineId
function get_machine(backendIndex, machineId) {
    for (var m in backends[backendIndex].machines){
        if (backends[backendIndex].machines[m].id == machineId) {
            return backends[backendIndex].machines[m];
        }
    }
}

//get image, given backend and machine
function get_image(backendIndex, machine) {
    for (var m in backends[backendIndex].images){
        if (backends[backendIndex].images[m].id == machine.extra.imageId) {
            return backends[backendIndex].images[m];
        }
    }
}

//get size, given backend and machine
function get_size(backendIndex, machine) {
    for (var m in backends[backendIndex].sizes){
        if (backends[backendIndex].sizes[m].id == machine.extra.flavorId) {
            return backends[backendIndex].sizes[m];
        }
    }
}

// polling
function refresh_machines(backend){
    var i = backends.indexOf(backend);
    setTimeout("backends[" + i + "].newAction(['list_machines'])", backend.interval);
}
</script><|MERGE_RESOLUTION|>--- conflicted
+++ resolved
@@ -231,12 +231,7 @@
 
 //
 // Clicking on back button brings up the list again
-<<<<<<< HEAD
-//
-$('#button-back').click(function() {
-=======
 $('#button-back').live('click', function() {
->>>>>>> 2cd8da26
     $('#machine-details, #console').fadeOut(200, function() {
         $('#machines-list').fadeIn(200, update_actions);
     });
