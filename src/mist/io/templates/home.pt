<!DOCTYPE html>
<html xmlns:tal="http://xml.zope.org/namespaces/tal">

<head>
    <meta charset="utf-8">
    <meta content='True' name='HandheldFriendly' />
    <meta name="viewport" content="width=device-width, initial-scale=1, maximum-scale=1.0, user-scalable=0" />
    <title>${project} - cloud management in your pocket</title>
    <link rel="icon" href="resources/favicon.ico" />
    <link rel="stylesheet" media="all" href=""/>
    <script tal:content="string: var IS_CORE=${is_core}"/>
    <script tal:content="string: var URL_PREFIX='${core_uri}'"/>
    <script tal:content="string: var AUTH=${auth}" />
    <script tal:content="string: var SUPPORTED_PROVIDERS=${supported_providers}"/>
    <script tal:content="string: var LOGLEVEL=${js_log_level}" />
    <script tal:content="string: var EMAIL='${email}'"/>
    <script tal:content="string: var CSRF_TOKEN='${csrf_token}'" />

    <link rel="stylesheet" type='text/css' href="resources/main.css"
          tal:condition="not:css_build"/>

<<<<<<< HEAD
    <link rel="stylesheet" type='text/css' href="resources/main.css" 
          tal:condition="not:css_build"/> 
    
    <link rel="stylesheet" href="resources/mist-1391696994.css"
=======
    <link rel="stylesheet" href="resources/mist-1391628681.css"
>>>>>>> 9af67831
          tal:condition="css_build" />

    <script src="resources/js/lib/require/require.js"></script>

    <script tal:condition="js_build">
        require.config({
            baseUrl: 'resources/js/',
            paths: {
                //the optimized mist.js source file.
                "app": "../build/mist-1391696994"
            }
        });
        require(["app"]);
    </script>
    <script tal:condition="not:js_build">
        require.config({
            // not optimized js, usefull for bedugging
            baseUrl: 'resources/js/'
        });
        require(["app"]);
    </script>
    <script tal:condition="google_analytics_id" tal:define="ANALYTICS_ID string:${google_analytics_id}">
      (function(i,s,o,g,r,a,m){i['GoogleAnalyticsObject']=r;i[r]=i[r]||function(){
      (i[r].q=i[r].q||[]).push(arguments)},i[r].l=1*new Date();a=s.createElement(o),
      m=s.getElementsByTagName(o)[0];a.async=1;a.src=g;m.parentNode.insertBefore(a,m)
      })(window,document,'script','//www.google-analytics.com/analytics.js','ga');

      ga('create', '${ANALYTICS_ID}', 'mist.io');
      ga('send', 'pageview');

    </script>
</head>

<body style="background-color: #c2c3c4; overflow:hidden">

    <!-- Loading screen -->
    <div id="splash">
        <div class="mist-logo"></div>
    </div>

    <!-- Dumping area for shell streaming -->
    <div id="hidden-shell"></div>

    <!-- Notification widget -->
    <div id="notification-popup" class="ui-loader ui-corner-all ui-body-b ui-loader-verbose ui-loader-textonly">
        <span class="ui-icon-loading"></span>
        <h1>Failed to get monitoring data</h1>
    </div>

    <!-- Ember Views -->
    <script type="text/x-handlebars" data-template-name="application">
        {{outlet}}
    </script>
    <script type="text/x-handlebars" data-template-name="index">
        {{view Mist.homeView}}
    </script>
    <script type="text/x-handlebars" data-template-name="machines">
        {{view Mist.machineListView}}
    </script>
    <script type="text/x-handlebars" data-template-name="images">
        {{view Mist.imageListView}}
    </script>
    <script type="text/x-handlebars" data-template-name="machine">
        {{view Mist.singleMachineView}}
    </script>
    <script type="text/x-handlebars" data-template-name="keys">
        {{view Mist.keyListView}}
    </script>
    <script type="text/x-handlebars" data-template-name="key">
        {{view Mist.singleKeyView}}
    </script>

</body>

</html><|MERGE_RESOLUTION|>--- conflicted
+++ resolved
@@ -19,14 +19,10 @@
     <link rel="stylesheet" type='text/css' href="resources/main.css"
           tal:condition="not:css_build"/>
 
-<<<<<<< HEAD
     <link rel="stylesheet" type='text/css' href="resources/main.css" 
           tal:condition="not:css_build"/> 
     
     <link rel="stylesheet" href="resources/mist-1391696994.css"
-=======
-    <link rel="stylesheet" href="resources/mist-1391628681.css"
->>>>>>> 9af67831
           tal:condition="css_build" />
 
     <script src="resources/js/lib/require/require.js"></script>
