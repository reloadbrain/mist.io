--- conflicted
+++ resolved
@@ -300,16 +300,9 @@
         <div data-role="fieldcontain">
         <input id="backend-delete" type="button" value="Delete" />
         </div>
-<<<<<<< HEAD
-        <!--<div id="create-backend-cancel" class="btn-full" data-role="controlgroup" data-type="horizontal">
-            <a id="edit-backend-cancel" class="btn-left-full" data-role="button" data-rel="back" data-theme="c">Back</a>
-            <a id="edit-backend-ok" class="btn-right-full" data-role="button" data-rel="back" data-theme="b">Done</a>
-        </div>-->
-=======
         <div id="create-backend-cancel" class="btn-full" data-role="controlgroup" data-type="horizontal">
             <a id="edit-backend-ok" class="btn-right-full" data-role="button" data-rel="back" data-theme="b">Close</a>
         </div>
->>>>>>> 7daf3cdc
     </div>
 </div><!-- /edit backend dialog -->
 
