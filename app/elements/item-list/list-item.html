<link rel="import" href="../../bower_components/paper-styles/paper-styles.html">
<link rel="import" href="../app-image-icons/app-image-icons.html">

<dom-module id="list-item">
    <template>
        <style is="custom-style" include="tags-and-labels"></style>
        <style>
        :host {
            @apply(--layout-horizontal);
            padding: 0px 24px;
            width: 100%;
        }

        :host(:not([narrow-viewport])) a {
            @apply(--layout-horizontal);
            padding: 6px 0px 6px 0;
        }

        :host([narrow-viewport]) a {
            @apply(--layout-vertical);
            padding: 0;
        }

        #check {
            padding-right: 24px;
        }

        /* name id provider state tags */
        .field.field0 {
            width: 250px;
            font-weight: 500;
            text-overflow: ellipsis;
        }

        .field {
            width: 150px;
            font-weight: 400;
            /*overflow: scroll;*/
            margin-right: 24px;
            white-space: nowrap;
            padding: 14px 0;
            overflow: hidden;
        }

        .field.tags {
            width: auto;
            padding: 20px 0 0;
            white-space: inherit;
        }

        .id {
            /*color: #757575;*/
        }

        :host([narrow-viewport]) .name,
        :host([narrow-viewport]) .cloud,
        :host([narrow-viewport]) .state,
        :host([narrow-viewport]) .tags {
            width: auto;
        }

        :host([narrow-viewport]) .field3,
        :host([medium-viewport]) .field4 {
            display: none;
        }
        </style>
        <iron-media-query query="(max-width: 640px)" query-matches="{{narrowViewport}}"></iron-media-query>
        <iron-media-query query="(min-width: 641px) and (max-width: 1300px)" query-matches="{{mediumViewport}}"></iron-media-query>
        <content></content>
        <template is="dom-repeat" items="{{fields}}" as="field">
          <a href="[[uri]]" is="pushstate-anchor" ondragstart="return false" ondrop="return false">
            <div class$="[[field]] field field[[index]] {{itemField(item, field)}}">{{itemField(item, field)}}</div>
          </a>
        </template>
        <div class="field tags" hidden$="[[!item.tags.length]]">
            <template is="dom-if" if="[[item.tags.length]]">
                <template is="dom-repeat" items="{{_itemTagsArray(item.tags)}}">
                    <span class="tag">
                        <template is="dom-if" if="[[item.key]]">[[item.key]]</template><template is="dom-if" if="[[item.value]]">=[[item.value]]</template>
                    </span>
                </template>
            </template>
        </div>
    </template>
</dom-module>
<script>
Polymer({
    is: 'list-item',
    properties: {
        // tags: {
        //   type: Array
        // },
        actions: {
            type: Array,
        },
        fields: {
            type: Array,
        },
        selected: {
            type: Boolean
        },
        allselected: {
            type: Boolean,
            notify: true
        },
        item: {
            type: Object
        },
        section: {
            type: Object
        },
        uri: {
            type: String
        },
        narrowViewport: {
            type: Boolean,
            reflectToAttribute: true
        }
    },

    itemField: function(item, field) {
        var ret = item[field];

        // return cloud title
        if (field == 'cloud')
            return ret.title;

        if (field == 'template')
            return document.querySelector('app-main').model.templates[ret].name;

        // field could be in the 'extra' section
        if (!ret && item.extra && item.extra[field])
            ret = item.extra[field];

        // image info stored inside extra.image_id on ec2
        if (!ret && item.extra && item.extra[field+'_id'])
            return item.extra[field+'_id'];

        // size info could be in all sorts of places
        //  - Azure: extra.instance_size
        //  - EC2: extra.instance_type
        //  - Softlayer: extra.maxCpu / extra.maxMemory
        //  - Linode: cloud.sizes[extra.PLANID]
        //  - Nephoscale: extra.service_type
        //  - DigitalOcean:  item.extra.size.vcpus / item.extra.size.memory
        // TODO: complete the above list
        // TODO: harmonize these on the backend

        if (field == 'size') {
            if (item.extra && item.extra.size)
                return item.extra.size.vcpus + 'vcpu, ' + item.extra.size.memory + 'M ram';;
            if (item.extra && item.extra.instance_type)
                return item.extra.instance_type;
            if (item.extra && item.extra.instance_size)
                return item.extra.instance_size;
            if (item.extra && item.extra.maxCpu && item.extra.maxMemory)
                return item.extra.maxCpu + 'cpu, ' + item.extra.maxMemory + 'M ram';
            if (item.extra && item.extra.PLANID) {
                var cloud = document.querySelector('app-main').model.clouds[item.cloud.id];
                return (cloud && cloud.sizes) ? cloud.sizes[item.extra.PLANID] : item.extra.PLANID;
            }
            if (item.extra && item.extra.service_type)
                return item.extra.service_type;
        }

        if (field == 'cloud_id') {
            return document.querySelector('app-main').model.clouds[ret].title;
        }
        if (field == 'machine_id') {
            return document.querySelector('app-main').model.clouds[item.cloud_id].machines[item.machine_id].name;
        }

<<<<<<< HEAD
=======
        if (field == 'stack state') {
            var status = document.querySelector('app-main').model.stacks[item.id].status;
            if (status && status.startsWith('Error')){
                return 'Error'
            }
        }

        if (field == 'members') {

            var num = document.querySelector('app-main').model.teams[item.id].members.length;
            return num ;
            
            // if (num == 0)
            //     return "No members yet";
            // if (num == 1)
            //     return "1 member: "+document.querySelector('app-main').model.teams[item.id].members[0].email;
            // if (num > 1)
            //     return num+" members: "+document.querySelector('app-main').model.teams[item.id].members[0].email+', '+document.querySelector('app-main').model.teams[item.id].members[1].email+', ...';
        }

>>>>>>> a3a47d6c
        return ret;
    },

    _itemTagsArray: function(tagsobject) {
        var tagsArray = [];
        if (tagsobject.length > 0) {
            for (i = 0; i < tagsobject.length; i++) {
                tagsArray.unshift(tagsobject[i]);
            }
        }
        return tagsArray;
    },

    _firstItem: function (index) {
        return !index;
    }
});
</script><|MERGE_RESOLUTION|>--- conflicted
+++ resolved
@@ -170,8 +170,7 @@
             return document.querySelector('app-main').model.clouds[item.cloud_id].machines[item.machine_id].name;
         }
 
-<<<<<<< HEAD
-=======
+
         if (field == 'stack state') {
             var status = document.querySelector('app-main').model.stacks[item.id].status;
             if (status && status.startsWith('Error')){
@@ -183,7 +182,7 @@
 
             var num = document.querySelector('app-main').model.teams[item.id].members.length;
             return num ;
-            
+
             // if (num == 0)
             //     return "No members yet";
             // if (num == 1)
@@ -192,7 +191,7 @@
             //     return num+" members: "+document.querySelector('app-main').model.teams[item.id].members[0].email+', '+document.querySelector('app-main').model.teams[item.id].members[1].email+', ...';
         }
 
->>>>>>> a3a47d6c
+
         return ret;
     },
 
