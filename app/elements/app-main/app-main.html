--- conflicted
+++ resolved
@@ -157,11 +157,7 @@
                 <script-add model="[[model]]" sections="[[sections]]" section="[[sections.scripts]]"></script-add>
                 <script-run model="[[model]]" sections="[[sections]]" section="[[sections.scripts]]"></script-run>
 
-<<<<<<< HEAD
-                <page-account user="[[model.user]]" org="[[model.org]]"></page-account>
-=======
                 <page-account org="[[model.org]]" user="[[model.user]]"></page-account>
->>>>>>> df250952
 
                 <page-not-found></page-not-found>
             </iron-pages>
