--- conflicted
+++ resolved
@@ -25,7 +25,7 @@
         :host >::content paper-input-container {
             padding-top: 16px;
             padding-bottom: 16px;
-        }        
+        }
         .grid-row > * {
             margin-top: 8px;
             margin-bottom: 8px;
@@ -74,7 +74,7 @@
                     <template is="dom-if" if="[[field.isLead]]">
                         <hr class="xs12"/>
                     </template>
-                
+
             </template>
 
             <paper-progress id="progress" value="0" hidden$="[[hideprogress]]"></paper-progress>
@@ -229,7 +229,6 @@
                 this.fire("response", e.detail)
             },
             _fieldsChanged: function(fields, sendingData) {
-<<<<<<< HEAD
                 this.async(function() {
                     var form = this.form,
                         show = true,
@@ -239,15 +238,8 @@
                         console.log(fields.path)
                         this.fire("leadchange", {leadValue:this.get(fields.path)})
                     }
-=======
-                var form = this.form,
-                    show = true,
-                    dependency;
->>>>>>> ae59eb56
-
                     fields.base.forEach(function(el, index) {
 
-<<<<<<< HEAD
                         if (el.showIf) {
                             if (el.showIf.fieldExists) {
                                 dependency = form[el.showIf.fieldName],
@@ -258,22 +250,6 @@
                                     show = el.showIf.fieldValues.indexOf(dependency) != -1;
                                 this.set('fields.' + index + '.show', show);
                             }
-=======
-                    if (el.isLead == true){
-                        this.fire("leadchange", {leadValue:el.value})
-                    }
-
-                    if (el.showIf) {
-                        if (el.showIf.fieldExists) {
-                            dependency = form[el.showIf.fieldName],
-                                show = dependency;
-                            this.set('fields.' + index + '.show', show);
-                        } else {
-                            dependency = form[el.showIf.fieldName],
-                                show = el.showIf.fieldValues.indexOf(dependency) != -1;
-                            this.set('fields.' + index + '.show', show);
-                        }
->>>>>>> ae59eb56
 
                             if (!show) {
                                 this._resetField(el, index);
