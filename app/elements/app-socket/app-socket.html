--- conflicted
+++ resolved
@@ -423,7 +423,7 @@
             if (!data) //data is an Object
                 this.set('onboarding.hasMonitoring', false);
             this.set('model.pending.monitoring', false);
-            // inform machines that have rules 
+            // inform machines that have rules
             if (data.rules) {
                 for (var rule in data.rules) {
                     if (this.model.clouds[rule.cloud] && this.model.clouds[rule.cloud].machines[rule.machine]){
@@ -628,20 +628,11 @@
         _updateIncidents: function(data) {
             this.set('onboarding.isLoadingIncidents', false);
             if (data) {
-<<<<<<< HEAD
                 for (var i = 0; i < data.length; i++) {
-=======
-                // console.log(data);
-                for(var i=0;i<data.length;i++){
->>>>>>> f615bf71
                     var inc = data[i];
                     inc.id = inc.incident_id
                 }
             }
-<<<<<<< HEAD
-=======
-            // console.log(data);
->>>>>>> f615bf71
             return this._updateModel('incidents', data);
         },
 
