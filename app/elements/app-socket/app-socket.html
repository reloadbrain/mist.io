--- conflicted
+++ resolved
@@ -628,20 +628,13 @@
         _updateIncidents: function(data) {
             this.set('onboarding.isLoadingIncidents', false);
             if (data) {
-<<<<<<< HEAD
-                for (var i = 0; i < data.length; i++) {
-=======
                 // console.log(data);
                 for(var i=0;i<data.length;i++){
->>>>>>> f615bf71
                     var inc = data[i];
                     inc.id = inc.incident_id
                 }
             }
-<<<<<<< HEAD
-=======
             // console.log(data);
->>>>>>> f615bf71
             return this._updateModel('incidents', data);
         },
 
