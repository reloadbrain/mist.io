<link rel="import" href="../../bower_components/polymer/polymer.html">
<link rel="import" href="../../bower_components/paper-button/paper-button.html">
<link rel="import" href="../../bower_components/paper-styles/typography.html">
<link rel="import" href="../../bower_components/paper-header-panel/paper-header-panel.html">
<link rel="import" href="../../bower_components/paper-drawer-panel/paper-drawer-panel.html">

<link rel="import" href="../helpers/dialog-element.html">

<dom-module id="member-page">
    <template>
        <style is="custom-style" include="lists"></style>
        <style is="custom-style" include="single-page"></style>
        <style include="shared-styles">
        :host {
            display: block;
        }

        paper-material {
            display: block;
            padding: 8px;
        }

        paper-material.no-pad {
            padding: 0;
        }

        paper-menu-button paper-button {
            display: block;
        }

        .flex-horizontal-with-ratios {
            @apply(--layout-horizontal);
            align-content: stretch;
        }

        .flexchild {
            @apply(--layout-flex);
        }

        a {
            color: black;
            text-decoration: none;
        }

        #container {
            background: #fafafa;
        }

        .paper-header [paper-drawer-toggle] {
            margin-left: 10px;
        }

        .paper-header {
            @apply(--layout-horizontal);
        }

        .paper-header {
            height: 60px;
            font-size: 24px;
            line-height: 60px;
            padding: 0 10px;
            color: white;
            transition: height 0.2s;
            transition: font-size 0.2s;
        }

        .paper-header.tall {
            height: 320px;
            font-size: 16px;
        }

        .paper-header h2 {
            margin-left: 20px;
            @apply(--layout-flex);
            text-transform: capitalize;
        }

        .paper-header .toggleViewButton {
            --paper-icon-button-ink-color: transparent;
        }

        .paper-header .cartButton {
            margin-right: 10px;
        }

        #content {
            position: relative;
            overflow: auto;
            -webkit-overflow-scrolling: touch;
        }

        paper-icon-button {
            transition: all 200ms;
        }

        paper-icon-button.active-sort {
            transform: rotate(180deg);
        }

        paper-icon-button.active-sort::content iron-icon {
            color: #D48900 !important;
        }

        [size=xs] > * {
            display: none;
        }

        [size=xs] app-sidebar {
            min-width: 100%;
            height: auto;
        }

        paper-icon-bottom.bottom {
            padding-right: 8px;
        }
        .subhead {
            box-sizing: border-box;
            position: absolute;
            width: 100%;
            left: 0;
            height: 57px;
            bottom: -57px;
            right: 0;
            z-index: 9;
            color: rgba(0,0,0,0.87);
            font-size: 15px;
            line-height: 24px;
        }
        .content {
            margin-top: 57px;
            padding-bottom: 80px
        }
        paper-header-panel ::content #dropShadow {
            top: 56px;
        }
        paper-toolbar ::content #bottomBar .right-actions{
            transition: var(--paper-toolbar-transition, margin-right 0.18s ease-in);
        }
        paper-toolbar:not(.tall) ::content #bottomBar .right-actions{
            margin-right: 70px;
        }

        .section {
            padding-top: 16px;
        }
        .red {
            color: var(--red-color);
            background-color: transparent;
        }
        .required {
            font-size: 0.9em;
        }
        .resource-head {
            font-weight: 500;
            padding: 8px 16px;
            opacity: 0.87;
            background-color: #fff;
            border-bottom: 1px solid #ddd;
            margin-bottom: 0;
        }
        .title .up {
            text-transform: uppercase;
        }
        .width100 {
            width: 100%;
        }
        </style>
<<<<<<< HEAD
        
=======

>>>>>>> f1a6c86c
        <div id="content">
            <paper-material class="single-head layout horizontal" style$="background-color: [[section.color]]">
                <span class="icon"><iron-icon icon="[[section.icon]]"></iron-icon></span>
                <div class="title flex">
                    <h2>[[member.name]]</h2>
                    <div class="subtitle">
                        <a class="regular" href$="email:[[member.email]]"><iron-icon icon="icons:mail"></iron-icon> [[member.email]]</a>
                    </div>
                </div>
                <div class="item-actions">
                    
                </div>
            </paper-material>
            <div class="page section">
                <div class="flex-horizontal-with-ratios section">
                    <div class="page-block">
                        <h3 class="smallcaps">Description</h3>
                        <p>[[member.name]], [[member.email]]</p>
                    </div>
                    <div class="page-block">
                        <h3 class="smallcaps">Signed up at</h3>
                        <p>[[timestamp]] </p>
                    </div>
                </div>
                <div class="flex-horizontal-with-ratios section">
                    <div class="width100">
                        <template is="dom-if" if="[[hasTeams]]">
                            <paper-material class="no-pad">
                                <h3 class="smallcaps resource-head">[[member.name]] is member in teams</h3>
                                <template is="dom-repeat" items="[[teams]]">
                                    <paper-item>
                                        <a href="/teams/[[item.id]]" class="flex-horizontal-with-ratios width100">
                                            <span class="flexchild">[[item.name]] </span>
                                            <span class="flexchild">[[item.email]]</span>
                                        </a>
                                    </paper-item>
                                </template>
                            </paper-material>
                        </template>

                        <template is="dom-if" if="[[!hasMembers]]">
                            <h3 class="smallcaps">Members</h3>
                            <p>
                                You have not yet added this member in any team.
                            </p>
                            <paper-button class="blue pad-left2 pad-right2" on-tap="_addMemberToTeam"> Add Member to team </paper-button>
                        </template>
                    </div>
                </div>
                <div class="flex-horizontal-with-ratios section">
                    <div class="width100">
                        <paper-material class="no-pad">
                            <h3 class="smallcaps resource-head">Member Logs (log-list filtered by email)</h3>
                            <paper-item>Add cloud</paper-item>
                            <paper-item>Create machine</paper-item>
                            <paper-item>Reboot machine</paper-item>
                            <paper-item>Monitor machine</paper-item>
                        </paper-material>
                    </div>
                </div>
            </div>
        </div>
        <team-edit team="[[team]]"></team-edit>
        <dialog-element></dialog-element>
    </template>
    <script>
    (function() {
        'use strict';

        Polymer({
            is: 'member-page',

            properties: {
                sections: {
                    type: Object
                },
                section: {
                    type: Object
                },
                color: {
                    type: String,
                    computed: '_getHeaderStyle(section)'
                },
                params: {
                    type: Object
                },
                model: {
                    type: Object
                },
                member: {
                    type: Object,
                    computed: '_computeMember(params)'
                },
                hasTeams: {
                    type: Boolean,
                    value: false,
                    computed: '_hasTeams(member)'
                },
                teams: {
                    type: Array,
                    computed: '_computeTeams(member)'
                },
                memberid: {
                    type: String,
                    computed: '_computeMemberId(params)'
                },
                timestamp: {
                    type: String,
                    computed: '_getFormattedTimestamp(member)'
                },
                vpHeight: String
            },
            listeners: {
                'confirmation': '_deleteMemberResponse',
                'updateSelectedMember': '_updateMember'
            },
            ready: function() {
                var wh = window.innerHeight;
                this.vpHeight = 'height:'+ wh +'px; overflow: auto;';
            },
            _getFormattedTimestamp: function (member) {
                // var timestamp = parseInt(team.created_at);
                return new Date(member.signed_in).toLocaleString('en-US', {timeZoneName: 'short'});
            },
            _getHeaderStyle: function(section) {
                return 'background-color: ' + section.color + '; color: #fff;';
            },
            _hasTeams: function(member){
                if (member.teams)
                    return member.teams.length > 0 ? true : false;
            },
            _computeId: function(params) {
                return params.id;
            },
            _computeMember: function(params) {
                return this.model.membersArray.find(function(member) {
                    return member.id == params.id;
                }, this);
            },
            _computeMemberId: function(params) {
                return params.id;
            },
            _computeTeams: function(member){
                return member.teams;
            },
            _addMemberToTeam: function(e) {
                page.show('/add-member-to-a-team/' + this.member.id);
            },
            _editMember: function(e) {
                var el = this.querySelector('member-edit');
                el._openEditTeamModal();
            },
            _updateMember: function(e) {
                var team = e.detail.team;
                this.set('member.name', team.name);
                this.set('member.description', team.description);
            },
            _deleteMember: function(e) {
                this._showDialog({
                    title: 'Delete member?',
                    body: "Deleting members cannot be undone. You are about to delete member: " + this.member.name ,
                    danger: true,
                    reason: "delete_member"
                });
            },
            _deleteMemberResponse: function(e) {
                var reason = e.detail.reason,
                    response = e.detail.response;

                if (response.confirmed && reason == "delete_member") {
                    console.log('i ll delete the member');
                    page.show('/members');
                }
            },
            _showDialog: function(info) {
                var dialog = this.querySelector('dialog-element'),
                    i;
                for (i in info) {
                    dialog[i] = info[i];
                }
                dialog._openDialog();
            },
            _goBack: function(){
                history.back();
            }
        });
    })();
    </script>
</dom-module><|MERGE_RESOLUTION|>--- conflicted
+++ resolved
@@ -165,11 +165,7 @@
             width: 100%;
         }
         </style>
-<<<<<<< HEAD
-        
-=======
-
->>>>>>> f1a6c86c
+
         <div id="content">
             <paper-material class="single-head layout horizontal" style$="background-color: [[section.color]]">
                 <span class="icon"><iron-icon icon="[[section.icon]]"></iron-icon></span>
